{
  "name": "ibm-cloud-cognitive",
  "private": true,
  "version": "0.0.0",
  "repository": "git@github.com:carbon-design-system/ibm-cloud-cognitive.git",
  "license": "Apache-2.0",
  "workspaces": {
    "packages": [
      "config/*",
      "packages/*"
<<<<<<< HEAD
    ],
    "nohoist": [
      "**/cdai",
      "cdai/**",
      "**/security",
      "security/**",
      "**/@carbon/grid",
      "**/@carbon/import-once"
=======
>>>>>>> 34951a75
    ]
  },
  "scripts": {
    "audit": "node scripts/audit.js dependencies moderate",
    "build": "run-s -s 'build:*' storybook:build:storybook",
    "build:packages": "yarn run-all --include-dependencies --ignore \"@carbon/ibm-cloud-cognitive-core\" build",
    "ci-check": "run-s -s 'ci-check:*' storybook:build",
    "ci-check:build": "run-s -s 'build:*' 'run-all --no-sort ci-check'",
    "ci-check:lint": "run-p -s audit lint",
    "ci-check:tests": "run-p -s 'ci-check:test:*'",
    "ci-check:test:cdai": "yarn test:cdai --ci",
    "ci-check:test:c4p": "yarn test:c4p --ci",
    "ci-check:test:security": "yarn test:security --ci",
    "clean": "run-p -s 'clean:*' && run-p -s 'clean:finally:*'",
    "clean:cache": "yarn cache clean",
    "clean:finally:files": "rimraf coverage node_modules results",
    "clean:lerna": "lerna clean --yes",
    "clean:packages": "yarn run-all --no-sort clean",
    "format": "run-s -s 'lint:es --fix' 'format:prettier --write'",
    "format:prettier": "yarn format:prettier:files '**/*.{js,md,mdx,scss,ts}' '!**/{build,es,lib,storybook,ts,umd,coverage}/**'",
    "format:prettier:files": "prettier",
    "generate": "lerna run generate --loglevel success --scope \"@carbon/ibm-products\" --",
    "lint": "run-p -s 'lint:*' spellcheck",
    "lint:es": "yarn lint:es:files 'packages/*/src/**/*.js'",
    "lint:es:files": "eslint",
    "lint:prettier": "yarn format:prettier --check --loglevel warn",
    "lint:prettier:files": "yarn format:prettier:files --check --loglevel warn",
    "lint:style": "yarn lint:style:files 'packages/*/src/**/*.scss'",
    "lint:style:files": "stylelint --report-needless-disables --report-invalid-scope-disables",
    "prepare": "husky install",
    "run-all": "lerna run --stream --prefix --loglevel success",
    "test": "run-p -s 'test:*'",
    "test:cdai": "lerna run --stream --scope @carbon/ibm-cloud-cognitive-cdai test --",
    "test:c4p": "lerna run --stream --scope @carbon/ibm-products test --",
    "test:security": "lerna run --stream --scope @carbon/ibm-security test --",
    "spellcheck": "yarn spellcheck:files '**/*' '.github/**/*'",
    "spellcheck:files": "cspell lint --relative --no-progress --show-context --no-must-find-files --gitignore",
    "storybook": "run-s storybook:build:dependencies storybook:start",
    "storybook:build": "run-s -s 'storybook:build:*'",
    "storybook:build:dependencies": "yarn run-all --include-dependencies --scope \"@carbon/storybook-addon-theme\" build",
    "storybook:build:storybook": "cd packages/core && yarn build",
    "storybook:start": "cd packages/core && yarn start",
    "sync": "carbon-cli sync",
    "test-report": "component-usage-report ./examples/*/**/src/*.js",
    "update-gallery-config": "node scripts/example-gallery-builder/index.js; yarn format:prettier:files examples/carbon-for-ibm-products/example-gallery/src/gallery-config/index.js --write",
    "//upgrade:dependencies:top": "# don't upgrade carbon (done globally), react/react-dom (not tested)",
    "upgrade:dependencies:top": "npm-check-updates -u --dep dev,peer,prod --reject '/(carbon|^react$|^react-dom$|^@testing-library)/'",
    "upgrade:dependencies:packages": "yarn run-all --no-sort --concurrency 1 upgrade-dependencies",
    "upgrade:dependencies:yarn": "yarn set version latest",
    "upgrade:automatic": "run-s -s 'upgrade:dependencies:*'",
    "upgrade:carbon": "npm-check-updates -u --dep dev,peer,prod --packageFile '{package.json,{config/**,packages/**}/package.json}' --filter '/carbon/' --target minor",
    "upgrade:manual": "sh ./scripts/monorepo-npm-upgrade.sh"
  },
  "devDependencies": {
    "@babel/core": "^7.17.10",
    "@babel/eslint-parser": "^7.17.0",
    "@carbon/component-usage-report": "*",
    "@commitlint/cli": "^16.3.0",
    "@commitlint/config-conventional": "^16.2.4",
    "@testing-library/dom": "^8.11.4",
    "@testing-library/react": "^12.1.4",
    "@testing-library/user-event": "^13.5.0",
    "cheerio": "^1.0.0-rc.3",
    "copyfiles": "^2.4.1",
    "cspell": "^5.20.0",
    "eslint": "^8.15.0",
    "eslint-config-carbon": "^2.12.0",
    "husky": "^8.0.1",
    "jest": "^28.1.0",
    "json": "^11.0.0",
    "lerna": "^4.0.0",
    "lint-staged": "^12.4.1",
    "npm-check-updates": "^12.5.11",
    "npm-run-all": "^4.1.5",
    "npm-upgrade": "^3.1.0",
    "postcss": "^8.4.13",
    "prettier": "^2.6.2",
    "prettier-config-carbon": "^0.6.0",
    "react": "^16.14.0",
    "react-dom": "^16.14.0",
    "rimraf": "^3.0.2",
    "stylelint": "^14.8.2",
    "stylelint-config-ibm-products": "*",
    "webpack": "^5.72.1"
  },
  "//resolutions:http-signature": "package 'request' deprecated but still used, asks for http-signature ~1.2.0 which indirectly has vulnerabilities",
  "//resolutions:minimist": "https://security.snyk.io/vuln/SNYK-JS-MINIMIST-2429795 (version <=1.2.5)",
  "resolutions": {
    "cheerio": "1.0.0-rc.10"
  },
  "eslintConfig": {
    "parser": "@babel/eslint-parser",
    "extends": [
      "carbon"
    ],
    "rules": {
      "react/display-name": [
        0
      ]
    }
  },
  "commitlint": {
    "extends": [
      "@commitlint/config-conventional"
    ],
    "rules": {
      "header-max-length": [
        2,
        "always",
        72
      ],
      "body-max-line-length": [
        2,
        "always",
        80
      ],
      "scope-case": [
        0,
        "always",
        "lower-case"
      ],
      "type-enum": [
        2,
        "always",
        [
          "build",
          "ci",
          "chore",
          "docs",
          "feat",
          "fix",
          "perf",
          "refactor",
          "revert",
          "test"
        ]
      ]
    }
  },
  "lint-staged": {
    "**/*.{js,md,mdx,scss}": "yarn lint:prettier:files",
    "**/*.js": "yarn lint:es:files",
    "**/*.scss": "yarn lint:style:files",
    "**/*": "yarn spellcheck:files"
  },
  "dependencies": {
    "stylelint-plugin-carbon-tokens": "0.12.0"
  },
  "packageManager": "yarn@3.2.1"
}<|MERGE_RESOLUTION|>--- conflicted
+++ resolved
@@ -8,17 +8,6 @@
     "packages": [
       "config/*",
       "packages/*"
-<<<<<<< HEAD
-    ],
-    "nohoist": [
-      "**/cdai",
-      "cdai/**",
-      "**/security",
-      "security/**",
-      "**/@carbon/grid",
-      "**/@carbon/import-once"
-=======
->>>>>>> 34951a75
     ]
   },
   "scripts": {
@@ -107,7 +96,11 @@
   "//resolutions:http-signature": "package 'request' deprecated but still used, asks for http-signature ~1.2.0 which indirectly has vulnerabilities",
   "//resolutions:minimist": "https://security.snyk.io/vuln/SNYK-JS-MINIMIST-2429795 (version <=1.2.5)",
   "resolutions": {
-    "cheerio": "1.0.0-rc.10"
+    "cheerio": "1.0.0-rc.10",
+    "@carbon/grid": "^11.1.0",
+    "@carbon/layout": "^11.1.0",
+    "@carbon/themes": "^11.2.0",
+    "@carbon/type": "^11.2.0"
   },
   "eslintConfig": {
     "parser": "@babel/eslint-parser",
