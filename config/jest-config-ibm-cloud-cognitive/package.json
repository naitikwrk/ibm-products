{
  "name": "jest-config-ibm-cloud-cognitive",
  "private": true,
  "version": "0.24.1",
  "license": "Apache-2.0",
  "main": "index.js",
  "repository": {
    "type": "git",
    "url": "https://github.com/carbon-design-system/ibm-cloud-cognitive.git",
    "directory": "packages/jest-config-ibm-cloud-cognitive"
  },
  "bugs": "https://github.com/carbon-design-system/ibm-cloud-cognitive/issues",
  "keywords": [
    "carbon",
    "carbon design system",
    "carbon community",
    "carbon for cloud & cognitive",
    "carbon for ibm products"
  ],
  "scripts": {
    "//upgrade-dependencies": "# don't upgrade carbon (done globally), chalk (issue #1596)",
    "upgrade-dependencies": "npm-check-updates -u --dep dev,peer,prod --color --reject '/(carbon|^chalk$)/'"
  },
  "devDependencies": {
    "npm-check-updates": "^15.3.3"
  },
  "peerDependencies": {
    "jest": "^28.1.3"
  },
  "dependencies": {
    "@babel/core": "^7.18.6",
    "@testing-library/jest-dom": "^5.16.4",
<<<<<<< HEAD
    "@wojtekmaj/enzyme-adapter-react-17": "^0.6.7",
    "accessibility-checker": "^3.1.32",
    "axe-core": "^4.4.2",
    "babel-jest": "^28.1.2",
    "babel-preset-ibm-cloud-cognitive": "^0.14.16",
    "chalk": "^4.1.2",
    "enzyme": "^3.11.0",
    "enzyme-to-json": "^3.6.2",
    "jest-circus": "^28.1.2"
=======
    "accessibility-checker": "^3.1.33",
    "axe-core": "^4.4.3",
    "babel-jest": "^28.1.3",
    "babel-preset-ibm-cloud-cognitive": "^0.14.16",
    "chalk": "^4.1.2",
    "jest-circus": "^28.1.3"
>>>>>>> 79219168
  }
}<|MERGE_RESOLUTION|>--- conflicted
+++ resolved
@@ -30,23 +30,14 @@
   "dependencies": {
     "@babel/core": "^7.18.6",
     "@testing-library/jest-dom": "^5.16.4",
-<<<<<<< HEAD
     "@wojtekmaj/enzyme-adapter-react-17": "^0.6.7",
-    "accessibility-checker": "^3.1.32",
-    "axe-core": "^4.4.2",
-    "babel-jest": "^28.1.2",
-    "babel-preset-ibm-cloud-cognitive": "^0.14.16",
-    "chalk": "^4.1.2",
-    "enzyme": "^3.11.0",
-    "enzyme-to-json": "^3.6.2",
-    "jest-circus": "^28.1.2"
-=======
     "accessibility-checker": "^3.1.33",
     "axe-core": "^4.4.3",
     "babel-jest": "^28.1.3",
     "babel-preset-ibm-cloud-cognitive": "^0.14.16",
     "chalk": "^4.1.2",
+    "enzyme": "^3.11.0",
+    "enzyme-to-json": "^3.6.2",
     "jest-circus": "^28.1.3"
->>>>>>> 79219168
   }
 }