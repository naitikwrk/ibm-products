// Jest Snapshot v1, https://goo.gl/fbAQLP

exports[`CSS export checks doesn't change the exported CSS for released components 1`] = `
"/* stylelint-disable-line no-invalid-position-at-import-rule */
/* stylelint-disable-line no-invalid-position-at-import-rule */
/* stylelint-disable-line no-invalid-position-at-import-rule */
/* stylelint-disable-line no-invalid-position-at-import-rule */
/* stylelint-disable-line no-invalid-position-at-import-rule */
/* stylelint-disable-line no-invalid-position-at-import-rule */
/* stylelint-disable-line no-invalid-position-at-import-rule */
/* stylelint-disable-line no-invalid-position-at-import-rule */
/* stylelint-disable-line no-invalid-position-at-import-rule */
/* stylelint-disable-line no-invalid-position-at-import-rule */
/* stylelint-disable-line no-invalid-position-at-import-rule */
/* stylelint-disable-line no-invalid-position-at-import-rule */
/* stylelint-disable-line no-invalid-position-at-import-rule */
/* stylelint-disable-line no-invalid-position-at-import-rule */
/* stylelint-disable-line no-invalid-position-at-import-rule */
/* stylelint-disable-line no-invalid-position-at-import-rule */
/* stylelint-disable-line no-invalid-position-at-import-rule */
/* stylelint-disable-line no-invalid-position-at-import-rule */
/* stylelint-disable-line no-invalid-position-at-import-rule */
/* stylelint-disable-line no-invalid-position-at-import-rule */
/* stylelint-disable-line no-invalid-position-at-import-rule */
/* stylelint-disable-line no-invalid-position-at-import-rule */
/* stylelint-disable-line no-invalid-position-at-import-rule */
/* stylelint-disable-line no-invalid-position-at-import-rule */
/* stylelint-disable-line no-invalid-position-at-import-rule */
/* stylelint-disable-line no-invalid-position-at-import-rule */
/* stylelint-disable-line no-invalid-position-at-import-rule */
/* stylelint-disable-line no-invalid-position-at-import-rule */
/* stylelint-disable-line no-invalid-position-at-import-rule */
/* stylelint-disable-line no-invalid-position-at-import-rule */
/* stylelint-disable-line no-invalid-position-at-import-rule */
/* stylelint-disable-line no-invalid-position-at-import-rule */
/* stylelint-disable-line no-invalid-position-at-import-rule */
/* stylelint-disable-line no-invalid-position-at-import-rule */
/* stylelint-disable-line no-invalid-position-at-import-rule */
/* stylelint-disable-line no-invalid-position-at-import-rule */
/* stylelint-disable-line no-invalid-position-at-import-rule */
/* stylelint-disable-line no-invalid-position-at-import-rule */
/* stylelint-disable-line no-invalid-position-at-import-rule */
/* stylelint-disable-line no-invalid-position-at-import-rule */
/* stylelint-disable-line no-invalid-position-at-import-rule */
/* stylelint-disable-line no-invalid-position-at-import-rule */
/* stylelint-disable-line no-invalid-position-at-import-rule */
/* stylelint-disable-line no-invalid-position-at-import-rule */
/* stylelint-disable-line no-invalid-position-at-import-rule */
/* stylelint-disable-line no-invalid-position-at-import-rule */
/* stylelint-disable-line no-invalid-position-at-import-rule */
/* stylelint-disable-line no-invalid-position-at-import-rule */
/* stylelint-disable-line no-invalid-position-at-import-rule */
/* stylelint-disable-line no-invalid-position-at-import-rule */
/* stylelint-disable-line no-invalid-position-at-import-rule */
/* stylelint-disable-line no-invalid-position-at-import-rule */
/* stylelint-disable-line no-invalid-position-at-import-rule */
/* stylelint-disable-line no-invalid-position-at-import-rule */
/* stylelint-disable-line no-invalid-position-at-import-rule */
/* stylelint-disable-line no-invalid-position-at-import-rule */
/* stylelint-disable-line no-invalid-position-at-import-rule */
/* stylelint-disable-line no-invalid-position-at-import-rule */
/* stylelint-disable-line no-invalid-position-at-import-rule */
/* stylelint-disable-line no-invalid-position-at-import-rule */
/* stylelint-disable-line no-invalid-position-at-import-rule */
/* stylelint-disable-line no-invalid-position-at-import-rule */
/* stylelint-disable-line no-invalid-position-at-import-rule */
/* stylelint-disable-line no-invalid-position-at-import-rule */
/* stylelint-disable-line no-invalid-position-at-import-rule */
/* stylelint-disable-line no-invalid-position-at-import-rule */
/* stylelint-disable-line no-invalid-position-at-import-rule */
/* stylelint-disable-line no-invalid-position-at-import-rule */
/* stylelint-disable-line no-invalid-position-at-import-rule */
/* stylelint-disable-line no-invalid-position-at-import-rule */
/* stylelint-disable-line no-invalid-position-at-import-rule */
/* stylelint-disable-line no-invalid-position-at-import-rule */
.c4p--about-modal .bx--modal-container {
  grid-template-rows: auto auto 1fr auto;
}

.c4p--about-modal .c4p--about-modal__logo {
  margin: var(--cds-spacing-05, 1rem);
}

.c4p--about-modal .c4p--about-modal__header {
  padding: 0 20% var(--cds-spacing-03, 0.5rem) var(--cds-spacing-05, 1rem);
  margin-bottom: 0;
  grid-row: auto;
}

.c4p--about-modal .c4p--about-modal__title {
  font-size: var(--cds-productive-heading-04-font-size, 1.75rem);
  font-weight: var(--cds-productive-heading-04-font-weight, 400);
  line-height: var(--cds-productive-heading-04-line-height, 1.28572);
  letter-spacing: var(--cds-productive-heading-04-letter-spacing, 0);
  color: var(--cds-text-01, #161616);
}

.c4p--about-modal .c4p--about-modal__body {
  font-size: var(--cds-body-short-02-font-size, 1rem);
  font-weight: var(--cds-body-short-02-font-weight, 400);
  line-height: var(--cds-body-short-02-line-height, 1.375);
  letter-spacing: var(--cds-body-short-02-letter-spacing, 0);
  min-height: var(--cds-layout-05, 4rem);
  padding: 0 20% 0 var(--cds-spacing-05, 1rem);
  grid-row: auto;
  overflow-x: hidden;
  overflow-y: auto;
}

.c4p--about-modal.c4p--about-modal--with-tabs .c4p--about-modal__body {
  min-height: calc(var(--cds-layout-05, 4rem) + var(--cds-spacing-08, 2.5rem));
  margin-bottom: calc(var(--cds-spacing-09, 3rem) + var(--cds-spacing-08, 2.5rem));
}

.c4p--about-modal.c4p--about-modal--with-tabs .bx--modal-content--overflow-indicator {
  bottom: calc(var(--cds-spacing-09, 3rem) + var(--cds-spacing-08, 2.5rem));
}

.c4p--about-modal .c4p--about-modal__links-container {
  margin-top: var(--cds-spacing-05, 1rem);
}

.c4p--about-modal .c4p--about-modal__links-container a + a {
  padding-left: var(--cds-spacing-03, 0.5rem);
  border-left: 1px solid var(--cds-text-01, #161616);
  margin-left: var(--cds-spacing-03, 0.5rem);
}

.c4p--about-modal .c4p--about-modal__legal-text,
.c4p--about-modal .c4p--about-modal__copyright-text {
  margin-top: var(--cds-spacing-07, 2rem);
  margin-bottom: 0;
  color: var(--cds-text-02, #525252);
}

.c4p--about-modal .c4p--about-modal__copyright-text {
  margin-top: var(--cds-spacing-05, 1rem);
}

.c4p--about-modal .c4p--about-modal__footer {
  position: relative;
  height: 4.5rem;
  flex-direction: column;
  justify-content: center;
  background-color: var(--cds-inverse-02, #393939);
  color: var(--cds-inverse-01, #ffffff);
}

.c4p--about-modal .c4p--about-modal__tab-container {
  position: absolute;
  bottom: 100%;
}

.c4p--about-modal .c4p--about-modal__version-label,
.c4p--about-modal .c4p--about-modal__version-number {
  font-size: var(--cds-body-short-01-font-size, 0.875rem);
  font-weight: var(--cds-body-short-01-font-weight, 400);
  line-height: var(--cds-body-short-01-line-height, 1.28572);
  letter-spacing: var(--cds-body-short-01-letter-spacing, 0.16px);
  padding-left: var(--cds-spacing-05, 1rem);
  margin-top: 0;
  margin-bottom: 0;
  color: var(--cds-inverse-01, #ffffff);
}

.c4p--about-modal .c4p--about-modal__version-label {
  font-weight: 600;
}

/* stylelint-disable-line no-invalid-position-at-import-rule */
/* stylelint-disable-line no-invalid-position-at-import-rule */
/* stylelint-disable-line no-invalid-position-at-import-rule */
/* stylelint-disable-line no-invalid-position-at-import-rule */
/* stylelint-disable-line no-invalid-position-at-import-rule */
/* stylelint-disable-line no-invalid-position-at-import-rule */
/* stylelint-disable-line no-invalid-position-at-import-rule */
/* stylelint-disable-line no-invalid-position-at-import-rule */
/* stylelint-disable-line no-invalid-position-at-import-rule */
/* stylelint-disable-line no-invalid-position-at-import-rule */
/* stylelint-disable-line no-invalid-position-at-import-rule */
/* stylelint-disable-line no-invalid-position-at-import-rule */
/* stylelint-disable-line no-invalid-position-at-import-rule */
/* stylelint-disable-line no-invalid-position-at-import-rule */
/* stylelint-disable-line no-invalid-position-at-import-rule */
/* stylelint-disable-line no-invalid-position-at-import-rule */
/* stylelint-disable-line no-invalid-position-at-import-rule */
/* stylelint-disable-line no-invalid-position-at-import-rule */
/* stylelint-disable-line no-invalid-position-at-import-rule */
/* stylelint-disable-line no-invalid-position-at-import-rule */
/* stylelint-disable-line no-invalid-position-at-import-rule */
/* stylelint-disable-line no-invalid-position-at-import-rule */
/* stylelint-disable-line no-invalid-position-at-import-rule */
/* stylelint-disable-line no-invalid-position-at-import-rule */
/* stylelint-disable-line no-invalid-position-at-import-rule */
/* stylelint-disable-line no-invalid-position-at-import-rule */
/* stylelint-disable-line no-invalid-position-at-import-rule */
/* stylelint-disable-line no-invalid-position-at-import-rule */
/* stylelint-disable-line no-invalid-position-at-import-rule */
/* stylelint-disable-line no-invalid-position-at-import-rule */
/* stylelint-disable-line no-invalid-position-at-import-rule */
/* stylelint-disable-line no-invalid-position-at-import-rule */
/* stylelint-disable-line no-invalid-position-at-import-rule */
/* stylelint-disable-line no-invalid-position-at-import-rule */
/* stylelint-disable-line no-invalid-position-at-import-rule */
/* stylelint-disable-line no-invalid-position-at-import-rule */
/* stylelint-disable-line no-invalid-position-at-import-rule */
/* stylelint-disable-line no-invalid-position-at-import-rule */
/* stylelint-disable-line no-invalid-position-at-import-rule */
/* stylelint-disable-line no-invalid-position-at-import-rule */
/* stylelint-disable-line no-invalid-position-at-import-rule */
/* stylelint-disable-line no-invalid-position-at-import-rule */
/* stylelint-disable-line no-invalid-position-at-import-rule */
/* stylelint-disable-line no-invalid-position-at-import-rule */
/* stylelint-disable-line no-invalid-position-at-import-rule */
/* stylelint-disable-line no-invalid-position-at-import-rule */
/* stylelint-disable-line no-invalid-position-at-import-rule */
/* stylelint-disable-line no-invalid-position-at-import-rule */
/* stylelint-disable-line no-invalid-position-at-import-rule */
/* stylelint-disable-line no-invalid-position-at-import-rule */
/* stylelint-disable-line no-invalid-position-at-import-rule */
/* stylelint-disable-line no-invalid-position-at-import-rule */
/* stylelint-disable-line no-invalid-position-at-import-rule */
/* stylelint-disable-line no-invalid-position-at-import-rule */
/* stylelint-disable-line no-invalid-position-at-import-rule */
/* stylelint-disable-line no-invalid-position-at-import-rule */
/* stylelint-disable-line no-invalid-position-at-import-rule */
/* stylelint-disable-line no-invalid-position-at-import-rule */
/* stylelint-disable-line no-invalid-position-at-import-rule */
/* stylelint-disable-line no-invalid-position-at-import-rule */
/* stylelint-disable-line no-invalid-position-at-import-rule */
/* stylelint-disable-line no-invalid-position-at-import-rule */
/* stylelint-disable-line no-invalid-position-at-import-rule */
/* stylelint-disable-line no-invalid-position-at-import-rule */
/* stylelint-disable-line no-invalid-position-at-import-rule */
/* stylelint-disable-line no-invalid-position-at-import-rule */
/* stylelint-disable-line no-invalid-position-at-import-rule */
/* stylelint-disable-line no-invalid-position-at-import-rule */
/* stylelint-disable-line no-invalid-position-at-import-rule */
/* stylelint-disable-line no-invalid-position-at-import-rule */
/* stylelint-disable-line no-invalid-position-at-import-rule */
/* stylelint-disable-line no-invalid-position-at-import-rule */
/* stylelint-disable-line no-invalid-position-at-import-rule */
/* stylelint-disable-line no-invalid-position-at-import-rule */
/* stylelint-disable-line no-invalid-position-at-import-rule */
/* stylelint-disable-line no-invalid-position-at-import-rule */
/* stylelint-disable-line no-invalid-position-at-import-rule */
/* stylelint-disable-line no-invalid-position-at-import-rule */
/* stylelint-disable-line no-invalid-position-at-import-rule */
/* stylelint-disable-line no-invalid-position-at-import-rule */
/* stylelint-disable-line no-invalid-position-at-import-rule */
/* stylelint-disable-line no-invalid-position-at-import-rule */
/* stylelint-disable-line no-invalid-position-at-import-rule */
/* stylelint-disable-line no-invalid-position-at-import-rule */
/* stylelint-disable-line no-invalid-position-at-import-rule */
/* stylelint-disable-line no-invalid-position-at-import-rule */
/* stylelint-disable-line no-invalid-position-at-import-rule */
/* stylelint-disable-line no-invalid-position-at-import-rule */
/* stylelint-disable-line no-invalid-position-at-import-rule */
/* stylelint-disable-line no-invalid-position-at-import-rule */
/* stylelint-disable-line no-invalid-position-at-import-rule */
/* stylelint-disable-line no-invalid-position-at-import-rule */
/* stylelint-disable-line no-invalid-position-at-import-rule */
/* stylelint-disable-line no-invalid-position-at-import-rule */
/* stylelint-disable-line no-invalid-position-at-import-rule */
/* stylelint-disable-line no-invalid-position-at-import-rule */
/* stylelint-disable-line no-invalid-position-at-import-rule */
/* stylelint-disable-line no-invalid-position-at-import-rule */
/* stylelint-disable-line no-invalid-position-at-import-rule */
/* stylelint-disable-line no-invalid-position-at-import-rule */
/* stylelint-disable-line no-invalid-position-at-import-rule */
/* stylelint-disable-line no-invalid-position-at-import-rule */
/* stylelint-disable-line no-invalid-position-at-import-rule */
/* stylelint-disable-line no-invalid-position-at-import-rule */
/* stylelint-disable-line no-invalid-position-at-import-rule */
/* stylelint-disable-line no-invalid-position-at-import-rule */
/* stylelint-disable-line no-invalid-position-at-import-rule */
/* stylelint-disable-line no-invalid-position-at-import-rule */
/* stylelint-disable-line no-invalid-position-at-import-rule */
/* stylelint-disable-line no-invalid-position-at-import-rule */
/* stylelint-disable-line no-invalid-position-at-import-rule */
/* stylelint-disable-line no-invalid-position-at-import-rule */
/* stylelint-disable-line no-invalid-position-at-import-rule */
/* stylelint-disable-line no-invalid-position-at-import-rule */
/* stylelint-disable-line no-invalid-position-at-import-rule */
/* stylelint-disable-line no-invalid-position-at-import-rule */
/* stylelint-disable-line no-invalid-position-at-import-rule */
/* stylelint-disable-line no-invalid-position-at-import-rule */
@keyframes rotate {
  0% {
    transform: rotate(0deg);
  }
  100% {
    transform: rotate(360deg);
  }
}
@keyframes rotate-end-p1 {
  100% {
    transform: rotate(360deg);
  }
}
@keyframes rotate-end-p2 {
  100% {
    transform: rotate(-360deg);
  }
}
/* Stroke animations */
@keyframes init-stroke {
  0% {
    stroke-dashoffset: 276.4608;
  }
  100% {
    stroke-dashoffset: 52.527552;
  }
}
@keyframes stroke-end {
  0% {
    stroke-dashoffset: 52.527552;
  }
  100% {
    stroke-dashoffset: 276.4608;
  }
}
@keyframes stroke {
  100% {
    stroke-dashoffset: 0;
  }
}
/* stylelint-disable-line no-invalid-position-at-import-rule */
/* stylelint-disable-line no-invalid-position-at-import-rule */
/* stylelint-disable-line no-invalid-position-at-import-rule */
/* stylelint-disable-line no-invalid-position-at-import-rule */
/* stylelint-disable-line no-invalid-position-at-import-rule */
/* stylelint-disable-line no-invalid-position-at-import-rule */
/* stylelint-disable-line no-invalid-position-at-import-rule */
/* stylelint-disable-line no-invalid-position-at-import-rule */
/* stylelint-disable-line no-invalid-position-at-import-rule */
/* stylelint-disable-line no-invalid-position-at-import-rule */
/* stylelint-disable-line no-invalid-position-at-import-rule */
/* stylelint-disable-line no-invalid-position-at-import-rule */
/* stylelint-disable-line no-invalid-position-at-import-rule */
/* stylelint-disable-line no-invalid-position-at-import-rule */
/* stylelint-disable-line no-invalid-position-at-import-rule */
/* stylelint-disable-line no-invalid-position-at-import-rule */
/* stylelint-disable-line no-invalid-position-at-import-rule */
/* stylelint-disable-line no-invalid-position-at-import-rule */
/* stylelint-disable-line no-invalid-position-at-import-rule */
/* stylelint-disable-line no-invalid-position-at-import-rule */
/* stylelint-disable-line no-invalid-position-at-import-rule */
/* stylelint-disable-line no-invalid-position-at-import-rule */
/* stylelint-disable-line no-invalid-position-at-import-rule */
/* stylelint-disable-line no-invalid-position-at-import-rule */
/* stylelint-disable-line no-invalid-position-at-import-rule */
/* stylelint-disable-line no-invalid-position-at-import-rule */
/* stylelint-disable-line no-invalid-position-at-import-rule */
/* stylelint-disable-line no-invalid-position-at-import-rule */
/* stylelint-disable-line no-invalid-position-at-import-rule */
/* stylelint-disable-line no-invalid-position-at-import-rule */
/* stylelint-disable-line no-invalid-position-at-import-rule */
/* stylelint-disable-line no-invalid-position-at-import-rule */
/* stylelint-disable-line no-invalid-position-at-import-rule */
/* stylelint-disable-line no-invalid-position-at-import-rule */
/* stylelint-disable-line no-invalid-position-at-import-rule */
/* stylelint-disable-line no-invalid-position-at-import-rule */
/* stylelint-disable-line no-invalid-position-at-import-rule */
/* stylelint-disable-line no-invalid-position-at-import-rule */
/* stylelint-disable-line no-invalid-position-at-import-rule */
/* stylelint-disable-line no-invalid-position-at-import-rule */
/* stylelint-disable-line no-invalid-position-at-import-rule */
/* stylelint-disable-line no-invalid-position-at-import-rule */
/* stylelint-disable-line no-invalid-position-at-import-rule */
/* stylelint-disable-line no-invalid-position-at-import-rule */
/* stylelint-disable-line no-invalid-position-at-import-rule */
/* stylelint-disable-line no-invalid-position-at-import-rule */
/* stylelint-disable-line no-invalid-position-at-import-rule */
/* stylelint-disable-line no-invalid-position-at-import-rule */
/* stylelint-disable-line no-invalid-position-at-import-rule */
/* stylelint-disable-line no-invalid-position-at-import-rule */
/* stylelint-disable-line no-invalid-position-at-import-rule */
/* stylelint-disable-line no-invalid-position-at-import-rule */
/* stylelint-disable-line no-invalid-position-at-import-rule */
/* stylelint-disable-line no-invalid-position-at-import-rule */
/* stylelint-disable-line no-invalid-position-at-import-rule */
/* stylelint-disable-line no-invalid-position-at-import-rule */
/* stylelint-disable-line no-invalid-position-at-import-rule */
/* stylelint-disable-line no-invalid-position-at-import-rule */
/* stylelint-disable-line no-invalid-position-at-import-rule */
.c4p--apikey-modal .bx--modal-close {
  display: none;
}

.c4p--apikey-modal .bx--inline-loading {
  min-height: 3rem;
}

.c4p--apikey-modal .bx--modal-content {
  padding-right: var(--cds-spacing-05, 1rem);
}

.c4p--apikey-modal__body {
  padding-right: calc(20% - var(--cds-spacing-05, 1rem));
  margin-bottom: var(--cds-spacing-05, 1rem);
}

.c4p--apikey-modal__messaging {
  display: flex;
  padding-right: calc(20% - var(--cds-spacing-05, 1rem));
  margin-top: var(--cds-spacing-03, 0.5rem);
}

.c4p--apikey-modal__messaging-text {
  flex: 1;
  margin-left: var(--cds-spacing-03, 0.5rem);
  font-size: var(--cds-label-01-font-size, 0.75rem);
  font-weight: var(--cds-label-01-font-weight, 400);
  line-height: var(--cds-label-01-line-height, 1.33333);
  letter-spacing: var(--cds-label-01-letter-spacing, 0.32px);
}

.c4p--apikey-modal__messaging-text > * {
  font: inherit;
}

.c4p--apikey-modal__error-icon svg {
  fill: var(--cds-danger-01, #da1e28);
}

/* stylelint-disable-line no-invalid-position-at-import-rule */
/* stylelint-disable-line no-invalid-position-at-import-rule */
/* stylelint-disable-line no-invalid-position-at-import-rule */
/* stylelint-disable-line no-invalid-position-at-import-rule */
/* stylelint-disable-line no-invalid-position-at-import-rule */
/* stylelint-disable-line no-invalid-position-at-import-rule */
/* stylelint-disable-line no-invalid-position-at-import-rule */
/* stylelint-disable-line no-invalid-position-at-import-rule */
/* stylelint-disable-line no-invalid-position-at-import-rule */
/* stylelint-disable-line no-invalid-position-at-import-rule */
/* stylelint-disable-line no-invalid-position-at-import-rule */
/* stylelint-disable-line no-invalid-position-at-import-rule */
/* stylelint-disable-line no-invalid-position-at-import-rule */
/* stylelint-disable-line no-invalid-position-at-import-rule */
/* stylelint-disable-line no-invalid-position-at-import-rule */
/* stylelint-disable-line no-invalid-position-at-import-rule */
/* stylelint-disable-line no-invalid-position-at-import-rule */
/* stylelint-disable-line no-invalid-position-at-import-rule */
/* stylelint-disable-line no-invalid-position-at-import-rule */
/* stylelint-disable-line no-invalid-position-at-import-rule */
/* stylelint-disable-line no-invalid-position-at-import-rule */
/* stylelint-disable-line no-invalid-position-at-import-rule */
/* stylelint-disable-line no-invalid-position-at-import-rule */
/* stylelint-disable-line no-invalid-position-at-import-rule */
/* stylelint-disable-line no-invalid-position-at-import-rule */
/* stylelint-disable-line no-invalid-position-at-import-rule */
/* stylelint-disable-line no-invalid-position-at-import-rule */
/* stylelint-disable-line no-invalid-position-at-import-rule */
/* stylelint-disable-line no-invalid-position-at-import-rule */
/* stylelint-disable-line no-invalid-position-at-import-rule */
/* stylelint-disable-line no-invalid-position-at-import-rule */
/* stylelint-disable-line no-invalid-position-at-import-rule */
/* stylelint-disable-line no-invalid-position-at-import-rule */
/* stylelint-disable-line no-invalid-position-at-import-rule */
/* stylelint-disable-line no-invalid-position-at-import-rule */
/* stylelint-disable-line no-invalid-position-at-import-rule */
/* stylelint-disable-line no-invalid-position-at-import-rule */
/* stylelint-disable-line no-invalid-position-at-import-rule */
/* stylelint-disable-line no-invalid-position-at-import-rule */
/* stylelint-disable-line no-invalid-position-at-import-rule */
/* stylelint-disable-line no-invalid-position-at-import-rule */
/* stylelint-disable-line no-invalid-position-at-import-rule */
/* stylelint-disable-line no-invalid-position-at-import-rule */
/* stylelint-disable-line no-invalid-position-at-import-rule */
/* stylelint-disable-line no-invalid-position-at-import-rule */
/* stylelint-disable-line no-invalid-position-at-import-rule */
/* stylelint-disable-line no-invalid-position-at-import-rule */
/* stylelint-disable-line no-invalid-position-at-import-rule */
/* stylelint-disable-line no-invalid-position-at-import-rule */
/* stylelint-disable-line no-invalid-position-at-import-rule */
/* stylelint-disable-line no-invalid-position-at-import-rule */
/* stylelint-disable-line no-invalid-position-at-import-rule */
/* stylelint-disable-line no-invalid-position-at-import-rule */
/* stylelint-disable-line no-invalid-position-at-import-rule */
/* stylelint-disable-line no-invalid-position-at-import-rule */
/* stylelint-disable-line no-invalid-position-at-import-rule */
/* stylelint-disable-line no-invalid-position-at-import-rule */
/* stylelint-disable-line no-invalid-position-at-import-rule */
@keyframes rotate {
  0% {
    transform: rotate(0deg);
  }
  100% {
    transform: rotate(360deg);
  }
}
@keyframes rotate-end-p1 {
  100% {
    transform: rotate(360deg);
  }
}
@keyframes rotate-end-p2 {
  100% {
    transform: rotate(-360deg);
  }
}
/* Stroke animations */
@keyframes init-stroke {
  0% {
    stroke-dashoffset: 276.4608;
  }
  100% {
    stroke-dashoffset: 52.527552;
  }
}
@keyframes stroke-end {
  0% {
    stroke-dashoffset: 52.527552;
  }
  100% {
    stroke-dashoffset: 276.4608;
  }
}
@keyframes stroke {
  100% {
    stroke-dashoffset: 0;
  }
}
.c4p--action-set {
  align-items: stretch;
  justify-content: flex-end;
  background-color: var(--cds-ui-01, #f4f4f4);
}

.c4p--action-set .c4p--action-set__action-button {
  font-size: var(--cds-body-short-01-font-size, 0.875rem);
  font-weight: var(--cds-body-short-01-font-weight, 400);
  line-height: var(--cds-body-short-01-line-height, 1.28572);
  letter-spacing: var(--cds-body-short-01-letter-spacing, 0.16px);
  height: var(--cds-spacing-10, 4rem);
  align-items: center;
  padding-top: var(--cds-spacing-05, 1rem);
  padding-bottom: var(--cds-spacing-07, 2rem);
  margin: 0;
}

.c4p--action-set.bx--btn-set .c4p--action-set__action-button.bx--btn.bx--btn--expressive {
  max-width: none;
}

.c4p--action-set:not(.c4p--action-set--stacking) .c4p--action-set__action-button--ghost {
  padding-left: var(--cds-spacing-07, 2rem);
}

.c4p--action-set.c4p--action-set--row-single.c4p--action-set--md .c4p--action-set__action-button,
.c4p--action-set.c4p--action-set--row-single .c4p--action-set__action-button--ghost {
  flex: 0 0 100%;
}

.c4p--action-set.c4p--action-set--row-double .c4p--action-set__action-button--ghost {
  flex: 1 1 75%;
}

.c4p--action-set.c4p--action-set--row-single.c4p--action-set--lg .c4p--action-set__action-button:not(.c4p--action-set__action-button--ghost),
.c4p--action-set.c4p--action-set--row-double.c4p--action-set--md .c4p--action-set__action-button,
.c4p--action-set.c4p--action-set--row-double.c4p--action-set--lg .c4p--action-set__action-button,
.c4p--action-set.c4p--action-set--row-triple .c4p--action-set__action-button--ghost {
  flex: 0 1 50%;
}

.c4p--action-set.c4p--action-set--row-triple .c4p--action-set__action-button--ghost {
  flex: 1 1 50%;
}

.c4p--action-set.bx--btn-set.c4p--action-set--row-triple.c4p--action-set--lg .c4p--action-set__action-button:not(.c4p--action-set__action-button--ghost),
.c4p--action-set.bx--btn-set.c4p--action-set--xlg .c4p--action-set__action-button:not(.c4p--action-set__action-button--ghost),
.c4p--action-set.bx--btn-set.c4p--action-set--max .c4p--action-set__action-button:not(.c4p--action-set__action-button--ghost),
.c4p--action-set.bx--btn-set.c4p--action-set--row-quadruple .c4p--action-set__action-button:not(.c4p--action-set__action-button--ghost) {
  max-width: 14.5rem;
  flex: 0 1 25%;
}

.c4p--action-set.bx--btn-set.c4p--action-set--row-quadruple .c4p--action-set__action-button--ghost {
  flex: 1 1 25%;
}

.c4p--action-set .c4p--action-set__action-button .bx--inline-loading {
  position: absolute;
  top: 0;
  right: 0;
  width: var(--cds-spacing-07, 2rem);
}

/* stylelint-disable-line no-invalid-position-at-import-rule */
/* stylelint-disable-line no-invalid-position-at-import-rule */
/* stylelint-disable-line no-invalid-position-at-import-rule */
/* stylelint-disable-line no-invalid-position-at-import-rule */
/* stylelint-disable-line no-invalid-position-at-import-rule */
/* stylelint-disable-line no-invalid-position-at-import-rule */
/* stylelint-disable-line no-invalid-position-at-import-rule */
/* stylelint-disable-line no-invalid-position-at-import-rule */
/* stylelint-disable-line no-invalid-position-at-import-rule */
/* stylelint-disable-line no-invalid-position-at-import-rule */
/* stylelint-disable-line no-invalid-position-at-import-rule */
/* stylelint-disable-line no-invalid-position-at-import-rule */
/* stylelint-disable-line no-invalid-position-at-import-rule */
/* stylelint-disable-line no-invalid-position-at-import-rule */
/* stylelint-disable-line no-invalid-position-at-import-rule */
/* stylelint-disable-line no-invalid-position-at-import-rule */
@keyframes fade {
  0% {
    opacity: 0;
    transform: translateY(3rem);
  }
  100% {
    opacity: 1;
    transform: translateY(0);
  }
}
@media (prefers-reduced-motion: no-preference) {
  .c4p--cascade__element,
.c4p--cascade__col {
    animation: 240ms cubic-bezier(0.2, 0, 0.38, 0.9) 0s 1 fade;
    animation-fill-mode: forwards;
    opacity: 0;
  }
}

.c4p--cascade__element:nth-child(n+1),
.c4p--cascade__col-1 {
  animation-delay: 60ms;
}

.c4p--cascade__element:nth-child(n+2),
.c4p--cascade__col-2 {
  animation-delay: 120ms;
}

.c4p--cascade__element:nth-child(n+3),
.c4p--cascade__col-3 {
  animation-delay: 180ms;
}

.c4p--cascade__element:nth-child(n+4),
.c4p--cascade__col-4 {
  animation-delay: 240ms;
}

.c4p--cascade__element:nth-child(n+5),
.c4p--cascade__col-5 {
  animation-delay: 300ms;
}

.c4p--cascade__element:nth-child(n+6),
.c4p--cascade__col-6 {
  animation-delay: 360ms;
}

.c4p--cascade__element:nth-child(n+7),
.c4p--cascade__col-7 {
  animation-delay: 420ms;
}

.c4p--cascade__element:nth-child(n+8),
.c4p--cascade__col-8 {
  animation-delay: 480ms;
}

/* stylelint-disable-line no-invalid-position-at-import-rule */
/* stylelint-disable-line no-invalid-position-at-import-rule */
/* stylelint-disable-line no-invalid-position-at-import-rule */
/* stylelint-disable-line no-invalid-position-at-import-rule */
/* stylelint-disable-line no-invalid-position-at-import-rule */
/* stylelint-disable-line no-invalid-position-at-import-rule */
/* stylelint-disable-line no-invalid-position-at-import-rule */
/* stylelint-disable-line no-invalid-position-at-import-rule */
/* stylelint-disable-line no-invalid-position-at-import-rule */
/* stylelint-disable-line no-invalid-position-at-import-rule */
/* stylelint-disable-line no-invalid-position-at-import-rule */
/* stylelint-disable-line no-invalid-position-at-import-rule */
/* stylelint-disable-line no-invalid-position-at-import-rule */
/* stylelint-disable-line no-invalid-position-at-import-rule */
/* stylelint-disable-line no-invalid-position-at-import-rule */
/* stylelint-disable-line no-invalid-position-at-import-rule */
/* stylelint-disable-line no-invalid-position-at-import-rule */
/* stylelint-disable-line no-invalid-position-at-import-rule */
/* stylelint-disable-line no-invalid-position-at-import-rule */
/* stylelint-disable-line no-invalid-position-at-import-rule */
/* stylelint-disable-line no-invalid-position-at-import-rule */
/* stylelint-disable-line no-invalid-position-at-import-rule */
/* stylelint-disable-line no-invalid-position-at-import-rule */
/* stylelint-disable-line no-invalid-position-at-import-rule */
/* stylelint-disable-line no-invalid-position-at-import-rule */
/* stylelint-disable-line no-invalid-position-at-import-rule */
/* stylelint-disable-line no-invalid-position-at-import-rule */
/* stylelint-disable-line no-invalid-position-at-import-rule */
/* stylelint-disable-line no-invalid-position-at-import-rule */
/* stylelint-disable-line no-invalid-position-at-import-rule */
/* stylelint-disable-line no-invalid-position-at-import-rule */
/* stylelint-disable-line no-invalid-position-at-import-rule */
/* stylelint-disable-line no-invalid-position-at-import-rule */
/* stylelint-disable-line no-invalid-position-at-import-rule */
/* stylelint-disable-line no-invalid-position-at-import-rule */
/* stylelint-disable-line no-invalid-position-at-import-rule */
/* stylelint-disable-line no-invalid-position-at-import-rule */
/* stylelint-disable-line no-invalid-position-at-import-rule */
/* stylelint-disable-line no-invalid-position-at-import-rule */
/* stylelint-disable-line no-invalid-position-at-import-rule */
/* stylelint-disable-line no-invalid-position-at-import-rule */
/* stylelint-disable-line no-invalid-position-at-import-rule */
/* stylelint-disable-line no-invalid-position-at-import-rule */
/* stylelint-disable-line no-invalid-position-at-import-rule */
/* stylelint-disable-line no-invalid-position-at-import-rule */
/* stylelint-disable-line no-invalid-position-at-import-rule */
/* stylelint-disable-line no-invalid-position-at-import-rule */
/* stylelint-disable-line no-invalid-position-at-import-rule */
/* stylelint-disable-line no-invalid-position-at-import-rule */
/* stylelint-disable-line no-invalid-position-at-import-rule */
/* stylelint-disable-line no-invalid-position-at-import-rule */
/* stylelint-disable-line no-invalid-position-at-import-rule */
/* stylelint-disable-line no-invalid-position-at-import-rule */
/* stylelint-disable-line no-invalid-position-at-import-rule */
/* stylelint-disable-line no-invalid-position-at-import-rule */
/* stylelint-disable-line no-invalid-position-at-import-rule */
/* stylelint-disable-line no-invalid-position-at-import-rule */
/* stylelint-disable-line no-invalid-position-at-import-rule */
/* stylelint-disable-line no-invalid-position-at-import-rule */
/* stylelint-disable-line no-invalid-position-at-import-rule */
/* stylelint-disable-line no-invalid-position-at-import-rule */
/* stylelint-disable-line no-invalid-position-at-import-rule */
/* stylelint-disable-line no-invalid-position-at-import-rule */
/* stylelint-disable-line no-invalid-position-at-import-rule */
/* stylelint-disable-line no-invalid-position-at-import-rule */
/* stylelint-disable-line no-invalid-position-at-import-rule */
/* stylelint-disable-line no-invalid-position-at-import-rule */
/* stylelint-disable-line no-invalid-position-at-import-rule */
/* stylelint-disable-line no-invalid-position-at-import-rule */
/* stylelint-disable-line no-invalid-position-at-import-rule */
/* stylelint-disable-line no-invalid-position-at-import-rule */
/* stylelint-disable-line no-invalid-position-at-import-rule */
/* stylelint-disable-line no-invalid-position-at-import-rule */
/* stylelint-disable-line no-invalid-position-at-import-rule */
/* stylelint-disable-line no-invalid-position-at-import-rule */
/* stylelint-disable-line no-invalid-position-at-import-rule */
/* stylelint-disable-line no-invalid-position-at-import-rule */
/* stylelint-disable-line no-invalid-position-at-import-rule */
/* stylelint-disable-line no-invalid-position-at-import-rule */
/* stylelint-disable-line no-invalid-position-at-import-rule */
/* stylelint-disable-line no-invalid-position-at-import-rule */
/* stylelint-disable-line no-invalid-position-at-import-rule */
/* stylelint-disable-line no-invalid-position-at-import-rule */
/* stylelint-disable-line no-invalid-position-at-import-rule */
/* stylelint-disable-line no-invalid-position-at-import-rule */
/* stylelint-disable-line no-invalid-position-at-import-rule */
/* stylelint-disable-line no-invalid-position-at-import-rule */
/* stylelint-disable-line no-invalid-position-at-import-rule */
/* stylelint-disable-line no-invalid-position-at-import-rule */
/* stylelint-disable-line no-invalid-position-at-import-rule */
/* stylelint-disable-line no-invalid-position-at-import-rule */
/* stylelint-disable-line no-invalid-position-at-import-rule */
/* stylelint-disable-line no-invalid-position-at-import-rule */
/* stylelint-disable-line no-invalid-position-at-import-rule */
/* stylelint-disable-line no-invalid-position-at-import-rule */
/* stylelint-disable-line no-invalid-position-at-import-rule */
/* stylelint-disable-line no-invalid-position-at-import-rule */
/* stylelint-disable-line no-invalid-position-at-import-rule */
/* stylelint-disable-line no-invalid-position-at-import-rule */
/* stylelint-disable-line no-invalid-position-at-import-rule */
/* stylelint-disable-line no-invalid-position-at-import-rule */
/* stylelint-disable-line no-invalid-position-at-import-rule */
/* stylelint-disable-line no-invalid-position-at-import-rule */
/* stylelint-disable-line no-invalid-position-at-import-rule */
/* stylelint-disable-line no-invalid-position-at-import-rule */
/* stylelint-disable-line no-invalid-position-at-import-rule */
/* stylelint-disable-line no-invalid-position-at-import-rule */
/* stylelint-disable-line no-invalid-position-at-import-rule */
/* stylelint-disable-line no-invalid-position-at-import-rule */
/* stylelint-disable-line no-invalid-position-at-import-rule */
/* stylelint-disable-line no-invalid-position-at-import-rule */
/* stylelint-disable-line no-invalid-position-at-import-rule */
/* stylelint-disable-line no-invalid-position-at-import-rule */
/* stylelint-disable-line no-invalid-position-at-import-rule */
/* stylelint-disable-line no-invalid-position-at-import-rule */
/* stylelint-disable-line no-invalid-position-at-import-rule */
/* stylelint-disable-line no-invalid-position-at-import-rule */
/* stylelint-disable-line no-invalid-position-at-import-rule */
/* stylelint-disable-line no-invalid-position-at-import-rule */
.c4p--create-modal {
  background-color: var(--cds-ui-background, #ffffff);
}

.c4p--create-modal .bx--modal-close {
  display: none;
}

@media (min-width: 42rem) {
  .c4p--create-modal .bx--modal-container {
    max-height: 95%;
  }
}
@media (min-width: 66rem) {
  .c4p--create-modal .bx--modal-container {
    max-height: 95%;
  }
}

.c4p--create-modal .bx--modal-header {
  padding-right: 20%;
  padding-bottom: var(--cds-spacing-03, 0.5rem);
  border-bottom: 1px solid var(--cds-ui-03, #e0e0e0);
  margin-bottom: 0;
}

.c4p--create-modal .bx--modal-footer .bx--btn {
  max-width: none;
}

.c4p--create-modal__title {
  font-size: var(--cds-productive-heading-03-font-size, 1.25rem);
  font-weight: var(--cds-productive-heading-03-font-weight, 400);
  line-height: var(--cds-productive-heading-03-line-height, 1.4);
  letter-spacing: var(--cds-productive-heading-03-letter-spacing, 0);
  margin-bottom: var(--cds-spacing-02, 0.25rem);
}

.c4p--create-modal__subtitle {
  font-size: var(--cds-body-short-01-font-size, 0.875rem);
  font-weight: var(--cds-body-short-01-font-weight, 400);
  line-height: var(--cds-body-short-01-line-height, 1.28572);
  letter-spacing: var(--cds-body-short-01-letter-spacing, 0.16px);
  margin-bottom: var(--cds-spacing-03, 0.5rem);
  color: var(--cds-text-02, #525252);
}

.c4p--create-modal__description {
  font-size: var(--cds-body-long-01-font-size, 0.875rem);
  font-weight: var(--cds-body-long-01-font-weight, 400);
  line-height: var(--cds-body-long-01-line-height, 1.42857);
  letter-spacing: var(--cds-body-long-01-letter-spacing, 0.16px);
  padding-right: calc(20% - var(--cds-spacing-05, 1rem));
  margin: var(--cds-spacing-03, 0.5rem) 0 var(--cds-spacing-05, 1rem) 0;
}

.c4p--create-modal__form .bx--fieldset {
  min-width: 100%;
  margin-bottom: 0;
}

.c4p--create-modal__form > * {
  margin-bottom: var(--cds-spacing-05, 1rem);
}
.c4p--create-modal__form > *:last-child {
  margin-bottom: 0;
}

/* stylelint-disable-line no-invalid-position-at-import-rule */
/* stylelint-disable-line no-invalid-position-at-import-rule */
/* stylelint-disable-line no-invalid-position-at-import-rule */
/* stylelint-disable-line no-invalid-position-at-import-rule */
/* stylelint-disable-line no-invalid-position-at-import-rule */
/* stylelint-disable-line no-invalid-position-at-import-rule */
/* stylelint-disable-line no-invalid-position-at-import-rule */
/* stylelint-disable-line no-invalid-position-at-import-rule */
/* stylelint-disable-line no-invalid-position-at-import-rule */
/* stylelint-disable-line no-invalid-position-at-import-rule */
/* stylelint-disable-line no-invalid-position-at-import-rule */
/* stylelint-disable-line no-invalid-position-at-import-rule */
/* stylelint-disable-line no-invalid-position-at-import-rule */
/* stylelint-disable-line no-invalid-position-at-import-rule */
/* stylelint-disable-line no-invalid-position-at-import-rule */
/* stylelint-disable-line no-invalid-position-at-import-rule */
/* stylelint-disable-line no-invalid-position-at-import-rule */
/* stylelint-disable-line no-invalid-position-at-import-rule */
/* stylelint-disable-line no-invalid-position-at-import-rule */
/* stylelint-disable-line no-invalid-position-at-import-rule */
/* stylelint-disable-line no-invalid-position-at-import-rule */
/* stylelint-disable-line no-invalid-position-at-import-rule */
/* stylelint-disable-line no-invalid-position-at-import-rule */
/* stylelint-disable-line no-invalid-position-at-import-rule */
/* stylelint-disable-line no-invalid-position-at-import-rule */
/* stylelint-disable-line no-invalid-position-at-import-rule */
/* stylelint-disable-line no-invalid-position-at-import-rule */
/* stylelint-disable-line no-invalid-position-at-import-rule */
/* stylelint-disable-line no-invalid-position-at-import-rule */
/* stylelint-disable-line no-invalid-position-at-import-rule */
/* stylelint-disable-line no-invalid-position-at-import-rule */
/* stylelint-disable-line no-invalid-position-at-import-rule */
/* stylelint-disable-line no-invalid-position-at-import-rule */
/* stylelint-disable-line no-invalid-position-at-import-rule */
/* stylelint-disable-line no-invalid-position-at-import-rule */
/* stylelint-disable-line no-invalid-position-at-import-rule */
/* stylelint-disable-line no-invalid-position-at-import-rule */
/* stylelint-disable-line no-invalid-position-at-import-rule */
/* stylelint-disable-line no-invalid-position-at-import-rule */
/* stylelint-disable-line no-invalid-position-at-import-rule */
/* stylelint-disable-line no-invalid-position-at-import-rule */
/* stylelint-disable-line no-invalid-position-at-import-rule */
/* stylelint-disable-line no-invalid-position-at-import-rule */
/* stylelint-disable-line no-invalid-position-at-import-rule */
/* stylelint-disable-line no-invalid-position-at-import-rule */
/* stylelint-disable-line no-invalid-position-at-import-rule */
/* stylelint-disable-line no-invalid-position-at-import-rule */
/* stylelint-disable-line no-invalid-position-at-import-rule */
/* stylelint-disable-line no-invalid-position-at-import-rule */
/* stylelint-disable-line no-invalid-position-at-import-rule */
/* stylelint-disable-line no-invalid-position-at-import-rule */
/* stylelint-disable-line no-invalid-position-at-import-rule */
/* stylelint-disable-line no-invalid-position-at-import-rule */
/* stylelint-disable-line no-invalid-position-at-import-rule */
/* stylelint-disable-line no-invalid-position-at-import-rule */
/* stylelint-disable-line no-invalid-position-at-import-rule */
/* stylelint-disable-line no-invalid-position-at-import-rule */
/* stylelint-disable-line no-invalid-position-at-import-rule */
/* stylelint-disable-line no-invalid-position-at-import-rule */
/* stylelint-disable-line no-invalid-position-at-import-rule */
/* stylelint-disable-line no-invalid-position-at-import-rule */
/* stylelint-disable-line no-invalid-position-at-import-rule */
/* stylelint-disable-line no-invalid-position-at-import-rule */
/* stylelint-disable-line no-invalid-position-at-import-rule */
/* stylelint-disable-line no-invalid-position-at-import-rule */
/* stylelint-disable-line no-invalid-position-at-import-rule */
/* stylelint-disable-line no-invalid-position-at-import-rule */
/* stylelint-disable-line no-invalid-position-at-import-rule */
/* stylelint-disable-line no-invalid-position-at-import-rule */
/* stylelint-disable-line no-invalid-position-at-import-rule */
/* stylelint-disable-line no-invalid-position-at-import-rule */
/* stylelint-disable-line no-invalid-position-at-import-rule */
/* stylelint-disable-line no-invalid-position-at-import-rule */
/* stylelint-disable-line no-invalid-position-at-import-rule */
/* stylelint-disable-line no-invalid-position-at-import-rule */
/* stylelint-disable-line no-invalid-position-at-import-rule */
/* stylelint-disable-line no-invalid-position-at-import-rule */
/* stylelint-disable-line no-invalid-position-at-import-rule */
/* stylelint-disable-line no-invalid-position-at-import-rule */
/* stylelint-disable-line no-invalid-position-at-import-rule */
/* stylelint-disable-line no-invalid-position-at-import-rule */
/* stylelint-disable-line no-invalid-position-at-import-rule */
/* stylelint-disable-line no-invalid-position-at-import-rule */
/* stylelint-disable-line no-invalid-position-at-import-rule */
/* stylelint-disable-line no-invalid-position-at-import-rule */
/* stylelint-disable-line no-invalid-position-at-import-rule */
/* stylelint-disable-line no-invalid-position-at-import-rule */
/* stylelint-disable-line no-invalid-position-at-import-rule */
/* stylelint-disable-line no-invalid-position-at-import-rule */
/* stylelint-disable-line no-invalid-position-at-import-rule */
/* stylelint-disable-line no-invalid-position-at-import-rule */
/* stylelint-disable-line no-invalid-position-at-import-rule */
/* stylelint-disable-line no-invalid-position-at-import-rule */
/* stylelint-disable-line no-invalid-position-at-import-rule */
/* stylelint-disable-line no-invalid-position-at-import-rule */
/* stylelint-disable-line no-invalid-position-at-import-rule */
/* stylelint-disable-line no-invalid-position-at-import-rule */
/* stylelint-disable-line no-invalid-position-at-import-rule */
/* stylelint-disable-line no-invalid-position-at-import-rule */
/* stylelint-disable-line no-invalid-position-at-import-rule */
/* stylelint-disable-line no-invalid-position-at-import-rule */
/* stylelint-disable-line no-invalid-position-at-import-rule */
/* stylelint-disable-line no-invalid-position-at-import-rule */
/* stylelint-disable-line no-invalid-position-at-import-rule */
/* stylelint-disable-line no-invalid-position-at-import-rule */
/* stylelint-disable-line no-invalid-position-at-import-rule */
/* stylelint-disable-line no-invalid-position-at-import-rule */
/* stylelint-disable-line no-invalid-position-at-import-rule */
/* stylelint-disable-line no-invalid-position-at-import-rule */
/* stylelint-disable-line no-invalid-position-at-import-rule */
/* stylelint-disable-line no-invalid-position-at-import-rule */
/* stylelint-disable-line no-invalid-position-at-import-rule */
/* stylelint-disable-line no-invalid-position-at-import-rule */
/* stylelint-disable-line no-invalid-position-at-import-rule */
/* stylelint-disable-line no-invalid-position-at-import-rule */
/* stylelint-disable-line no-invalid-position-at-import-rule */
/* stylelint-disable-line no-invalid-position-at-import-rule */
/* stylelint-disable-line no-invalid-position-at-import-rule */
/* stylelint-disable-line no-invalid-position-at-import-rule */
/* stylelint-disable-line no-invalid-position-at-import-rule */
/* stylelint-disable-line no-invalid-position-at-import-rule */
/* stylelint-disable-line no-invalid-position-at-import-rule */
/* stylelint-disable-line no-invalid-position-at-import-rule */
/* stylelint-disable-line no-invalid-position-at-import-rule */
/* stylelint-disable-line no-invalid-position-at-import-rule */
/* stylelint-disable-line no-invalid-position-at-import-rule */
/* stylelint-disable-line no-invalid-position-at-import-rule */
/* stylelint-disable-line no-invalid-position-at-import-rule */
/* stylelint-disable-line no-invalid-position-at-import-rule */
/* stylelint-disable-line no-invalid-position-at-import-rule */
/* stylelint-disable-line no-invalid-position-at-import-rule */
/* stylelint-disable-line no-invalid-position-at-import-rule */
/* stylelint-disable-line no-invalid-position-at-import-rule */
/* stylelint-disable-line no-invalid-position-at-import-rule */
/* stylelint-disable-line no-invalid-position-at-import-rule */
/* stylelint-disable-line no-invalid-position-at-import-rule */
/* stylelint-disable-line no-invalid-position-at-import-rule */
/* stylelint-disable-line no-invalid-position-at-import-rule */
/* stylelint-disable-line no-invalid-position-at-import-rule */
/* stylelint-disable-line no-invalid-position-at-import-rule */
/* stylelint-disable-line no-invalid-position-at-import-rule */
/* stylelint-disable-line no-invalid-position-at-import-rule */
/* stylelint-disable-line no-invalid-position-at-import-rule */
/* stylelint-disable-line no-invalid-position-at-import-rule */
/* stylelint-disable-line no-invalid-position-at-import-rule */
/* stylelint-disable-line no-invalid-position-at-import-rule */
/* stylelint-disable-line no-invalid-position-at-import-rule */
/* stylelint-disable-line no-invalid-position-at-import-rule */
/* stylelint-disable-line no-invalid-position-at-import-rule */
/* stylelint-disable-line no-invalid-position-at-import-rule */
/* stylelint-disable-line no-invalid-position-at-import-rule */
/* stylelint-disable-line no-invalid-position-at-import-rule */
/* stylelint-disable-line no-invalid-position-at-import-rule */
/* stylelint-disable-line no-invalid-position-at-import-rule */
/* stylelint-disable-line no-invalid-position-at-import-rule */
/* stylelint-disable-line no-invalid-position-at-import-rule */
/* stylelint-disable-line no-invalid-position-at-import-rule */
/* stylelint-disable-line no-invalid-position-at-import-rule */
/* stylelint-disable-line no-invalid-position-at-import-rule */
/* stylelint-disable-line no-invalid-position-at-import-rule */
/* stylelint-disable-line no-invalid-position-at-import-rule */
/* stylelint-disable-line no-invalid-position-at-import-rule */
/* stylelint-disable-line no-invalid-position-at-import-rule */
/* stylelint-disable-line no-invalid-position-at-import-rule */
/* stylelint-disable-line no-invalid-position-at-import-rule */
/* stylelint-disable-line no-invalid-position-at-import-rule */
/* stylelint-disable-line no-invalid-position-at-import-rule */
/* stylelint-disable-line no-invalid-position-at-import-rule */
/* stylelint-disable-line no-invalid-position-at-import-rule */
/* stylelint-disable-line no-invalid-position-at-import-rule */
/* stylelint-disable-line no-invalid-position-at-import-rule */
/* stylelint-disable-line no-invalid-position-at-import-rule */
/* stylelint-disable-line no-invalid-position-at-import-rule */
/* stylelint-disable-line no-invalid-position-at-import-rule */
/* stylelint-disable-line no-invalid-position-at-import-rule */
/* stylelint-disable-line no-invalid-position-at-import-rule */
/* stylelint-disable-line no-invalid-position-at-import-rule */
/* stylelint-disable-line no-invalid-position-at-import-rule */
/* stylelint-disable-line no-invalid-position-at-import-rule */
/* stylelint-disable-line no-invalid-position-at-import-rule */
/* stylelint-disable-line no-invalid-position-at-import-rule */
/* stylelint-disable-line no-invalid-position-at-import-rule */
/* stylelint-disable-line no-invalid-position-at-import-rule */
/* stylelint-disable-line no-invalid-position-at-import-rule */
/* stylelint-disable-line no-invalid-position-at-import-rule */
/* stylelint-disable-line no-invalid-position-at-import-rule */
/* stylelint-disable-line no-invalid-position-at-import-rule */
/* stylelint-disable-line no-invalid-position-at-import-rule */
/* stylelint-disable-line no-invalid-position-at-import-rule */
/* stylelint-disable-line no-invalid-position-at-import-rule */
/* stylelint-disable-line no-invalid-position-at-import-rule */
/* stylelint-disable-line no-invalid-position-at-import-rule */
/* stylelint-disable-line no-invalid-position-at-import-rule */
/* stylelint-disable-line no-invalid-position-at-import-rule */
/* stylelint-disable-line no-invalid-position-at-import-rule */
/* stylelint-disable-line no-invalid-position-at-import-rule */
/* stylelint-disable-line no-invalid-position-at-import-rule */
/* stylelint-disable-line no-invalid-position-at-import-rule */
/* stylelint-disable-line no-invalid-position-at-import-rule */
/* stylelint-disable-line no-invalid-position-at-import-rule */
/* stylelint-disable-line no-invalid-position-at-import-rule */
/* stylelint-disable-line no-invalid-position-at-import-rule */
/* stylelint-disable-line no-invalid-position-at-import-rule */
/* stylelint-disable-line no-invalid-position-at-import-rule */
/* stylelint-disable-line no-invalid-position-at-import-rule */
/* stylelint-disable-line no-invalid-position-at-import-rule */
/* stylelint-disable-line no-invalid-position-at-import-rule */
/* stylelint-disable-line no-invalid-position-at-import-rule */
/* stylelint-disable-line no-invalid-position-at-import-rule */
/* stylelint-disable-line no-invalid-position-at-import-rule */
/* stylelint-disable-line no-invalid-position-at-import-rule */
/* stylelint-disable-line no-invalid-position-at-import-rule */
/* stylelint-disable-line no-invalid-position-at-import-rule */
/* stylelint-disable-line no-invalid-position-at-import-rule */
/* stylelint-disable-line no-invalid-position-at-import-rule */
/* stylelint-disable-line no-invalid-position-at-import-rule */
/* stylelint-disable-line no-invalid-position-at-import-rule */
/* stylelint-disable-line no-invalid-position-at-import-rule */
/* stylelint-disable-line no-invalid-position-at-import-rule */
/* stylelint-disable-line no-invalid-position-at-import-rule */
/* stylelint-disable-line no-invalid-position-at-import-rule */
/* stylelint-disable-line no-invalid-position-at-import-rule */
/* stylelint-disable-line no-invalid-position-at-import-rule */
/* stylelint-disable-line no-invalid-position-at-import-rule */
/* stylelint-disable-line no-invalid-position-at-import-rule */
/* stylelint-disable-line no-invalid-position-at-import-rule */
/* stylelint-disable-line no-invalid-position-at-import-rule */
/* stylelint-disable-line no-invalid-position-at-import-rule */
/* stylelint-disable-line no-invalid-position-at-import-rule */
/* stylelint-disable-line no-invalid-position-at-import-rule */
/* stylelint-disable-line no-invalid-position-at-import-rule */
/* stylelint-disable-line no-invalid-position-at-import-rule */
/* stylelint-disable-line no-invalid-position-at-import-rule */
/* stylelint-disable-line no-invalid-position-at-import-rule */
/* stylelint-disable-line no-invalid-position-at-import-rule */
/* stylelint-disable-line no-invalid-position-at-import-rule */
/* stylelint-disable-line no-invalid-position-at-import-rule */
/* stylelint-disable-line no-invalid-position-at-import-rule */
/* stylelint-disable-line no-invalid-position-at-import-rule */
/* stylelint-disable-line no-invalid-position-at-import-rule */
/* stylelint-disable-line no-invalid-position-at-import-rule */
/* stylelint-disable-line no-invalid-position-at-import-rule */
/* stylelint-disable-line no-invalid-position-at-import-rule */
/* stylelint-disable-line no-invalid-position-at-import-rule */
/* stylelint-disable-line no-invalid-position-at-import-rule */
/* stylelint-disable-line no-invalid-position-at-import-rule */
/* stylelint-disable-line no-invalid-position-at-import-rule */
/* stylelint-disable-line no-invalid-position-at-import-rule */
/* stylelint-disable-line no-invalid-position-at-import-rule */
/* stylelint-disable-line no-invalid-position-at-import-rule */
/* stylelint-disable-line no-invalid-position-at-import-rule */
/* stylelint-disable-line no-invalid-position-at-import-rule */
/* stylelint-disable-line no-invalid-position-at-import-rule */
/* stylelint-disable-line no-invalid-position-at-import-rule */
/* stylelint-disable-line no-invalid-position-at-import-rule */
/* stylelint-disable-line no-invalid-position-at-import-rule */
/* stylelint-disable-line no-invalid-position-at-import-rule */
/* stylelint-disable-line no-invalid-position-at-import-rule */
/* stylelint-disable-line no-invalid-position-at-import-rule */
/* stylelint-disable-line no-invalid-position-at-import-rule */
/* stylelint-disable-line no-invalid-position-at-import-rule */
/* stylelint-disable-line no-invalid-position-at-import-rule */
/* stylelint-disable-line no-invalid-position-at-import-rule */
/* stylelint-disable-line no-invalid-position-at-import-rule */
/* stylelint-disable-line no-invalid-position-at-import-rule */
/* stylelint-disable-line no-invalid-position-at-import-rule */
/* stylelint-disable-line no-invalid-position-at-import-rule */
/* stylelint-disable-line no-invalid-position-at-import-rule */
/* stylelint-disable-line no-invalid-position-at-import-rule */
/* stylelint-disable-line no-invalid-position-at-import-rule */
/* stylelint-disable-line no-invalid-position-at-import-rule */
/* stylelint-disable-line no-invalid-position-at-import-rule */
/* stylelint-disable-line no-invalid-position-at-import-rule */
/* stylelint-disable-line no-invalid-position-at-import-rule */
/* stylelint-disable-line no-invalid-position-at-import-rule */
/* stylelint-disable-line no-invalid-position-at-import-rule */
/* stylelint-disable-line no-invalid-position-at-import-rule */
/* stylelint-disable-line no-invalid-position-at-import-rule */
/* stylelint-disable-line no-invalid-position-at-import-rule */
/* stylelint-disable-line no-invalid-position-at-import-rule */
/* stylelint-disable-line no-invalid-position-at-import-rule */
/* stylelint-disable-line no-invalid-position-at-import-rule */
/* stylelint-disable-line no-invalid-position-at-import-rule */
/* stylelint-disable-line no-invalid-position-at-import-rule */
/* stylelint-disable-line no-invalid-position-at-import-rule */
/* stylelint-disable-line no-invalid-position-at-import-rule */
/* stylelint-disable-line no-invalid-position-at-import-rule */
/* stylelint-disable-line no-invalid-position-at-import-rule */
/* stylelint-disable-line no-invalid-position-at-import-rule */
/* stylelint-disable-line no-invalid-position-at-import-rule */
/* stylelint-disable-line no-invalid-position-at-import-rule */
/* stylelint-disable-line no-invalid-position-at-import-rule */
/* stylelint-disable-line no-invalid-position-at-import-rule */
/* stylelint-disable-line no-invalid-position-at-import-rule */
/* stylelint-disable-line no-invalid-position-at-import-rule */
/* stylelint-disable-line no-invalid-position-at-import-rule */
/* stylelint-disable-line no-invalid-position-at-import-rule */
/* stylelint-disable-line no-invalid-position-at-import-rule */
/* stylelint-disable-line no-invalid-position-at-import-rule */
/* stylelint-disable-line no-invalid-position-at-import-rule */
/* stylelint-disable-line no-invalid-position-at-import-rule */
/* stylelint-disable-line no-invalid-position-at-import-rule */
/* stylelint-disable-line no-invalid-position-at-import-rule */
/* stylelint-disable-line no-invalid-position-at-import-rule */
/* stylelint-disable-line no-invalid-position-at-import-rule */
/* stylelint-disable-line no-invalid-position-at-import-rule */
/* stylelint-disable-line no-invalid-position-at-import-rule */
/* stylelint-disable-line no-invalid-position-at-import-rule */
/* stylelint-disable-line no-invalid-position-at-import-rule */
/* stylelint-disable-line no-invalid-position-at-import-rule */
/* stylelint-disable-line no-invalid-position-at-import-rule */
/* stylelint-disable-line no-invalid-position-at-import-rule */
/* stylelint-disable-line no-invalid-position-at-import-rule */
/* stylelint-disable-line no-invalid-position-at-import-rule */
/* stylelint-disable-line no-invalid-position-at-import-rule */
/* stylelint-disable-line no-invalid-position-at-import-rule */
/* stylelint-disable-line no-invalid-position-at-import-rule */
/* stylelint-disable-line no-invalid-position-at-import-rule */
/* stylelint-disable-line no-invalid-position-at-import-rule */
/* stylelint-disable-line no-invalid-position-at-import-rule */
/* stylelint-disable-line no-invalid-position-at-import-rule */
/* stylelint-disable-line no-invalid-position-at-import-rule */
/* stylelint-disable-line no-invalid-position-at-import-rule */
/* stylelint-disable-line no-invalid-position-at-import-rule */
/* stylelint-disable-line no-invalid-position-at-import-rule */
/* stylelint-disable-line no-invalid-position-at-import-rule */
/* stylelint-disable-line no-invalid-position-at-import-rule */
/* stylelint-disable-line no-invalid-position-at-import-rule */
/* stylelint-disable-line no-invalid-position-at-import-rule */
/* stylelint-disable-line no-invalid-position-at-import-rule */
/* stylelint-disable-line no-invalid-position-at-import-rule */
/* stylelint-disable-line no-invalid-position-at-import-rule */
/* stylelint-disable-line no-invalid-position-at-import-rule */
/* stylelint-disable-line no-invalid-position-at-import-rule */
/* stylelint-disable-line no-invalid-position-at-import-rule */
/* stylelint-disable-line no-invalid-position-at-import-rule */
/* stylelint-disable-line no-invalid-position-at-import-rule */
/* stylelint-disable-line no-invalid-position-at-import-rule */
/* stylelint-disable-line no-invalid-position-at-import-rule */
/* stylelint-disable-line no-invalid-position-at-import-rule */
/* stylelint-disable-line no-invalid-position-at-import-rule */
/* stylelint-disable-line no-invalid-position-at-import-rule */
@keyframes influencerMenuEntrance {
  0% {
    opacity: 0;
    transform: translateX(calc(-1 * var(--cds-spacing-05, 1rem)));
  }
  100% {
    opacity: 1;
    transform: translateX(0);
  }
}
@keyframes influencerMenuExit {
  0% {
    opacity: 1;
    transform: translateX(0);
  }
  100% {
    opacity: 0;
    transform: translateX(calc(-1 * var(--cds-spacing-05, 1rem)));
  }
}
.c4p--create-influencer {
  display: grid;
  height: 100%;
  grid-template-columns: 100%;
  grid-template-rows: 1fr auto;
}

.c4p--create-influencer__left-nav {
  grid-column: 1/-1;
  grid-row: 1/-1;
  overflow-y: auto;
}

.c4p--create-influencer__progress-indicator {
  padding: var(--cds-spacing-06, 1.5rem);
}

.c4p--create-influencer__view-all-toggle {
  padding: var(--cds-spacing-06, 1.5rem);
  grid-column: 1/-1;
  grid-row: -1/-1;
}

.c4p--create-influencer__side-nav-opening,
.c4p--create-influencer__progress-indicator-opening {
  animation: influencerMenuEntrance 240ms 1;
  animation-fill-mode: forwards;
  transition-timing-function: cubic-bezier(0, 0, 0.38, 0.9);
}

.c4p--create-influencer__side-nav-closing,
.c4p--create-influencer__progress-indicator-closing {
  animation: influencerMenuExit 240ms 1;
  animation-fill-mode: forwards;
  transition-timing-function: cubic-bezier(0.2, 0, 1, 0.9);
}

@media (prefers-reduced-motion) {
  .c4p--create-influencer__side-nav-opening,
.c4p--create-influencer__progress-indicator-opening,
.c4p--create-influencer__side-nav-closing,
.c4p--create-influencer__progress-indicator-closing {
    animation: none;
    opacity: 1;
  }
}
/* stylelint-disable-line no-invalid-position-at-import-rule */
/* stylelint-disable-line no-invalid-position-at-import-rule */
/* stylelint-disable-line no-invalid-position-at-import-rule */
/* stylelint-disable-line no-invalid-position-at-import-rule */
/* stylelint-disable-line no-invalid-position-at-import-rule */
/* stylelint-disable-line no-invalid-position-at-import-rule */
/* stylelint-disable-line no-invalid-position-at-import-rule */
/* stylelint-disable-line no-invalid-position-at-import-rule */
/* stylelint-disable-line no-invalid-position-at-import-rule */
/* stylelint-disable-line no-invalid-position-at-import-rule */
/* stylelint-disable-line no-invalid-position-at-import-rule */
/* stylelint-disable-line no-invalid-position-at-import-rule */
/* stylelint-disable-line no-invalid-position-at-import-rule */
/* stylelint-disable-line no-invalid-position-at-import-rule */
/* stylelint-disable-line no-invalid-position-at-import-rule */
/* stylelint-disable-line no-invalid-position-at-import-rule */
/* stylelint-disable-line no-invalid-position-at-import-rule */
/* stylelint-disable-line no-invalid-position-at-import-rule */
/* stylelint-disable-line no-invalid-position-at-import-rule */
/* stylelint-disable-line no-invalid-position-at-import-rule */
/* stylelint-disable-line no-invalid-position-at-import-rule */
/* stylelint-disable-line no-invalid-position-at-import-rule */
/* stylelint-disable-line no-invalid-position-at-import-rule */
/* stylelint-disable-line no-invalid-position-at-import-rule */
/* stylelint-disable-line no-invalid-position-at-import-rule */
/* stylelint-disable-line no-invalid-position-at-import-rule */
/* stylelint-disable-line no-invalid-position-at-import-rule */
/* stylelint-disable-line no-invalid-position-at-import-rule */
/* stylelint-disable-line no-invalid-position-at-import-rule */
/* stylelint-disable-line no-invalid-position-at-import-rule */
/* stylelint-disable-line no-invalid-position-at-import-rule */
/* stylelint-disable-line no-invalid-position-at-import-rule */
/* stylelint-disable-line no-invalid-position-at-import-rule */
/* stylelint-disable-line no-invalid-position-at-import-rule */
/* stylelint-disable-line no-invalid-position-at-import-rule */
/* stylelint-disable-line no-invalid-position-at-import-rule */
/* stylelint-disable-line no-invalid-position-at-import-rule */
/* stylelint-disable-line no-invalid-position-at-import-rule */
/* stylelint-disable-line no-invalid-position-at-import-rule */
/* stylelint-disable-line no-invalid-position-at-import-rule */
/* stylelint-disable-line no-invalid-position-at-import-rule */
/* stylelint-disable-line no-invalid-position-at-import-rule */
/* stylelint-disable-line no-invalid-position-at-import-rule */
/* stylelint-disable-line no-invalid-position-at-import-rule */
/* stylelint-disable-line no-invalid-position-at-import-rule */
/* stylelint-disable-line no-invalid-position-at-import-rule */
/* stylelint-disable-line no-invalid-position-at-import-rule */
/* stylelint-disable-line no-invalid-position-at-import-rule */
/* stylelint-disable-line no-invalid-position-at-import-rule */
/* stylelint-disable-line no-invalid-position-at-import-rule */
/* stylelint-disable-line no-invalid-position-at-import-rule */
/* stylelint-disable-line no-invalid-position-at-import-rule */
/* stylelint-disable-line no-invalid-position-at-import-rule */
/* stylelint-disable-line no-invalid-position-at-import-rule */
/* stylelint-disable-line no-invalid-position-at-import-rule */
/* stylelint-disable-line no-invalid-position-at-import-rule */
/* stylelint-disable-line no-invalid-position-at-import-rule */
/* stylelint-disable-line no-invalid-position-at-import-rule */
@keyframes rotate {
  0% {
    transform: rotate(0deg);
  }
  100% {
    transform: rotate(360deg);
  }
}
@keyframes rotate-end-p1 {
  100% {
    transform: rotate(360deg);
  }
}
@keyframes rotate-end-p2 {
  100% {
    transform: rotate(-360deg);
  }
}
/* Stroke animations */
@keyframes init-stroke {
  0% {
    stroke-dashoffset: 276.4608;
  }
  100% {
    stroke-dashoffset: 52.527552;
  }
}
@keyframes stroke-end {
  0% {
    stroke-dashoffset: 52.527552;
  }
  100% {
    stroke-dashoffset: 276.4608;
  }
}
@keyframes stroke {
  100% {
    stroke-dashoffset: 0;
  }
}
.c4p--create-full-page .c4p--create-full-page {
  color: var(--cds-text-01, #161616);
}

.c4p--create-full-page .c4p--create-full-page__content .bx--grid {
  padding-top: var(--cds-spacing-06, 1.5rem);
  margin-right: 0;
  margin-left: 0;
}

.c4p--create-full-page .c4p--create-full-page__step--hidden-step,
.c4p--create-full-page .c4p--create-full-page__step--hidden-section {
  display: none;
}

.c4p--create-full-page .c4p--create-full-page__step--visible-section {
  display: block;
}

.c4p--create-full-page .c4p--create-full-page__step--visible-step {
  opacity: 1;
}

.c4p--create-full-page .c4p--create-full-page__section-subtitle,
.c4p--create-full-page .c4p--create-full-page__step-subtitle {
  font-size: var(--cds-productive-heading-01-font-size, 0.875rem);
  font-weight: var(--cds-productive-heading-01-font-weight, 600);
  line-height: var(--cds-productive-heading-01-line-height, 1.28572);
  letter-spacing: var(--cds-productive-heading-01-letter-spacing, 0.16px);
  max-width: 50%;
  margin-bottom: var(--cds-spacing-03, 0.5rem);
}

.c4p--create-full-page .c4p--create-full-page__section-description,
.c4p--create-full-page .c4p--create-full-page__step-description {
  font-size: var(--cds-body-long-01-font-size, 0.875rem);
  font-weight: var(--cds-body-long-01-font-weight, 400);
  line-height: var(--cds-body-long-01-line-height, 1.42857);
  letter-spacing: var(--cds-body-long-01-letter-spacing, 0.16px);
  max-width: 50%;
  margin-bottom: var(--cds-spacing-06, 1.5rem);
}

.c4p--create-full-page .bx--fieldset {
  margin-bottom: 0;
}

.c4p--create-full-page .c4p--create-full-page__step-fieldset > * {
  margin-bottom: var(--cds-spacing-05, 1rem);
}

.c4p--create-full-page .bx--modal-close {
  display: none;
}

.c4p--create-full-page {
  display: flex;
  height: 100vh;
  padding: 0;
  margin: 0;
}

.c4p--create-full-page .c4p--create-full-page__left-nav {
  grid-column: 1/-1;
  grid-row: 1/-1;
  overflow-y: auto;
}

.c4p--create-full-page .c4p--create-full-page__body {
  display: flex;
  flex-direction: column;
  flex-grow: 1;
}

.c4p--create-full-page .c4p--create-full-page__main {
  display: flex;
  max-height: 100%;
  flex-direction: column;
  flex-grow: 1;
}

.c4p--create-full-page .c4p--create-full-page__content {
  overflow: auto;
  flex-grow: 1;
  background-color: var(--cds-ui-background, #ffffff);
  color: var(--cds-text-01, #161616);
  overflow-x: hidden;
}

.c4p--create-full-page .c4p--create-full-page__step {
  position: relative;
  padding-bottom: var(--cds-spacing-07, 2rem);
}

.c4p--create-full-page .bx--side-nav--ux {
  top: 0;
  height: min-content;
  padding-top: 0;
  border-right: 1px solid var(--cds-ui-03, #e0e0e0);
  background-color: transparent;
  grid-row: 1;
  overflow-x: auto;
}

.c4p--create-full-page .c4p--create-full-page__section-divider {
  position: relative;
  display: block;
  width: 0;
  height: 1px;
  margin: var(--cds-spacing-07, 2rem) calc(-1 * var(--cds-spacing-08, 2.5rem)) var(--cds-spacing-07, 2rem) calc(-1 * var(--cds-spacing-08, 2.5rem));
}
.c4p--create-full-page .c4p--create-full-page__section-divider::after {
  position: absolute;
  top: 0;
  left: 0;
  width: 100vw;
  height: 1px;
  background-color: var(--cds-ui-03, #e0e0e0);
  content: \\"\\";
}

.c4p--create-full-page .c4p--create-full-page__step-title,
.c4p--create-full-page .c4p--create-full-page__section-title {
  font-size: var(--cds-productive-heading-04-font-size, 1.75rem);
  font-weight: var(--cds-productive-heading-04-font-weight, 400);
  line-height: var(--cds-productive-heading-04-line-height, 1.28572);
  letter-spacing: var(--cds-productive-heading-04-letter-spacing, 0);
  max-width: 50%;
  margin-bottom: var(--cds-spacing-05, 1rem);
}

.c4p--create-full-page .c4p--create-full-page__influencer {
  display: grid;
  flex: 0 0 257px;
  border-right: 1px solid var(--cds-ui-03, #e0e0e0);
  background-color: var(--cds-ui-01, #f4f4f4);
  grid-template-columns: 100%;
  grid-template-rows: 1fr auto;
}

.c4p--create-full-page .c4p--create-full-page__progress-indicator {
  padding: var(--cds-spacing-06, 1.5rem);
}

.c4p--create-full-page .c4p--create-full-page__influencer-toggle {
  padding: var(--cds-spacing-06, 1.5rem);
  grid-column: 1/-1;
  grid-row: -1/-1;
}

.c4p--create-full-page .c4p--create-full-page__buttons {
  border-top: 1px solid var(--cds-ui-03, #e0e0e0);
}

/* stylelint-disable-line no-invalid-position-at-import-rule */
/* stylelint-disable-line no-invalid-position-at-import-rule */
/* stylelint-disable-line no-invalid-position-at-import-rule */
/* stylelint-disable-line no-invalid-position-at-import-rule */
/* stylelint-disable-line no-invalid-position-at-import-rule */
/* stylelint-disable-line no-invalid-position-at-import-rule */
/* stylelint-disable-line no-invalid-position-at-import-rule */
/* stylelint-disable-line no-invalid-position-at-import-rule */
/* stylelint-disable-line no-invalid-position-at-import-rule */
/* stylelint-disable-line no-invalid-position-at-import-rule */
/* stylelint-disable-line no-invalid-position-at-import-rule */
/* stylelint-disable-line no-invalid-position-at-import-rule */
/* stylelint-disable-line no-invalid-position-at-import-rule */
/* stylelint-disable-line no-invalid-position-at-import-rule */
/* stylelint-disable-line no-invalid-position-at-import-rule */
/* stylelint-disable-line no-invalid-position-at-import-rule */
/* stylelint-disable-line no-invalid-position-at-import-rule */
/* stylelint-disable-line no-invalid-position-at-import-rule */
/* stylelint-disable-line no-invalid-position-at-import-rule */
/* stylelint-disable-line no-invalid-position-at-import-rule */
/* stylelint-disable-line no-invalid-position-at-import-rule */
/* stylelint-disable-line no-invalid-position-at-import-rule */
/* stylelint-disable-line no-invalid-position-at-import-rule */
/* stylelint-disable-line no-invalid-position-at-import-rule */
/* stylelint-disable-line no-invalid-position-at-import-rule */
/* stylelint-disable-line no-invalid-position-at-import-rule */
/* stylelint-disable-line no-invalid-position-at-import-rule */
/* stylelint-disable-line no-invalid-position-at-import-rule */
/* stylelint-disable-line no-invalid-position-at-import-rule */
/* stylelint-disable-line no-invalid-position-at-import-rule */
/* stylelint-disable-line no-invalid-position-at-import-rule */
/* stylelint-disable-line no-invalid-position-at-import-rule */
/* stylelint-disable-line no-invalid-position-at-import-rule */
/* stylelint-disable-line no-invalid-position-at-import-rule */
/* stylelint-disable-line no-invalid-position-at-import-rule */
/* stylelint-disable-line no-invalid-position-at-import-rule */
/* stylelint-disable-line no-invalid-position-at-import-rule */
/* stylelint-disable-line no-invalid-position-at-import-rule */
/* stylelint-disable-line no-invalid-position-at-import-rule */
/* stylelint-disable-line no-invalid-position-at-import-rule */
/* stylelint-disable-line no-invalid-position-at-import-rule */
/* stylelint-disable-line no-invalid-position-at-import-rule */
/* stylelint-disable-line no-invalid-position-at-import-rule */
/* stylelint-disable-line no-invalid-position-at-import-rule */
/* stylelint-disable-line no-invalid-position-at-import-rule */
/* stylelint-disable-line no-invalid-position-at-import-rule */
/* stylelint-disable-line no-invalid-position-at-import-rule */
/* stylelint-disable-line no-invalid-position-at-import-rule */
/* stylelint-disable-line no-invalid-position-at-import-rule */
/* stylelint-disable-line no-invalid-position-at-import-rule */
/* stylelint-disable-line no-invalid-position-at-import-rule */
/* stylelint-disable-line no-invalid-position-at-import-rule */
/* stylelint-disable-line no-invalid-position-at-import-rule */
/* stylelint-disable-line no-invalid-position-at-import-rule */
/* stylelint-disable-line no-invalid-position-at-import-rule */
/* stylelint-disable-line no-invalid-position-at-import-rule */
/* stylelint-disable-line no-invalid-position-at-import-rule */
/* stylelint-disable-line no-invalid-position-at-import-rule */
/* stylelint-disable-line no-invalid-position-at-import-rule */
/* stylelint-disable-line no-invalid-position-at-import-rule */
/* stylelint-disable-line no-invalid-position-at-import-rule */
/* stylelint-disable-line no-invalid-position-at-import-rule */
/* stylelint-disable-line no-invalid-position-at-import-rule */
/* stylelint-disable-line no-invalid-position-at-import-rule */
/* stylelint-disable-line no-invalid-position-at-import-rule */
/* stylelint-disable-line no-invalid-position-at-import-rule */
/* stylelint-disable-line no-invalid-position-at-import-rule */
/* stylelint-disable-line no-invalid-position-at-import-rule */
/* stylelint-disable-line no-invalid-position-at-import-rule */
/* stylelint-disable-line no-invalid-position-at-import-rule */
/* stylelint-disable-line no-invalid-position-at-import-rule */
/* stylelint-disable-line no-invalid-position-at-import-rule */
/* stylelint-disable-line no-invalid-position-at-import-rule */
/* stylelint-disable-line no-invalid-position-at-import-rule */
/* stylelint-disable-line no-invalid-position-at-import-rule */
/* stylelint-disable-line no-invalid-position-at-import-rule */
/* stylelint-disable-line no-invalid-position-at-import-rule */
/* stylelint-disable-line no-invalid-position-at-import-rule */
/* stylelint-disable-line no-invalid-position-at-import-rule */
/* stylelint-disable-line no-invalid-position-at-import-rule */
/* stylelint-disable-line no-invalid-position-at-import-rule */
/* stylelint-disable-line no-invalid-position-at-import-rule */
/* stylelint-disable-line no-invalid-position-at-import-rule */
/* stylelint-disable-line no-invalid-position-at-import-rule */
/* stylelint-disable-line no-invalid-position-at-import-rule */
/* stylelint-disable-line no-invalid-position-at-import-rule */
/* stylelint-disable-line no-invalid-position-at-import-rule */
/* stylelint-disable-line no-invalid-position-at-import-rule */
/* stylelint-disable-line no-invalid-position-at-import-rule */
/* stylelint-disable-line no-invalid-position-at-import-rule */
/* stylelint-disable-line no-invalid-position-at-import-rule */
/* stylelint-disable-line no-invalid-position-at-import-rule */
/* stylelint-disable-line no-invalid-position-at-import-rule */
/* stylelint-disable-line no-invalid-position-at-import-rule */
/* stylelint-disable-line no-invalid-position-at-import-rule */
/* stylelint-disable-line no-invalid-position-at-import-rule */
/* stylelint-disable-line no-invalid-position-at-import-rule */
/* stylelint-disable-line no-invalid-position-at-import-rule */
/* stylelint-disable-line no-invalid-position-at-import-rule */
/* stylelint-disable-line no-invalid-position-at-import-rule */
/* stylelint-disable-line no-invalid-position-at-import-rule */
/* stylelint-disable-line no-invalid-position-at-import-rule */
/* stylelint-disable-line no-invalid-position-at-import-rule */
/* stylelint-disable-line no-invalid-position-at-import-rule */
/* stylelint-disable-line no-invalid-position-at-import-rule */
/* stylelint-disable-line no-invalid-position-at-import-rule */
/* stylelint-disable-line no-invalid-position-at-import-rule */
/* stylelint-disable-line no-invalid-position-at-import-rule */
/* stylelint-disable-line no-invalid-position-at-import-rule */
/* stylelint-disable-line no-invalid-position-at-import-rule */
/* stylelint-disable-line no-invalid-position-at-import-rule */
/* stylelint-disable-line no-invalid-position-at-import-rule */
/* stylelint-disable-line no-invalid-position-at-import-rule */
/* stylelint-disable-line no-invalid-position-at-import-rule */
/* stylelint-disable-line no-invalid-position-at-import-rule */
/* stylelint-disable-line no-invalid-position-at-import-rule */
/* stylelint-disable-line no-invalid-position-at-import-rule */
/* stylelint-disable-line no-invalid-position-at-import-rule */
/* stylelint-disable-line no-invalid-position-at-import-rule */
/* stylelint-disable-line no-invalid-position-at-import-rule */
/* stylelint-disable-line no-invalid-position-at-import-rule */
/* stylelint-disable-line no-invalid-position-at-import-rule */
/* stylelint-disable-line no-invalid-position-at-import-rule */
/* stylelint-disable-line no-invalid-position-at-import-rule */
/* stylelint-disable-line no-invalid-position-at-import-rule */
/* stylelint-disable-line no-invalid-position-at-import-rule */
/* stylelint-disable-line no-invalid-position-at-import-rule */
/* stylelint-disable-line no-invalid-position-at-import-rule */
/* stylelint-disable-line no-invalid-position-at-import-rule */
/* stylelint-disable-line no-invalid-position-at-import-rule */
/* stylelint-disable-line no-invalid-position-at-import-rule */
/* stylelint-disable-line no-invalid-position-at-import-rule */
/* stylelint-disable-line no-invalid-position-at-import-rule */
/* stylelint-disable-line no-invalid-position-at-import-rule */
/* stylelint-disable-line no-invalid-position-at-import-rule */
/* stylelint-disable-line no-invalid-position-at-import-rule */
@keyframes rotate {
  0% {
    transform: rotate(0deg);
  }
  100% {
    transform: rotate(360deg);
  }
}
@keyframes rotate-end-p1 {
  100% {
    transform: rotate(360deg);
  }
}
@keyframes rotate-end-p2 {
  100% {
    transform: rotate(-360deg);
  }
}
/* Stroke animations */
@keyframes init-stroke {
  0% {
    stroke-dashoffset: 276.4608;
  }
  100% {
    stroke-dashoffset: 52.527552;
  }
}
@keyframes stroke-end {
  0% {
    stroke-dashoffset: 52.527552;
  }
  100% {
    stroke-dashoffset: 276.4608;
  }
}
@keyframes stroke {
  100% {
    stroke-dashoffset: 0;
  }
}
@keyframes sidePanelExitLeft {
  0% {
    opacity: 1;
    transform: translateX(0);
  }
  100% {
    opacity: 0;
    transform: translateX(calc(-1 * 30rem));
  }
}
@keyframes sidePanelExitRight {
  0% {
    opacity: 1;
    transform: translateX(0);
  }
  100% {
    opacity: 0;
    transform: translateX(30rem);
  }
}
.c4p--side-panel__container {
  --c4p--side-panel--subtitle-opacity: 1;
  --c4p--side-panel--title-container-height: 0;
  --c4p--side-panel--title-text-height: 0;
  --c4p--side-panel--subtitle-container-height: 0;
  --c4p--side-panel--action-bar-container-height: 0;
  --c4p--side-panel--divider-opacity: 0;
  --c4p--side-panel--title-y-position: 0;
  --c4p--side-panel--content-bottom-padding: var(--cds-spacing-10, 4rem);
  --c4p--side-panel--collapsed-title-y-position: 1rem;
  --c4p--side-panel--label-text-height: 0;
  position: fixed;
  z-index: 9000;
  top: var(--cds-spacing-09, 3rem);
  height: calc(100% - 3rem);
  box-sizing: border-box;
  background-color: var(--cds-ui-01, #f4f4f4);
  color: var(--cds-text-01, #161616);
  transition: transform 240ms;
  transition-timing-function: cubic-bezier(0.2, 0, 0.38, 0.9);
}
.c4p--side-panel__container.c4p--side-panel__container--xs {
  min-width: 16rem;
  max-width: 16rem;
}
.c4p--side-panel__container.c4p--side-panel__container--xs .c4p--side-panel__title-container.c4p--side-panel__title-container--no-title-animation,
.c4p--side-panel__container.c4p--side-panel__container--xs .c4p--side-panel__subtitle-text.c4p--side-panel__subtitle-text-no-animation,
.c4p--side-panel__container.c4p--side-panel__container--xs .c4p--side-panel__action-toolbar.c4p--side-panel__action-toolbar-no-animation,
.c4p--side-panel__container.c4p--side-panel__container--xs .c4p--side-panel__actions-container.c4p--action-set--xs {
  min-width: 16rem;
  max-width: 16rem;
}
.c4p--side-panel__container.c4p--side-panel__container-right-placement.c4p--side-panel__container--xs {
  min-width: 16rem;
  max-width: 16rem;
  right: 0;
  border-left: 1px solid var(--cds-decorative-01, #e0e0e0);
}
@keyframes sidePanelEntranceRight {
  0% {
    opacity: 0;
    transform: translateX(16rem);
  }
  100% {
    opacity: 1;
    transform: translateX(0);
  }
}
.c4p--side-panel__container.c4p--side-panel__container-left-placement.c4p--side-panel__container--xs {
  min-width: 16rem;
  max-width: 16rem;
  left: 0;
  border-right: 1px solid var(--cds-decorative-01, #e0e0e0);
}
@keyframes sidePanelEntranceLeft {
  0% {
    opacity: 0;
    transform: translateX(-16rem);
  }
  100% {
    opacity: 1;
    transform: translateX(0);
  }
}
.c4p--side-panel__container.c4p--side-panel__container--sm {
  min-width: 20rem;
  max-width: 20rem;
}
.c4p--side-panel__container.c4p--side-panel__container--sm .c4p--side-panel__title-container.c4p--side-panel__title-container--no-title-animation,
.c4p--side-panel__container.c4p--side-panel__container--sm .c4p--side-panel__subtitle-text.c4p--side-panel__subtitle-text-no-animation,
.c4p--side-panel__container.c4p--side-panel__container--sm .c4p--side-panel__action-toolbar.c4p--side-panel__action-toolbar-no-animation,
.c4p--side-panel__container.c4p--side-panel__container--sm .c4p--side-panel__actions-container.c4p--action-set--sm {
  min-width: 20rem;
  max-width: 20rem;
}
.c4p--side-panel__container.c4p--side-panel__container-right-placement.c4p--side-panel__container--sm {
  min-width: 20rem;
  max-width: 20rem;
  right: 0;
  border-left: 1px solid var(--cds-decorative-01, #e0e0e0);
}
@keyframes sidePanelEntranceRight {
  0% {
    opacity: 0;
    transform: translateX(20rem);
  }
  100% {
    opacity: 1;
    transform: translateX(0);
  }
}
.c4p--side-panel__container.c4p--side-panel__container-left-placement.c4p--side-panel__container--sm {
  min-width: 20rem;
  max-width: 20rem;
  left: 0;
  border-right: 1px solid var(--cds-decorative-01, #e0e0e0);
}
@keyframes sidePanelEntranceLeft {
  0% {
    opacity: 0;
    transform: translateX(-20rem);
  }
  100% {
    opacity: 1;
    transform: translateX(0);
  }
}
.c4p--side-panel__container.c4p--side-panel__container--md {
  min-width: 30rem;
  max-width: 30rem;
}
.c4p--side-panel__container.c4p--side-panel__container--md .c4p--side-panel__title-container.c4p--side-panel__title-container--no-title-animation,
.c4p--side-panel__container.c4p--side-panel__container--md .c4p--side-panel__subtitle-text.c4p--side-panel__subtitle-text-no-animation,
.c4p--side-panel__container.c4p--side-panel__container--md .c4p--side-panel__action-toolbar.c4p--side-panel__action-toolbar-no-animation,
.c4p--side-panel__container.c4p--side-panel__container--md .c4p--side-panel__actions-container.c4p--action-set--md {
  min-width: 30rem;
  max-width: 30rem;
}
.c4p--side-panel__container.c4p--side-panel__container-right-placement.c4p--side-panel__container--md {
  min-width: 30rem;
  max-width: 30rem;
  right: 0;
  border-left: 1px solid var(--cds-decorative-01, #e0e0e0);
}
@keyframes sidePanelEntranceRight {
  0% {
    opacity: 0;
    transform: translateX(30rem);
  }
  100% {
    opacity: 1;
    transform: translateX(0);
  }
}
.c4p--side-panel__container.c4p--side-panel__container-left-placement.c4p--side-panel__container--md {
  min-width: 30rem;
  max-width: 30rem;
  left: 0;
  border-right: 1px solid var(--cds-decorative-01, #e0e0e0);
}
@keyframes sidePanelEntranceLeft {
  0% {
    opacity: 0;
    transform: translateX(-30rem);
  }
  100% {
    opacity: 1;
    transform: translateX(0);
  }
}
.c4p--side-panel__container.c4p--side-panel__container--lg {
  min-width: 40rem;
  max-width: 40rem;
}
.c4p--side-panel__container.c4p--side-panel__container--lg .c4p--side-panel__title-container.c4p--side-panel__title-container--no-title-animation,
.c4p--side-panel__container.c4p--side-panel__container--lg .c4p--side-panel__subtitle-text.c4p--side-panel__subtitle-text-no-animation,
.c4p--side-panel__container.c4p--side-panel__container--lg .c4p--side-panel__action-toolbar.c4p--side-panel__action-toolbar-no-animation,
.c4p--side-panel__container.c4p--side-panel__container--lg .c4p--side-panel__actions-container.c4p--action-set--lg {
  min-width: 40rem;
  max-width: 40rem;
}
.c4p--side-panel__container.c4p--side-panel__container-right-placement.c4p--side-panel__container--lg {
  min-width: 40rem;
  max-width: 40rem;
  right: 0;
  border-left: 1px solid var(--cds-decorative-01, #e0e0e0);
}
@keyframes sidePanelEntranceRight {
  0% {
    opacity: 0;
    transform: translateX(40rem);
  }
  100% {
    opacity: 1;
    transform: translateX(0);
  }
}
.c4p--side-panel__container.c4p--side-panel__container-left-placement.c4p--side-panel__container--lg {
  min-width: 40rem;
  max-width: 40rem;
  left: 0;
  border-right: 1px solid var(--cds-decorative-01, #e0e0e0);
}
@keyframes sidePanelEntranceLeft {
  0% {
    opacity: 0;
    transform: translateX(-40rem);
  }
  100% {
    opacity: 1;
    transform: translateX(0);
  }
}
.c4p--side-panel__container.c4p--side-panel__container--max {
  min-width: 75%;
  max-width: 75%;
}
.c4p--side-panel__container.c4p--side-panel__container--max .c4p--side-panel__title-container.c4p--side-panel__title-container--no-title-animation,
.c4p--side-panel__container.c4p--side-panel__container--max .c4p--side-panel__subtitle-text.c4p--side-panel__subtitle-text-no-animation,
.c4p--side-panel__container.c4p--side-panel__container--max .c4p--side-panel__action-toolbar.c4p--side-panel__action-toolbar-no-animation,
.c4p--side-panel__container.c4p--side-panel__container--max .c4p--side-panel__actions-container.c4p--action-set--max {
  min-width: 75%;
  max-width: 75%;
}
.c4p--side-panel__container.c4p--side-panel__container-right-placement.c4p--side-panel__container--max {
  min-width: 75%;
  max-width: 75%;
  right: 0;
  border-left: 1px solid var(--cds-decorative-01, #e0e0e0);
}
@keyframes sidePanelEntranceRight {
  0% {
    opacity: 0;
    transform: translateX(75%);
  }
  100% {
    opacity: 1;
    transform: translateX(0);
  }
}
.c4p--side-panel__container.c4p--side-panel__container-left-placement.c4p--side-panel__container--max {
  min-width: 75%;
  max-width: 75%;
  left: 0;
  border-right: 1px solid var(--cds-decorative-01, #e0e0e0);
}
@keyframes sidePanelEntranceLeft {
  0% {
    opacity: 0;
    transform: translateX(-75%);
  }
  100% {
    opacity: 1;
    transform: translateX(0);
  }
}
.c4p--side-panel__container.c4p--side-panel__container-with-action-toolbar.c4p--side-panel__with-condensed-header .c4p--side-panel__title-container::before {
  content: none;
}
.c4p--side-panel__container.c4p--side-panel__container-with-action-toolbar.c4p--side-panel__with-condensed-header .c4p--side-panel__action-toolbar::before {
  position: absolute;
  bottom: 0;
  left: 0;
  width: 100%;
  height: 1px;
  background-color: var(--cds-decorative-01, #e0e0e0);
  content: \\"\\";
  opacity: var(--c4p--side-panel--divider-opacity);
}
.c4p--side-panel__container.c4p--side-panel__container-without-overlay {
  box-shadow: 0 var(--cds-spacing-01, 0.125rem) var(--cds-spacing-02, 0.25rem) var(--cds-overlay-01, rgba(22, 22, 22, 0.5));
}
.c4p--side-panel__container .c4p--side-panel__title-container {
  position: sticky;
  z-index: 4;
  top: 0;
  height: calc(var(--c4p--side-panel--title-container-height) - var(--c4p--side-panel--label-text-height));
  padding: var(--cds-spacing-05, 1rem) var(--cds-spacing-05, 1rem) var(--cds-spacing-03, 0.5rem) var(--cds-spacing-05, 1rem);
  background-color: var(--cds-ui-01, #f4f4f4);
}
.c4p--side-panel__container .c4p--side-panel__title-container::before {
  position: absolute;
  bottom: 0;
  left: 0;
  width: 100%;
  height: 1px;
  background-color: var(--cds-decorative-01, #e0e0e0);
  content: \\"\\";
  opacity: var(--c4p--side-panel--divider-opacity);
}
.c4p--side-panel__container .c4p--side-panel__title-container.c4p--side-panel__on-detail-step .c4p--side-panel__collapsed-title-text {
  top: var(--cds-spacing-09, 3rem);
}
.c4p--side-panel__container .c4p--side-panel__title-container.c4p--side-panel__title-container-without-title {
  padding: 0;
}
.c4p--side-panel__container .c4p--side-panel__title-container.c4p--side-panel__title-container-without-title.c4p--side-panel__on-detail-step-without-title {
  height: calc(var(--cds-spacing-08, 2.5rem) + var(--cds-spacing-02, 0.25rem));
  padding: var(--cds-spacing-05, 1rem) var(--cds-spacing-05, 1rem) var(--cds-spacing-03, 0.5rem) var(--cds-spacing-05, 1rem);
}
.c4p--side-panel__container .c4p--side-panel__title-container.c4p--side-panel__title-container-without-title::before {
  background-color: transparent;
}
.c4p--side-panel__container.c4p--side-panel__container-is-animating {
  pointer-events: none;
}
.c4p--side-panel__container.c4p--side-panel__container-is-animating .c4p--side-panel__title-container.c4p--side-panel__title-container--no-title-animation {
  top: 0;
}
.c4p--side-panel__container.c4p--side-panel__container-is-animating .c4p--side-panel__subtitle-text.c4p--side-panel__subtitle-text-no-animation {
  top: var(--c4p--side-panel--title-text-height);
}
.c4p--side-panel__container.c4p--side-panel__container-is-animating .c4p--side-panel__action-toolbar.c4p--side-panel__action-toolbar-no-animation {
  top: calc(var(--c4p--side-panel--title-text-height) + var(--c4p--side-panel--subtitle-container-height));
}
.c4p--side-panel__container .c4p--side-panel__title-text {
  font-size: var(--cds-productive-heading-03-font-size, 1.25rem);
  font-weight: var(--cds-productive-heading-03-font-weight, 400);
  line-height: var(--cds-productive-heading-03-line-height, 1.4);
  letter-spacing: var(--cds-productive-heading-03-letter-spacing, 0);
  display: -webkit-box;
  overflow: hidden;
  padding-right: var(--cds-spacing-09, 3rem);
  -webkit-box-orient: vertical;
  -webkit-line-clamp: 2;
  position: inherit;
  z-index: 4;
  background-color: var(--cds-ui-01, #f4f4f4);
  opacity: var(--c4p--side-panel--subtitle-opacity);
  transform: translateY(var(--c4p--side-panel--title-y-position));
}
.c4p--side-panel__container .c4p--side-panel__label-text {
  font-size: var(--cds-label-01-font-size, 0.75rem);
  font-weight: var(--cds-label-01-font-weight, 400);
  line-height: var(--cds-label-01-line-height, 1.33333);
  letter-spacing: var(--cds-label-01-letter-spacing, 0.32px);
  overflow: hidden;
  padding-right: var(--cds-spacing-05, 1rem);
  opacity: var(--c4p--side-panel--subtitle-opacity);
  text-overflow: ellipsis;
  transform: translateY(var(--c4p--side-panel--title-y-position));
  white-space: nowrap;
}
.c4p--side-panel__container .c4p--side-panel__collapsed-title-text {
  font-size: var(--cds-productive-heading-02-font-size, 1rem);
  font-weight: var(--cds-productive-heading-02-font-weight, 600);
  line-height: var(--cds-productive-heading-02-line-height, 1.375);
  letter-spacing: var(--cds-productive-heading-02-letter-spacing, 0);
  display: -webkit-box;
  overflow: hidden;
  padding-right: var(--cds-spacing-09, 3rem);
  -webkit-box-orient: vertical;
  -webkit-line-clamp: 2;
  position: absolute;
  top: var(--cds-spacing-05, 1rem);
  opacity: var(--c4p--side-panel--divider-opacity);
  transform: translateY(var(--c4p--side-panel--collapsed-title-y-position));
}
.c4p--side-panel__container .c4p--side-panel__subtitle-text {
  font-size: var(--cds-body-short-01-font-size, 0.875rem);
  font-weight: var(--cds-body-short-01-font-weight, 400);
  line-height: var(--cds-body-short-01-line-height, 1.28572);
  letter-spacing: var(--cds-body-short-01-letter-spacing, 0.16px);
  overflow: hidden;
  padding: 0 var(--cds-spacing-09, 3rem) var(--cds-spacing-05, 1rem) var(--cds-spacing-05, 1rem);
  -webkit-box-orient: vertical;
  -webkit-line-clamp: 3;
  opacity: var(--c4p--side-panel--subtitle-opacity);
}
.c4p--side-panel__container .c4p--side-panel__subtitle-text.c4p--side-panel__subtitle-text-no-animation {
  position: fixed;
  z-index: 2;
  top: calc(var(--c4p--side-panel--title-text-height) + var(--cds-spacing-09, 3rem));
  background-color: var(--cds-ui-01, #f4f4f4);
}
.c4p--side-panel__container .c4p--side-panel__subtitle-text.c4p--side-panel__subtitle-text-no-animation.c4p--side-panel__subtitle-text-is-animating {
  top: var(--c4p--side-panel--title-text-height);
}
.c4p--side-panel__container .c4p--side-panel__subtitle-text.c4p--side-panel__subtitle-without-title {
  padding-top: var(--cds-spacing-05, 1rem);
  padding-right: var(--cds-spacing-09, 3rem);
}
.c4p--side-panel__container .c4p--side-panel__title-container.c4p--side-panel__title-container--no-title-animation.c4p--side-panel__title-container-is-animating {
  top: 0;
}
.c4p--side-panel__container .c4p--side-panel__title-container.c4p--side-panel__title-container--no-title-animation {
  position: fixed;
  top: var(--cds-spacing-09, 3rem);
  height: var(--c4p--side-panel--title-text-height);
}
.c4p--side-panel__container .c4p--side-panel__inner-content {
  overflow: auto;
  height: calc(100vh - 3rem);
  margin-top: calc(var(--c4p--side-panel--title-text-height) + var(--c4p--side-panel--subtitle-container-height) + var(--c4p--side-panel--action-bar-container-height));
  overflow-x: hidden;
}
.c4p--side-panel__container .c4p--side-panel__inner-content-with-actions {
  height: calc(100vh - (var(--c4p--side-panel--content-bottom-padding) + 2rem));
}
.c4p--side-panel__container .c4p--side-panel__inner-content.c4p--side-panel__static-inner-content {
  height: calc(100vh - (var(--c4p--side-panel--title-text-height) + var(--c4p--side-panel--subtitle-container-height) + var(--c4p--side-panel--action-bar-container-height)) + -1 * (var(--cds-spacing-09, 3rem) + var(--cds-spacing-10, 4rem)));
  padding-top: var(--cds-spacing-05, 1rem);
}
.c4p--side-panel__container .c4p--side-panel__action-toolbar.c4p--side-panel__action-toolbar-no-animation {
  position: fixed;
  top: calc(
        var(--c4p--side-panel--title-text-height) +
          var(--c4p--side-panel--subtitle-container-height) + var(--cds-spacing-09, 3rem)
      );
  width: 100%;
  border-bottom: 1px solid var(--cds-decorative-01, #e0e0e0);
}
.c4p--side-panel__container .c4p--side-panel__action-toolbar.c4p--side-panel__action-toolbar-no-animation + .c4p--side-panel__body-content {
  margin-top: calc(
        var(--c4p--side-panel--title-text-height) +
          var(--c4p--side-panel--subtitle-container-height) + var(--cds-spacing-09, 3rem)
      );
}
.c4p--side-panel__container .c4p--side-panel__subtitle-text.c4p--side-panel__subtitle-text-no-animation.c4p--side-panel__subtitle-text-no-animation-no-action-toolbar {
  border-bottom: 1px solid var(--cds-decorative-01, #e0e0e0);
  margin-bottom: var(--cds-spacing-05, 1rem);
}
.c4p--side-panel__container .c4p--side-panel__action-toolbar {
  position: sticky;
  z-index: 4;
  top: var(--c4p--side-panel--title-height);
  display: flex;
  align-items: center;
  justify-content: flex-start;
  padding: 0 var(--cds-spacing-05, 1rem);
  margin-bottom: var(--cds-spacing-03, 0.5rem);
  background-color: var(--cds-ui-01, #f4f4f4);
  transition: transform 150ms;
  transition-timing-function: cubic-bezier(0.2, 0, 0.38, 0.9);
}
.c4p--side-panel__container .c4p--side-panel__action-toolbar .c4p--side-panel__action-toolbar-button {
  min-width: 2rem;
}
.c4p--side-panel__container .c4p--side-panel__action-toolbar .c4p--side-panel__action-toolbar-button.c4p--side-panel__action-toolbar-icon-only-button {
  padding: 0;
  color: var(--cds-text-01, #161616);
}
.c4p--side-panel__container .c4p--side-panel__action-toolbar .c4p--side-panel__action-toolbar-button.c4p--side-panel__action-toolbar-icon-only-button svg {
  margin-left: var(--cds-spacing-03, 0.5rem);
}
.c4p--side-panel__container .c4p--side-panel__action-toolbar .c4p--side-panel__action-toolbar-button.c4p--side-panel__action-toolbar-leading-button {
  margin-right: var(--cds-spacing-03, 0.5rem);
}
.c4p--side-panel__container .bx--btn.c4p--side-panel__navigation-back-button {
  position: relative;
  z-index: 5;
  top: calc(-1 * var(--cds-spacing-03, 0.5rem));
  left: calc(-1 * var(--cds-spacing-03, 0.5rem));
}
.c4p--side-panel__container .bx--btn.c4p--side-panel__navigation-back-button,
.c4p--side-panel__container .bx--btn.c4p--side-panel__close-button {
  min-width: 2rem;
  padding: 0;
  color: var(--cds-text-01, #161616);
}
.c4p--side-panel__container .bx--btn.c4p--side-panel__close-button {
  position: absolute;
  z-index: 5;
  top: var(--cds-spacing-03, 0.5rem);
  right: var(--cds-spacing-05, 1rem);
  display: flex;
  align-items: center;
  justify-content: center;
  background-color: var(--cds-ui-01, #f4f4f4);
}
.c4p--side-panel__container .bx--btn.c4p--side-panel__close-button .bx--btn__icon {
  margin: 0;
}
.c4p--side-panel__container .c4p--side-panel__body-content {
  padding: var(--cds-spacing-05, 1rem);
  padding-top: 0;
}
.c4p--side-panel__container.c4p--side-panel__container-is-animating .c4p--side-panel__actions-container.c4p--action-set--max {
  min-width: 100%;
  max-width: 100%;
}
.c4p--side-panel__container .c4p--side-panel__actions-container {
  position: fixed;
  bottom: 0;
  border-top: 1px solid var(--cds-decorative-01, #e0e0e0);
  background-color: var(--cds-ui-01, #f4f4f4);
}
.c4p--side-panel__container .c4p--side-panel__actions-container.c4p--action-set--max {
  flex-direction: column;
}
.c4p--side-panel__container .c4p--side-panel__actions-container.c4p--action-set--max .c4p--action-set__action-button {
  width: 100%;
  max-width: 100%;
}
@media (min-width: 42rem) {
  .c4p--side-panel__container .c4p--side-panel__actions-container.c4p--action-set--max {
    flex-direction: row;
  }
  .c4p--side-panel__container .c4p--side-panel__actions-container.c4p--action-set--max .c4p--action-set__action-button {
    width: 25%;
  }
}
.c4p--side-panel__container .c4p--side-panel__actions-container .c4p--action-set__action-button {
  height: var(--cds-layout-05, 4rem);
}
.c4p--side-panel__container .c4p--side-panel__actions-container.c4p--side-panel__actions-container-condensed .c4p--action-set__action-button {
  height: var(--cds-layout-04, 3rem);
}

.c4p--side-panel__container .bx--text-input,
.c4p--side-panel__container .bx--text-area,
.c4p--side-panel__container .bx--search-input,
.c4p--side-panel__container .bx--select-input,
.c4p--side-panel__container .bx--dropdown,
.c4p--side-panel__container .bx--dropdown-list,
.c4p--side-panel__container .bx--number input[type=number],
.c4p--side-panel__container .bx--date-picker__input {
  background-color: var(--cds-field-02, #ffffff);
}

@keyframes sidePanelOverlayEntrance {
  0% {
    opacity: 0;
  }
  100% {
    opacity: 1;
  }
}
@keyframes sidePanelOverlayExit {
  0% {
    opacity: 1;
  }
  100% {
    opacity: 0;
  }
}
.c4p--side-panel__visually-hidden {
  position: absolute;
  overflow: hidden;
  width: 1px;
  height: 1px;
  padding: 0;
  border: 0;
  margin: -1px;
  clip: rect(0, 0, 0, 0);
  visibility: inherit;
  white-space: nowrap;
}

.c4p--side-panel__overlay {
  position: fixed;
  z-index: 6000;
  top: 0;
  right: 0;
  bottom: 0;
  left: 0;
  width: 100%;
  height: 100%;
  background-color: var(--cds-overlay-01, rgba(22, 22, 22, 0.5));
  transition: background-color 240ms;
  transition-timing-function: cubic-bezier(0.2, 0, 0.38, 0.9);
}

.c4p--create-side-panel.c4p--side-panel__container .c4p--create-side-panel__content-text {
  padding-right: calc(20% - var(--cds-spacing-05, 1rem));
}

.c4p--create-side-panel.c4p--side-panel__container--xs .c4p--side-panel__title-text {
  width: calc(16rem - var(--cds-spacing-05, 1rem));
  padding-right: calc((16rem * 0.2) - var(--cds-spacing-05, 1rem));
  margin-bottom: var(--cds-spacing-02, 0.25rem);
}

.c4p--create-side-panel.c4p--side-panel__container--xs .c4p--side-panel__subtitle-text {
  width: calc(16rem - var(--cds-spacing-05, 1rem));
  padding-right: calc((16rem * 0.2) - var(--cds-spacing-05, 1rem));
  padding-bottom: var(--cds-spacing-05, 1rem);
  border-bottom: 1px solid var(--cds-ui-03, #e0e0e0);
  color: var(--cds-text-02, #525252);
}

.c4p--create-side-panel.c4p--side-panel__container--sm .c4p--side-panel__title-text {
  width: calc(20rem - var(--cds-spacing-05, 1rem));
  padding-right: calc((20rem * 0.2) - var(--cds-spacing-05, 1rem));
  margin-bottom: var(--cds-spacing-02, 0.25rem);
}

.c4p--create-side-panel.c4p--side-panel__container--sm .c4p--side-panel__subtitle-text {
  width: calc(20rem - var(--cds-spacing-05, 1rem));
  padding-right: calc((20rem * 0.2) - var(--cds-spacing-05, 1rem));
  padding-bottom: var(--cds-spacing-05, 1rem);
  border-bottom: 1px solid var(--cds-ui-03, #e0e0e0);
  color: var(--cds-text-02, #525252);
}

.c4p--create-side-panel.c4p--side-panel__container--md .c4p--side-panel__title-text {
  width: calc(30rem - var(--cds-spacing-05, 1rem));
  padding-right: calc((30rem * 0.2) - var(--cds-spacing-05, 1rem));
  margin-bottom: var(--cds-spacing-02, 0.25rem);
}

.c4p--create-side-panel.c4p--side-panel__container--md .c4p--side-panel__subtitle-text {
  width: calc(30rem - var(--cds-spacing-05, 1rem));
  padding-right: calc((30rem * 0.2) - var(--cds-spacing-05, 1rem));
  padding-bottom: var(--cds-spacing-05, 1rem);
  border-bottom: 1px solid var(--cds-ui-03, #e0e0e0);
  color: var(--cds-text-02, #525252);
}

.c4p--create-side-panel.c4p--side-panel__container--lg .c4p--side-panel__title-text {
  width: calc(40rem - var(--cds-spacing-05, 1rem));
  padding-right: calc((40rem * 0.2) - var(--cds-spacing-05, 1rem));
  margin-bottom: var(--cds-spacing-02, 0.25rem);
}

.c4p--create-side-panel.c4p--side-panel__container--lg .c4p--side-panel__subtitle-text {
  width: calc(40rem - var(--cds-spacing-05, 1rem));
  padding-right: calc((40rem * 0.2) - var(--cds-spacing-05, 1rem));
  padding-bottom: var(--cds-spacing-05, 1rem);
  border-bottom: 1px solid var(--cds-ui-03, #e0e0e0);
  color: var(--cds-text-02, #525252);
}

.c4p--create-side-panel.c4p--side-panel__container--max .c4p--side-panel__title-text {
  width: calc(75% - var(--cds-spacing-05, 1rem));
  padding-right: calc((75% * 0.2) - var(--cds-spacing-05, 1rem));
  margin-bottom: var(--cds-spacing-02, 0.25rem);
}

.c4p--create-side-panel.c4p--side-panel__container--max .c4p--side-panel__subtitle-text {
  width: calc(75% - var(--cds-spacing-05, 1rem));
  padding-right: calc((75% * 0.2) - var(--cds-spacing-05, 1rem));
  padding-bottom: var(--cds-spacing-05, 1rem);
  border-bottom: 1px solid var(--cds-ui-03, #e0e0e0);
  color: var(--cds-text-02, #525252);
}

.bx--form.c4p--create-side-panel__form {
  padding-top: var(--cds-spacing-05, 1rem);
}

.c4p--create-side-panel__form.bx--fieldset {
  padding-top: var(--cds-spacing-03, 0.5rem);
}

.c4p--create-side-panel__form > * {
  margin-bottom: var(--cds-spacing-05, 1rem);
}

.c4p--create-side-panel__form-title-text {
  font-size: var(--cds-productive-heading-02-font-size, 1rem);
  font-weight: var(--cds-productive-heading-02-font-weight, 600);
  line-height: var(--cds-productive-heading-02-line-height, 1.375);
  letter-spacing: var(--cds-productive-heading-02-letter-spacing, 0);
  padding-bottom: var(--cds-spacing-03, 0.5rem);
}

.c4p--create-side-panel__form-description-text {
  font-size: var(--cds-body-long-01-font-size, 0.875rem);
  font-weight: var(--cds-body-long-01-font-weight, 400);
  line-height: var(--cds-body-long-01-line-height, 1.42857);
  letter-spacing: var(--cds-body-long-01-letter-spacing, 0.16px);
}

.c4p--create-side-panel.c4p--side-panel .bx--btn.c4p--side-panel__close-button {
  display: none;
}

.c4p--create-side-panel__title {
  font-size: var(--cds-productive-heading-03-font-size, 1.25rem);
  font-weight: var(--cds-productive-heading-03-font-weight, 400);
  line-height: var(--cds-productive-heading-03-line-height, 1.4);
  letter-spacing: var(--cds-productive-heading-03-letter-spacing, 0);
  margin-bottom: var(--cds-spacing-02, 0.25rem);
}

.c4p--create-side-panel__subtitle {
  font-size: var(--cds-body-short-01-font-size, 0.875rem);
  font-weight: var(--cds-body-short-01-font-weight, 400);
  line-height: var(--cds-body-short-01-line-height, 1.28572);
  letter-spacing: var(--cds-body-short-01-letter-spacing, 0.16px);
  margin-bottom: var(--cds-spacing-03, 0.5rem);
  color: var(--cds-text-02, #525252);
}

.c4p--side-panel .c4p--create-side-panel__actions-container {
  position: absolute;
  z-index: 4;
  bottom: 0;
  left: 0;
  width: 100%;
  margin-bottom: 0;
}

/* stylelint-disable-line no-invalid-position-at-import-rule */
/* stylelint-disable-line no-invalid-position-at-import-rule */
/* stylelint-disable-line no-invalid-position-at-import-rule */
/* stylelint-disable-line no-invalid-position-at-import-rule */
/* stylelint-disable-line no-invalid-position-at-import-rule */
/* stylelint-disable-line no-invalid-position-at-import-rule */
/* stylelint-disable-line no-invalid-position-at-import-rule */
/* stylelint-disable-line no-invalid-position-at-import-rule */
/* stylelint-disable-line no-invalid-position-at-import-rule */
/* stylelint-disable-line no-invalid-position-at-import-rule */
/* stylelint-disable-line no-invalid-position-at-import-rule */
/* stylelint-disable-line no-invalid-position-at-import-rule */
/* stylelint-disable-line no-invalid-position-at-import-rule */
/* stylelint-disable-line no-invalid-position-at-import-rule */
/* stylelint-disable-line no-invalid-position-at-import-rule */
/* stylelint-disable-line no-invalid-position-at-import-rule */
/* stylelint-disable-line no-invalid-position-at-import-rule */
/* stylelint-disable-line no-invalid-position-at-import-rule */
/* stylelint-disable-line no-invalid-position-at-import-rule */
/* stylelint-disable-line no-invalid-position-at-import-rule */
/* stylelint-disable-line no-invalid-position-at-import-rule */
/* stylelint-disable-line no-invalid-position-at-import-rule */
/* stylelint-disable-line no-invalid-position-at-import-rule */
/* stylelint-disable-line no-invalid-position-at-import-rule */
/* stylelint-disable-line no-invalid-position-at-import-rule */
/* stylelint-disable-line no-invalid-position-at-import-rule */
/* stylelint-disable-line no-invalid-position-at-import-rule */
/* stylelint-disable-line no-invalid-position-at-import-rule */
/* stylelint-disable-line no-invalid-position-at-import-rule */
/* stylelint-disable-line no-invalid-position-at-import-rule */
/* stylelint-disable-line no-invalid-position-at-import-rule */
/* stylelint-disable-line no-invalid-position-at-import-rule */
/* stylelint-disable-line no-invalid-position-at-import-rule */
/* stylelint-disable-line no-invalid-position-at-import-rule */
/* stylelint-disable-line no-invalid-position-at-import-rule */
/* stylelint-disable-line no-invalid-position-at-import-rule */
/* stylelint-disable-line no-invalid-position-at-import-rule */
/* stylelint-disable-line no-invalid-position-at-import-rule */
/* stylelint-disable-line no-invalid-position-at-import-rule */
/* stylelint-disable-line no-invalid-position-at-import-rule */
/* stylelint-disable-line no-invalid-position-at-import-rule */
/* stylelint-disable-line no-invalid-position-at-import-rule */
/* stylelint-disable-line no-invalid-position-at-import-rule */
/* stylelint-disable-line no-invalid-position-at-import-rule */
/* stylelint-disable-line no-invalid-position-at-import-rule */
/* stylelint-disable-line no-invalid-position-at-import-rule */
/* stylelint-disable-line no-invalid-position-at-import-rule */
/* stylelint-disable-line no-invalid-position-at-import-rule */
/* stylelint-disable-line no-invalid-position-at-import-rule */
/* stylelint-disable-line no-invalid-position-at-import-rule */
/* stylelint-disable-line no-invalid-position-at-import-rule */
/* stylelint-disable-line no-invalid-position-at-import-rule */
/* stylelint-disable-line no-invalid-position-at-import-rule */
/* stylelint-disable-line no-invalid-position-at-import-rule */
/* stylelint-disable-line no-invalid-position-at-import-rule */
/* stylelint-disable-line no-invalid-position-at-import-rule */
/* stylelint-disable-line no-invalid-position-at-import-rule */
/* stylelint-disable-line no-invalid-position-at-import-rule */
/* stylelint-disable-line no-invalid-position-at-import-rule */
/* stylelint-disable-line no-invalid-position-at-import-rule */
/* stylelint-disable-line no-invalid-position-at-import-rule */
/* stylelint-disable-line no-invalid-position-at-import-rule */
/* stylelint-disable-line no-invalid-position-at-import-rule */
/* stylelint-disable-line no-invalid-position-at-import-rule */
/* stylelint-disable-line no-invalid-position-at-import-rule */
/* stylelint-disable-line no-invalid-position-at-import-rule */
/* stylelint-disable-line no-invalid-position-at-import-rule */
/* stylelint-disable-line no-invalid-position-at-import-rule */
/* stylelint-disable-line no-invalid-position-at-import-rule */
/* stylelint-disable-line no-invalid-position-at-import-rule */
/* stylelint-disable-line no-invalid-position-at-import-rule */
/* stylelint-disable-line no-invalid-position-at-import-rule */
/* stylelint-disable-line no-invalid-position-at-import-rule */
/* stylelint-disable-line no-invalid-position-at-import-rule */
/* stylelint-disable-line no-invalid-position-at-import-rule */
/* stylelint-disable-line no-invalid-position-at-import-rule */
/* stylelint-disable-line no-invalid-position-at-import-rule */
/* stylelint-disable-line no-invalid-position-at-import-rule */
/* stylelint-disable-line no-invalid-position-at-import-rule */
/* stylelint-disable-line no-invalid-position-at-import-rule */
/* stylelint-disable-line no-invalid-position-at-import-rule */
/* stylelint-disable-line no-invalid-position-at-import-rule */
/* stylelint-disable-line no-invalid-position-at-import-rule */
/* stylelint-disable-line no-invalid-position-at-import-rule */
/* stylelint-disable-line no-invalid-position-at-import-rule */
/* stylelint-disable-line no-invalid-position-at-import-rule */
/* stylelint-disable-line no-invalid-position-at-import-rule */
/* stylelint-disable-line no-invalid-position-at-import-rule */
/* stylelint-disable-line no-invalid-position-at-import-rule */
/* stylelint-disable-line no-invalid-position-at-import-rule */
/* stylelint-disable-line no-invalid-position-at-import-rule */
/* stylelint-disable-line no-invalid-position-at-import-rule */
/* stylelint-disable-line no-invalid-position-at-import-rule */
/* stylelint-disable-line no-invalid-position-at-import-rule */
/* stylelint-disable-line no-invalid-position-at-import-rule */
/* stylelint-disable-line no-invalid-position-at-import-rule */
/* stylelint-disable-line no-invalid-position-at-import-rule */
/* stylelint-disable-line no-invalid-position-at-import-rule */
/* stylelint-disable-line no-invalid-position-at-import-rule */
/* stylelint-disable-line no-invalid-position-at-import-rule */
/* stylelint-disable-line no-invalid-position-at-import-rule */
/* stylelint-disable-line no-invalid-position-at-import-rule */
/* stylelint-disable-line no-invalid-position-at-import-rule */
/* stylelint-disable-line no-invalid-position-at-import-rule */
/* stylelint-disable-line no-invalid-position-at-import-rule */
/* stylelint-disable-line no-invalid-position-at-import-rule */
/* stylelint-disable-line no-invalid-position-at-import-rule */
/* stylelint-disable-line no-invalid-position-at-import-rule */
/* stylelint-disable-line no-invalid-position-at-import-rule */
/* stylelint-disable-line no-invalid-position-at-import-rule */
/* stylelint-disable-line no-invalid-position-at-import-rule */
/* stylelint-disable-line no-invalid-position-at-import-rule */
/* stylelint-disable-line no-invalid-position-at-import-rule */
/* stylelint-disable-line no-invalid-position-at-import-rule */
/* stylelint-disable-line no-invalid-position-at-import-rule */
/* stylelint-disable-line no-invalid-position-at-import-rule */
/* stylelint-disable-line no-invalid-position-at-import-rule */
/* stylelint-disable-line no-invalid-position-at-import-rule */
/* stylelint-disable-line no-invalid-position-at-import-rule */
/* stylelint-disable-line no-invalid-position-at-import-rule */
/* stylelint-disable-line no-invalid-position-at-import-rule */
/* stylelint-disable-line no-invalid-position-at-import-rule */
/* stylelint-disable-line no-invalid-position-at-import-rule */
/* stylelint-disable-line no-invalid-position-at-import-rule */
/* stylelint-disable-line no-invalid-position-at-import-rule */
/* stylelint-disable-line no-invalid-position-at-import-rule */
/* stylelint-disable-line no-invalid-position-at-import-rule */
/* stylelint-disable-line no-invalid-position-at-import-rule */
/* stylelint-disable-line no-invalid-position-at-import-rule */
/* stylelint-disable-line no-invalid-position-at-import-rule */
/* stylelint-disable-line no-invalid-position-at-import-rule */
/* stylelint-disable-line no-invalid-position-at-import-rule */
/* stylelint-disable-line no-invalid-position-at-import-rule */
/* stylelint-disable-line no-invalid-position-at-import-rule */
/* stylelint-disable-line no-invalid-position-at-import-rule */
@keyframes rotate {
  0% {
    transform: rotate(0deg);
  }
  100% {
    transform: rotate(360deg);
  }
}
@keyframes rotate-end-p1 {
  100% {
    transform: rotate(360deg);
  }
}
@keyframes rotate-end-p2 {
  100% {
    transform: rotate(-360deg);
  }
}
/* Stroke animations */
@keyframes init-stroke {
  0% {
    stroke-dashoffset: 276.4608;
  }
  100% {
    stroke-dashoffset: 52.527552;
  }
}
@keyframes stroke-end {
  0% {
    stroke-dashoffset: 52.527552;
  }
  100% {
    stroke-dashoffset: 276.4608;
  }
}
@keyframes stroke {
  100% {
    stroke-dashoffset: 0;
  }
}
.c4p--tearsheet.c4p--tearsheet {
  z-index: 9001;
  align-items: flex-end;
  color: var(--cds-text-01, #161616);
  transition: visibility 0s linear 240ms, background-color 240ms cubic-bezier(0.4, 0.14, 1, 1), opacity 240ms cubic-bezier(0.4, 0.14, 1, 1);
  --c4p--tearsheet--stacking-scale-factor-single: 0.95;
  --c4p--tearsheet--stacking-scale-factor-double: 0.9;
}
.c4p--tearsheet.is-visible {
  z-index: 9000;
  align-items: flex-end;
  transition: visibility 0s linear, background-color 240ms cubic-bezier(0, 0, 0.3, 1), opacity 240ms cubic-bezier(0, 0, 0.3, 1);
}
.c4p--tearsheet.c4p--tearsheet--stacked-1-of-2 {
  z-index: 8999;
  background-color: rgba(22, 22, 22, 0.33);
}
.c4p--tearsheet.c4p--tearsheet--stacked-1-of-3 {
  z-index: 8998;
  background-color: rgba(22, 22, 22, 0.11);
}
.c4p--tearsheet.c4p--tearsheet--stacked-2-of-3 {
  z-index: 8999;
  background-color: rgba(22, 22, 22, 0.25);
}
.c4p--tearsheet.c4p--tearsheet--stacked-2-of-2, .c4p--tearsheet.c4p--tearsheet--stacked-3-of-3 {
  background-color: rgba(22, 22, 22, 0.25);
}
.c4p--tearsheet .c4p--tearsheet__container {
  top: auto;
  height: 100%;
  max-height: calc(100% - var(--cds-spacing-09, 3rem));
  transform: translate3d(0, min(95vh, 500px), 0);
}
.c4p--tearsheet.c4p--tearsheet.c4p--tearsheet .c4p--tearsheet__container {
  transition: transform 240ms cubic-bezier(0, 0, 0.3, 1), max-height 240ms cubic-bezier(0, 0, 0.3, 1);
}
.c4p--tearsheet.c4p--tearsheet--stacked-1-of-2 .c4p--tearsheet__container, .c4p--tearsheet.c4p--tearsheet--stacked-2-of-3 .c4p--tearsheet__container {
  max-height: calc(100% - var(--cds-spacing-09, 3rem) + var(--cds-spacing-05, 1rem));
}
.c4p--tearsheet.c4p--tearsheet--stacked-1-of-3 .c4p--tearsheet__container {
  max-height: calc(100% - var(--cds-spacing-09, 3rem) + (2 * var(--cds-spacing-05, 1rem)));
}
.c4p--tearsheet .c4p--tearsheet__container--lower {
  max-height: calc(100% - (var(--cds-spacing-09, 3rem) + var(--cds-spacing-08, 2.5rem)));
}
.c4p--tearsheet.c4p--tearsheet--stacked-1-of-2 .c4p--tearsheet__container--lower, .c4p--tearsheet.c4p--tearsheet--stacked-2-of-3 .c4p--tearsheet__container--lower {
  max-height: calc(
        100% - (var(--cds-spacing-09, 3rem) + var(--cds-spacing-08, 2.5rem)) + var(--cds-spacing-05, 1rem)
      );
}
.c4p--tearsheet.c4p--tearsheet--stacked-1-of-3 .c4p--tearsheet__container--lower {
  max-height: calc(100% - (var(--cds-spacing-09, 3rem) + var(--cds-spacing-08, 2.5rem)) + (2 * var(--cds-spacing-05, 1rem)));
}
.c4p--tearsheet.c4p--tearsheet--wide .c4p--tearsheet__container {
  width: 100%;
}
@media (min-width: 42rem) {
  .c4p--tearsheet.c4p--tearsheet--wide .c4p--tearsheet__container {
    width: calc(100% - (2 * var(--cds-spacing-10, 4rem)));
  }
}
.c4p--tearsheet.c4p--tearsheet--stacked-1-of-2.is-visible .c4p--tearsheet__container, .c4p--tearsheet.c4p--tearsheet--stacked-2-of-3.is-visible .c4p--tearsheet__container {
  transform: scale(var(--c4p--tearsheet--stacking-scale-factor-single));
}
.c4p--tearsheet.c4p--tearsheet--stacked-1-of-3.is-visible .c4p--tearsheet__container {
  transform: scale(var(--c4p--tearsheet--stacking-scale-factor-double));
}
.c4p--tearsheet.c4p--tearsheet--wide .c4p--tearsheet__header {
  padding: var(--cds-spacing-06, 1.5rem) var(--cds-spacing-07, 2rem);
  border-bottom: 1px solid var(--cds-ui-03, #e0e0e0);
  margin: 0;
}
.c4p--tearsheet.c4p--tearsheet--wide .c4p--tearsheet__header--with-nav {
  padding-bottom: 0;
}
.c4p--tearsheet.c4p--tearsheet--narrow .c4p--tearsheet__header {
  padding: var(--cds-spacing-05, 1rem);
  margin: 0;
}
.c4p--tearsheet.c4p--tearsheet--wide .c4p--tearsheet__header--with-close-icon {
  padding-right: var(--cds-spacing-05, 1rem);
  margin-right: var(--cds-spacing-09, 3rem);
}
.c4p--tearsheet .c4p--tearsheet__header-content {
  display: flex;
  justify-content: space-between;
}
.c4p--tearsheet .c4p--tearsheet__header-fields {
  flex: 1 1 100%;
}
.c4p--tearsheet .c4p--tearsheet__header-actions {
  flex: 0 0 auto;
  padding-left: var(--cds-spacing-06, 1.5rem);
}
.c4p--tearsheet .c4p--tearsheet__header-actions .bx--btn-set .bx--btn:not(:first-of-type) {
  margin-left: var(--cds-spacing-03, 0.5rem);
}
.c4p--tearsheet .c4p--tearsheet__header--no-close-icon {
  display: none;
}
.c4p--tearsheet.c4p--tearsheet--wide .bx--modal-header__heading.c4p--tearsheet__heading {
  font-size: var(--cds-productive-heading-04-font-size, 1.75rem);
  font-weight: var(--cds-productive-heading-04-font-weight, 400);
  line-height: var(--cds-productive-heading-04-line-height, 1.28572);
  letter-spacing: var(--cds-productive-heading-04-letter-spacing, 0);
}
.c4p--tearsheet .c4p--tearsheet__header-description {
  display: -webkit-box;
  overflow: hidden;
  max-width: 100%;
  margin-top: var(--cds-spacing-05, 1rem);
  font-size: var(--cds-body-short-01-font-size, 0.875rem);
  font-weight: var(--cds-body-short-01-font-weight, 400);
  line-height: var(--cds-body-short-01-line-height, 1.28572);
  letter-spacing: var(--cds-body-short-01-letter-spacing, 0.16px);
  -webkit-box-orient: vertical;
  -webkit-line-clamp: 2;
}
@media (min-width: 42rem) {
  .c4p--tearsheet .c4p--tearsheet__header-description {
    max-width: 60%;
  }
}
.c4p--tearsheet.c4p--tearsheet--wide .c4p--tearsheet__header-description {
  margin-top: var(--cds-spacing-03, 0.5rem);
}
.c4p--tearsheet .c4p--tearsheet__header-navigation {
  margin: var(--cds-spacing-04, 0.75rem) 0 0;
}
.c4p--tearsheet.c4p--tearsheet .c4p--tearsheet__body {
  display: flex;
  flex-direction: row;
  padding: 0;
  margin: 0;
}
.c4p--tearsheet .c4p--tearsheet__resize-detector {
  width: 100%;
  height: 0;
}
.c4p--tearsheet .c4p--tearsheet__influencer {
  flex: 0 0 257px;
  border-right: 1px solid var(--cds-ui-03, #e0e0e0);
  overflow-y: auto;
}
.c4p--tearsheet .c4p--tearsheet__influencer--wide {
  flex-basis: 321px;
}
.c4p--tearsheet .c4p--tearsheet__right {
  display: grid;
  flex-grow: 1;
  grid-template-columns: 100%;
  grid-template-rows: 1fr auto;
}
.c4p--tearsheet .c4p--tearsheet__main {
  display: flex;
  flex-direction: row;
  grid-column: 1/-1;
  grid-row: 1/-1;
}
.c4p--tearsheet .c4p--tearsheet__main .c4p--tearsheet__influencer {
  border-right: none;
  border-left: 1px solid var(--cds-ui-03, #e0e0e0);
}
.c4p--tearsheet .c4p--tearsheet__content {
  overflow: auto;
  flex-grow: 1;
}
.c4p--tearsheet.c4p--tearsheet--wide .c4p--tearsheet__content {
  background: var(--cds-ui-background, #ffffff);
}
.c4p--tearsheet.c4p--tearsheet--wide .c4p--tearsheet__content .bx--pagination,
.c4p--tearsheet.c4p--tearsheet--wide .c4p--tearsheet__content .bx--pagination__control-buttons,
.c4p--tearsheet.c4p--tearsheet--wide .c4p--tearsheet__content .bx--text-input,
.c4p--tearsheet.c4p--tearsheet--wide .c4p--tearsheet__content .bx--text-area,
.c4p--tearsheet.c4p--tearsheet--wide .c4p--tearsheet__content .bx--search-input,
.c4p--tearsheet.c4p--tearsheet--wide .c4p--tearsheet__content .bx--select-input,
.c4p--tearsheet.c4p--tearsheet--wide .c4p--tearsheet__content .bx--dropdown,
.c4p--tearsheet.c4p--tearsheet--wide .c4p--tearsheet__content .bx--dropdown-list,
.c4p--tearsheet.c4p--tearsheet--wide .c4p--tearsheet__content .bx--number input[type=number],
.c4p--tearsheet.c4p--tearsheet--wide .c4p--tearsheet__content .bx--date-picker__input {
  background-color: var(--cds-field-01, #f4f4f4);
}
.c4p--tearsheet.c4p--tearsheet--wide .c4p--tearsheet__content .bx--text-input--light,
.c4p--tearsheet.c4p--tearsheet--wide .c4p--tearsheet__content .bx--text-area--light,
.c4p--tearsheet.c4p--tearsheet--wide .c4p--tearsheet__content .bx--search--light .bx--search-input,
.c4p--tearsheet.c4p--tearsheet--wide .c4p--tearsheet__content .bx--select--light .bx--select-input,
.c4p--tearsheet.c4p--tearsheet--wide .c4p--tearsheet__content .bx--dropdown--light,
.c4p--tearsheet.c4p--tearsheet--wide .c4p--tearsheet__content .bx--dropdown--light .bx--dropdown-list,
.c4p--tearsheet.c4p--tearsheet--wide .c4p--tearsheet__content .bx--number--light input[type=number],
.c4p--tearsheet.c4p--tearsheet--wide .c4p--tearsheet__content .bx--date-picker--light .bx--date-picker__input {
  background-color: var(--cds-field-02, #ffffff);
}
.c4p--tearsheet .c4p--tearsheet__button-container {
  grid-column: 1/-1;
  grid-row: -1/-1;
  overflow-x: auto;
}
.c4p--tearsheet .c4p--tearsheet__buttons {
  display: inline-flex;
  min-width: 100%;
  border-top: 1px solid var(--cds-ui-03, #e0e0e0);
}
.c4p--tearsheet.c4p--tearsheet--wide .c4p--tearsheet__buttons {
  background: var(--cds-ui-background, #ffffff);
}

.c4p--create-tearsheet-narrow .bx--modal-header__heading,
.c4p--create-tearsheet-narrow .bx--modal-header__label,
.c4p--create-tearsheet-narrow .c4p--tearsheet__header-description {
  max-width: 100%;
  padding-right: calc(20% - var(--cds-spacing-05, 1rem));
}

.c4p--create-tearsheet-narrow .c4p--tearsheet__header-description {
  margin-top: var(--cds-spacing-02, 0.25rem);
}

.c4p--create-tearsheet-narrow .c4p--tearsheet__header {
  border-bottom: 1px solid var(--cds-decorative-01, #e0e0e0);
}

.c4p--create-tearsheet-narrow .c4p--tearsheet__content {
  padding: var(--cds-spacing-05, 1rem);
}

.c4p--create-tearsheet-narrow .c4p--create-tearsheet-narrow__form {
  padding-top: var(--cds-spacing-05, 1rem);
}

.c4p--create-tearsheet-narrow .c4p--create-tearsheet-narrow__form > * {
  margin-bottom: var(--cds-spacing-05, 1rem);
}
.c4p--create-tearsheet-narrow .c4p--create-tearsheet-narrow__form > *:last-child {
  margin-bottom: 0;
}

.c4p--create-tearsheet-narrow .c4p--create-tearsheet-narrow__form-title-text {
  font-size: var(--cds-productive-heading-02-font-size, 1rem);
  font-weight: var(--cds-productive-heading-02-font-weight, 600);
  line-height: var(--cds-productive-heading-02-line-height, 1.375);
  letter-spacing: var(--cds-productive-heading-02-letter-spacing, 0);
  padding-bottom: var(--cds-spacing-03, 0.5rem);
}

.c4p--create-tearsheet-narrow .c4p--create-tearsheet-narrow__form-description-text {
  font-size: var(--cds-body-long-01-font-size, 0.875rem);
  font-weight: var(--cds-body-long-01-font-weight, 400);
  line-height: var(--cds-body-long-01-line-height, 1.42857);
  letter-spacing: var(--cds-body-long-01-letter-spacing, 0.16px);
}

/* stylelint-disable-line no-invalid-position-at-import-rule */
/* stylelint-disable-line no-invalid-position-at-import-rule */
/* stylelint-disable-line no-invalid-position-at-import-rule */
/* stylelint-disable-line no-invalid-position-at-import-rule */
/* stylelint-disable-line no-invalid-position-at-import-rule */
/* stylelint-disable-line no-invalid-position-at-import-rule */
/* stylelint-disable-line no-invalid-position-at-import-rule */
/* stylelint-disable-line no-invalid-position-at-import-rule */
/* stylelint-disable-line no-invalid-position-at-import-rule */
/* stylelint-disable-line no-invalid-position-at-import-rule */
/* stylelint-disable-line no-invalid-position-at-import-rule */
/* stylelint-disable-line no-invalid-position-at-import-rule */
/* stylelint-disable-line no-invalid-position-at-import-rule */
/* stylelint-disable-line no-invalid-position-at-import-rule */
/* stylelint-disable-line no-invalid-position-at-import-rule */
/* stylelint-disable-line no-invalid-position-at-import-rule */
/* stylelint-disable-line no-invalid-position-at-import-rule */
/* stylelint-disable-line no-invalid-position-at-import-rule */
/* stylelint-disable-line no-invalid-position-at-import-rule */
/* stylelint-disable-line no-invalid-position-at-import-rule */
/* stylelint-disable-line no-invalid-position-at-import-rule */
/* stylelint-disable-line no-invalid-position-at-import-rule */
/* stylelint-disable-line no-invalid-position-at-import-rule */
/* stylelint-disable-line no-invalid-position-at-import-rule */
/* stylelint-disable-line no-invalid-position-at-import-rule */
/* stylelint-disable-line no-invalid-position-at-import-rule */
/* stylelint-disable-line no-invalid-position-at-import-rule */
/* stylelint-disable-line no-invalid-position-at-import-rule */
/* stylelint-disable-line no-invalid-position-at-import-rule */
/* stylelint-disable-line no-invalid-position-at-import-rule */
/* stylelint-disable-line no-invalid-position-at-import-rule */
/* stylelint-disable-line no-invalid-position-at-import-rule */
/* stylelint-disable-line no-invalid-position-at-import-rule */
/* stylelint-disable-line no-invalid-position-at-import-rule */
/* stylelint-disable-line no-invalid-position-at-import-rule */
/* stylelint-disable-line no-invalid-position-at-import-rule */
/* stylelint-disable-line no-invalid-position-at-import-rule */
/* stylelint-disable-line no-invalid-position-at-import-rule */
/* stylelint-disable-line no-invalid-position-at-import-rule */
/* stylelint-disable-line no-invalid-position-at-import-rule */
/* stylelint-disable-line no-invalid-position-at-import-rule */
/* stylelint-disable-line no-invalid-position-at-import-rule */
/* stylelint-disable-line no-invalid-position-at-import-rule */
/* stylelint-disable-line no-invalid-position-at-import-rule */
/* stylelint-disable-line no-invalid-position-at-import-rule */
/* stylelint-disable-line no-invalid-position-at-import-rule */
/* stylelint-disable-line no-invalid-position-at-import-rule */
/* stylelint-disable-line no-invalid-position-at-import-rule */
/* stylelint-disable-line no-invalid-position-at-import-rule */
/* stylelint-disable-line no-invalid-position-at-import-rule */
/* stylelint-disable-line no-invalid-position-at-import-rule */
/* stylelint-disable-line no-invalid-position-at-import-rule */
/* stylelint-disable-line no-invalid-position-at-import-rule */
/* stylelint-disable-line no-invalid-position-at-import-rule */
/* stylelint-disable-line no-invalid-position-at-import-rule */
/* stylelint-disable-line no-invalid-position-at-import-rule */
/* stylelint-disable-line no-invalid-position-at-import-rule */
/* stylelint-disable-line no-invalid-position-at-import-rule */
/* stylelint-disable-line no-invalid-position-at-import-rule */
/* stylelint-disable-line no-invalid-position-at-import-rule */
/* stylelint-disable-line no-invalid-position-at-import-rule */
/* stylelint-disable-line no-invalid-position-at-import-rule */
/* stylelint-disable-line no-invalid-position-at-import-rule */
/* stylelint-disable-line no-invalid-position-at-import-rule */
/* stylelint-disable-line no-invalid-position-at-import-rule */
/* stylelint-disable-line no-invalid-position-at-import-rule */
/* stylelint-disable-line no-invalid-position-at-import-rule */
/* stylelint-disable-line no-invalid-position-at-import-rule */
/* stylelint-disable-line no-invalid-position-at-import-rule */
/* stylelint-disable-line no-invalid-position-at-import-rule */
/* stylelint-disable-line no-invalid-position-at-import-rule */
/* stylelint-disable-line no-invalid-position-at-import-rule */
/* stylelint-disable-line no-invalid-position-at-import-rule */
/* stylelint-disable-line no-invalid-position-at-import-rule */
/* stylelint-disable-line no-invalid-position-at-import-rule */
/* stylelint-disable-line no-invalid-position-at-import-rule */
/* stylelint-disable-line no-invalid-position-at-import-rule */
/* stylelint-disable-line no-invalid-position-at-import-rule */
/* stylelint-disable-line no-invalid-position-at-import-rule */
/* stylelint-disable-line no-invalid-position-at-import-rule */
/* stylelint-disable-line no-invalid-position-at-import-rule */
/* stylelint-disable-line no-invalid-position-at-import-rule */
/* stylelint-disable-line no-invalid-position-at-import-rule */
/* stylelint-disable-line no-invalid-position-at-import-rule */
/* stylelint-disable-line no-invalid-position-at-import-rule */
/* stylelint-disable-line no-invalid-position-at-import-rule */
/* stylelint-disable-line no-invalid-position-at-import-rule */
/* stylelint-disable-line no-invalid-position-at-import-rule */
/* stylelint-disable-line no-invalid-position-at-import-rule */
/* stylelint-disable-line no-invalid-position-at-import-rule */
/* stylelint-disable-line no-invalid-position-at-import-rule */
/* stylelint-disable-line no-invalid-position-at-import-rule */
/* stylelint-disable-line no-invalid-position-at-import-rule */
/* stylelint-disable-line no-invalid-position-at-import-rule */
/* stylelint-disable-line no-invalid-position-at-import-rule */
/* stylelint-disable-line no-invalid-position-at-import-rule */
/* stylelint-disable-line no-invalid-position-at-import-rule */
/* stylelint-disable-line no-invalid-position-at-import-rule */
/* stylelint-disable-line no-invalid-position-at-import-rule */
/* stylelint-disable-line no-invalid-position-at-import-rule */
/* stylelint-disable-line no-invalid-position-at-import-rule */
/* stylelint-disable-line no-invalid-position-at-import-rule */
/* stylelint-disable-line no-invalid-position-at-import-rule */
/* stylelint-disable-line no-invalid-position-at-import-rule */
/* stylelint-disable-line no-invalid-position-at-import-rule */
/* stylelint-disable-line no-invalid-position-at-import-rule */
/* stylelint-disable-line no-invalid-position-at-import-rule */
/* stylelint-disable-line no-invalid-position-at-import-rule */
/* stylelint-disable-line no-invalid-position-at-import-rule */
/* stylelint-disable-line no-invalid-position-at-import-rule */
/* stylelint-disable-line no-invalid-position-at-import-rule */
/* stylelint-disable-line no-invalid-position-at-import-rule */
/* stylelint-disable-line no-invalid-position-at-import-rule */
/* stylelint-disable-line no-invalid-position-at-import-rule */
/* stylelint-disable-line no-invalid-position-at-import-rule */
/* stylelint-disable-line no-invalid-position-at-import-rule */
/* stylelint-disable-line no-invalid-position-at-import-rule */
/* stylelint-disable-line no-invalid-position-at-import-rule */
/* stylelint-disable-line no-invalid-position-at-import-rule */
/* stylelint-disable-line no-invalid-position-at-import-rule */
/* stylelint-disable-line no-invalid-position-at-import-rule */
/* stylelint-disable-line no-invalid-position-at-import-rule */
/* stylelint-disable-line no-invalid-position-at-import-rule */
/* stylelint-disable-line no-invalid-position-at-import-rule */
/* stylelint-disable-line no-invalid-position-at-import-rule */
/* stylelint-disable-line no-invalid-position-at-import-rule */
/* stylelint-disable-line no-invalid-position-at-import-rule */
/* stylelint-disable-line no-invalid-position-at-import-rule */
/* stylelint-disable-line no-invalid-position-at-import-rule */
/* stylelint-disable-line no-invalid-position-at-import-rule */
/* stylelint-disable-line no-invalid-position-at-import-rule */
/* stylelint-disable-line no-invalid-position-at-import-rule */
/* stylelint-disable-line no-invalid-position-at-import-rule */
/* stylelint-disable-line no-invalid-position-at-import-rule */
/* stylelint-disable-line no-invalid-position-at-import-rule */
/* stylelint-disable-line no-invalid-position-at-import-rule */
/* stylelint-disable-line no-invalid-position-at-import-rule */
/* stylelint-disable-line no-invalid-position-at-import-rule */
/* stylelint-disable-line no-invalid-position-at-import-rule */
/* stylelint-disable-line no-invalid-position-at-import-rule */
/* stylelint-disable-line no-invalid-position-at-import-rule */
/* stylelint-disable-line no-invalid-position-at-import-rule */
/* stylelint-disable-line no-invalid-position-at-import-rule */
/* stylelint-disable-line no-invalid-position-at-import-rule */
/* stylelint-disable-line no-invalid-position-at-import-rule */
/* stylelint-disable-line no-invalid-position-at-import-rule */
/* stylelint-disable-line no-invalid-position-at-import-rule */
/* stylelint-disable-line no-invalid-position-at-import-rule */
/* stylelint-disable-line no-invalid-position-at-import-rule */
/* stylelint-disable-line no-invalid-position-at-import-rule */
/* stylelint-disable-line no-invalid-position-at-import-rule */
/* stylelint-disable-line no-invalid-position-at-import-rule */
/* stylelint-disable-line no-invalid-position-at-import-rule */
/* stylelint-disable-line no-invalid-position-at-import-rule */
/* stylelint-disable-line no-invalid-position-at-import-rule */
/* stylelint-disable-line no-invalid-position-at-import-rule */
/* stylelint-disable-line no-invalid-position-at-import-rule */
/* stylelint-disable-line no-invalid-position-at-import-rule */
/* stylelint-disable-line no-invalid-position-at-import-rule */
/* stylelint-disable-line no-invalid-position-at-import-rule */
/* stylelint-disable-line no-invalid-position-at-import-rule */
/* stylelint-disable-line no-invalid-position-at-import-rule */
/* stylelint-disable-line no-invalid-position-at-import-rule */
/* stylelint-disable-line no-invalid-position-at-import-rule */
/* stylelint-disable-line no-invalid-position-at-import-rule */
/* stylelint-disable-line no-invalid-position-at-import-rule */
/* stylelint-disable-line no-invalid-position-at-import-rule */
/* stylelint-disable-line no-invalid-position-at-import-rule */
/* stylelint-disable-line no-invalid-position-at-import-rule */
/* stylelint-disable-line no-invalid-position-at-import-rule */
/* stylelint-disable-line no-invalid-position-at-import-rule */
/* stylelint-disable-line no-invalid-position-at-import-rule */
/* stylelint-disable-line no-invalid-position-at-import-rule */
/* stylelint-disable-line no-invalid-position-at-import-rule */
/* stylelint-disable-line no-invalid-position-at-import-rule */
/* stylelint-disable-line no-invalid-position-at-import-rule */
/* stylelint-disable-line no-invalid-position-at-import-rule */
/* stylelint-disable-line no-invalid-position-at-import-rule */
/* stylelint-disable-line no-invalid-position-at-import-rule */
/* stylelint-disable-line no-invalid-position-at-import-rule */
/* stylelint-disable-line no-invalid-position-at-import-rule */
/* stylelint-disable-line no-invalid-position-at-import-rule */
/* stylelint-disable-line no-invalid-position-at-import-rule */
/* stylelint-disable-line no-invalid-position-at-import-rule */
/* stylelint-disable-line no-invalid-position-at-import-rule */
/* stylelint-disable-line no-invalid-position-at-import-rule */
/* stylelint-disable-line no-invalid-position-at-import-rule */
/* stylelint-disable-line no-invalid-position-at-import-rule */
/* stylelint-disable-line no-invalid-position-at-import-rule */
/* stylelint-disable-line no-invalid-position-at-import-rule */
/* stylelint-disable-line no-invalid-position-at-import-rule */
/* stylelint-disable-line no-invalid-position-at-import-rule */
/* stylelint-disable-line no-invalid-position-at-import-rule */
/* stylelint-disable-line no-invalid-position-at-import-rule */
/* stylelint-disable-line no-invalid-position-at-import-rule */
/* stylelint-disable-line no-invalid-position-at-import-rule */
/* stylelint-disable-line no-invalid-position-at-import-rule */
/* stylelint-disable-line no-invalid-position-at-import-rule */
/* stylelint-disable-line no-invalid-position-at-import-rule */
/* stylelint-disable-line no-invalid-position-at-import-rule */
/* stylelint-disable-line no-invalid-position-at-import-rule */
/* stylelint-disable-line no-invalid-position-at-import-rule */
/* stylelint-disable-line no-invalid-position-at-import-rule */
/* stylelint-disable-line no-invalid-position-at-import-rule */
/* stylelint-disable-line no-invalid-position-at-import-rule */
/* stylelint-disable-line no-invalid-position-at-import-rule */
/* stylelint-disable-line no-invalid-position-at-import-rule */
/* stylelint-disable-line no-invalid-position-at-import-rule */
/* stylelint-disable-line no-invalid-position-at-import-rule */
/* stylelint-disable-line no-invalid-position-at-import-rule */
/* stylelint-disable-line no-invalid-position-at-import-rule */
/* stylelint-disable-line no-invalid-position-at-import-rule */
/* stylelint-disable-line no-invalid-position-at-import-rule */
/* stylelint-disable-line no-invalid-position-at-import-rule */
/* stylelint-disable-line no-invalid-position-at-import-rule */
/* stylelint-disable-line no-invalid-position-at-import-rule */
/* stylelint-disable-line no-invalid-position-at-import-rule */
/* stylelint-disable-line no-invalid-position-at-import-rule */
/* stylelint-disable-line no-invalid-position-at-import-rule */
/* stylelint-disable-line no-invalid-position-at-import-rule */
/* stylelint-disable-line no-invalid-position-at-import-rule */
/* stylelint-disable-line no-invalid-position-at-import-rule */
/* stylelint-disable-line no-invalid-position-at-import-rule */
/* stylelint-disable-line no-invalid-position-at-import-rule */
/* stylelint-disable-line no-invalid-position-at-import-rule */
/* stylelint-disable-line no-invalid-position-at-import-rule */
/* stylelint-disable-line no-invalid-position-at-import-rule */
/* stylelint-disable-line no-invalid-position-at-import-rule */
/* stylelint-disable-line no-invalid-position-at-import-rule */
/* stylelint-disable-line no-invalid-position-at-import-rule */
/* stylelint-disable-line no-invalid-position-at-import-rule */
/* stylelint-disable-line no-invalid-position-at-import-rule */
/* stylelint-disable-line no-invalid-position-at-import-rule */
/* stylelint-disable-line no-invalid-position-at-import-rule */
/* stylelint-disable-line no-invalid-position-at-import-rule */
/* stylelint-disable-line no-invalid-position-at-import-rule */
/* stylelint-disable-line no-invalid-position-at-import-rule */
/* stylelint-disable-line no-invalid-position-at-import-rule */
/* stylelint-disable-line no-invalid-position-at-import-rule */
/* stylelint-disable-line no-invalid-position-at-import-rule */
/* stylelint-disable-line no-invalid-position-at-import-rule */
/* stylelint-disable-line no-invalid-position-at-import-rule */
/* stylelint-disable-line no-invalid-position-at-import-rule */
/* stylelint-disable-line no-invalid-position-at-import-rule */
/* stylelint-disable-line no-invalid-position-at-import-rule */
/* stylelint-disable-line no-invalid-position-at-import-rule */
/* stylelint-disable-line no-invalid-position-at-import-rule */
/* stylelint-disable-line no-invalid-position-at-import-rule */
/* stylelint-disable-line no-invalid-position-at-import-rule */
/* stylelint-disable-line no-invalid-position-at-import-rule */
/* stylelint-disable-line no-invalid-position-at-import-rule */
/* stylelint-disable-line no-invalid-position-at-import-rule */
/* stylelint-disable-line no-invalid-position-at-import-rule */
/* stylelint-disable-line no-invalid-position-at-import-rule */
/* stylelint-disable-line no-invalid-position-at-import-rule */
/* stylelint-disable-line no-invalid-position-at-import-rule */
/* stylelint-disable-line no-invalid-position-at-import-rule */
/* stylelint-disable-line no-invalid-position-at-import-rule */
/* stylelint-disable-line no-invalid-position-at-import-rule */
/* stylelint-disable-line no-invalid-position-at-import-rule */
/* stylelint-disable-line no-invalid-position-at-import-rule */
/* stylelint-disable-line no-invalid-position-at-import-rule */
/* stylelint-disable-line no-invalid-position-at-import-rule */
/* stylelint-disable-line no-invalid-position-at-import-rule */
/* stylelint-disable-line no-invalid-position-at-import-rule */
/* stylelint-disable-line no-invalid-position-at-import-rule */
/* stylelint-disable-line no-invalid-position-at-import-rule */
/* stylelint-disable-line no-invalid-position-at-import-rule */
/* stylelint-disable-line no-invalid-position-at-import-rule */
/* stylelint-disable-line no-invalid-position-at-import-rule */
@keyframes rotate {
  0% {
    transform: rotate(0deg);
  }
  100% {
    transform: rotate(360deg);
  }
}
@keyframes rotate-end-p1 {
  100% {
    transform: rotate(360deg);
  }
}
@keyframes rotate-end-p2 {
  100% {
    transform: rotate(-360deg);
  }
}
/* Stroke animations */
@keyframes init-stroke {
  0% {
    stroke-dashoffset: 276.4608;
  }
  100% {
    stroke-dashoffset: 52.527552;
  }
}
@keyframes stroke-end {
  0% {
    stroke-dashoffset: 52.527552;
  }
  100% {
    stroke-dashoffset: 276.4608;
  }
}
@keyframes stroke {
  100% {
    stroke-dashoffset: 0;
  }
}
/* stylelint-disable-line no-invalid-position-at-import-rule */
/* stylelint-disable-line no-invalid-position-at-import-rule */
/* stylelint-disable-line no-invalid-position-at-import-rule */
/* stylelint-disable-line no-invalid-position-at-import-rule */
/* stylelint-disable-line no-invalid-position-at-import-rule */
/* stylelint-disable-line no-invalid-position-at-import-rule */
/* stylelint-disable-line no-invalid-position-at-import-rule */
/* stylelint-disable-line no-invalid-position-at-import-rule */
/* stylelint-disable-line no-invalid-position-at-import-rule */
/* stylelint-disable-line no-invalid-position-at-import-rule */
/* stylelint-disable-line no-invalid-position-at-import-rule */
/* stylelint-disable-line no-invalid-position-at-import-rule */
/* stylelint-disable-line no-invalid-position-at-import-rule */
/* stylelint-disable-line no-invalid-position-at-import-rule */
/* stylelint-disable-line no-invalid-position-at-import-rule */
/* stylelint-disable-line no-invalid-position-at-import-rule */
/* stylelint-disable-line no-invalid-position-at-import-rule */
/* stylelint-disable-line no-invalid-position-at-import-rule */
/* stylelint-disable-line no-invalid-position-at-import-rule */
/* stylelint-disable-line no-invalid-position-at-import-rule */
/* stylelint-disable-line no-invalid-position-at-import-rule */
/* stylelint-disable-line no-invalid-position-at-import-rule */
/* stylelint-disable-line no-invalid-position-at-import-rule */
/* stylelint-disable-line no-invalid-position-at-import-rule */
/* stylelint-disable-line no-invalid-position-at-import-rule */
/* stylelint-disable-line no-invalid-position-at-import-rule */
/* stylelint-disable-line no-invalid-position-at-import-rule */
/* stylelint-disable-line no-invalid-position-at-import-rule */
/* stylelint-disable-line no-invalid-position-at-import-rule */
/* stylelint-disable-line no-invalid-position-at-import-rule */
/* stylelint-disable-line no-invalid-position-at-import-rule */
/* stylelint-disable-line no-invalid-position-at-import-rule */
/* stylelint-disable-line no-invalid-position-at-import-rule */
/* stylelint-disable-line no-invalid-position-at-import-rule */
/* stylelint-disable-line no-invalid-position-at-import-rule */
/* stylelint-disable-line no-invalid-position-at-import-rule */
/* stylelint-disable-line no-invalid-position-at-import-rule */
/* stylelint-disable-line no-invalid-position-at-import-rule */
/* stylelint-disable-line no-invalid-position-at-import-rule */
/* stylelint-disable-line no-invalid-position-at-import-rule */
/* stylelint-disable-line no-invalid-position-at-import-rule */
/* stylelint-disable-line no-invalid-position-at-import-rule */
/* stylelint-disable-line no-invalid-position-at-import-rule */
/* stylelint-disable-line no-invalid-position-at-import-rule */
/* stylelint-disable-line no-invalid-position-at-import-rule */
/* stylelint-disable-line no-invalid-position-at-import-rule */
/* stylelint-disable-line no-invalid-position-at-import-rule */
/* stylelint-disable-line no-invalid-position-at-import-rule */
/* stylelint-disable-line no-invalid-position-at-import-rule */
/* stylelint-disable-line no-invalid-position-at-import-rule */
/* stylelint-disable-line no-invalid-position-at-import-rule */
/* stylelint-disable-line no-invalid-position-at-import-rule */
/* stylelint-disable-line no-invalid-position-at-import-rule */
/* stylelint-disable-line no-invalid-position-at-import-rule */
/* stylelint-disable-line no-invalid-position-at-import-rule */
/* stylelint-disable-line no-invalid-position-at-import-rule */
/* stylelint-disable-line no-invalid-position-at-import-rule */
/* stylelint-disable-line no-invalid-position-at-import-rule */
/* stylelint-disable-line no-invalid-position-at-import-rule */
/* stylelint-disable-line no-invalid-position-at-import-rule */
/* stylelint-disable-line no-invalid-position-at-import-rule */
/* stylelint-disable-line no-invalid-position-at-import-rule */
/* stylelint-disable-line no-invalid-position-at-import-rule */
/* stylelint-disable-line no-invalid-position-at-import-rule */
/* stylelint-disable-line no-invalid-position-at-import-rule */
/* stylelint-disable-line no-invalid-position-at-import-rule */
/* stylelint-disable-line no-invalid-position-at-import-rule */
/* stylelint-disable-line no-invalid-position-at-import-rule */
/* stylelint-disable-line no-invalid-position-at-import-rule */
/* stylelint-disable-line no-invalid-position-at-import-rule */
/* stylelint-disable-line no-invalid-position-at-import-rule */
/* stylelint-disable-line no-invalid-position-at-import-rule */
/* stylelint-disable-line no-invalid-position-at-import-rule */
/* stylelint-disable-line no-invalid-position-at-import-rule */
/* stylelint-disable-line no-invalid-position-at-import-rule */
/* stylelint-disable-line no-invalid-position-at-import-rule */
/* stylelint-disable-line no-invalid-position-at-import-rule */
/* stylelint-disable-line no-invalid-position-at-import-rule */
/* stylelint-disable-line no-invalid-position-at-import-rule */
/* stylelint-disable-line no-invalid-position-at-import-rule */
/* stylelint-disable-line no-invalid-position-at-import-rule */
/* stylelint-disable-line no-invalid-position-at-import-rule */
/* stylelint-disable-line no-invalid-position-at-import-rule */
/* stylelint-disable-line no-invalid-position-at-import-rule */
/* stylelint-disable-line no-invalid-position-at-import-rule */
/* stylelint-disable-line no-invalid-position-at-import-rule */
/* stylelint-disable-line no-invalid-position-at-import-rule */
/* stylelint-disable-line no-invalid-position-at-import-rule */
/* stylelint-disable-line no-invalid-position-at-import-rule */
/* stylelint-disable-line no-invalid-position-at-import-rule */
/* stylelint-disable-line no-invalid-position-at-import-rule */
/* stylelint-disable-line no-invalid-position-at-import-rule */
/* stylelint-disable-line no-invalid-position-at-import-rule */
/* stylelint-disable-line no-invalid-position-at-import-rule */
@keyframes stepContentEntrance {
  0% {
    opacity: 0;
    transform: translateY(-0.75rem);
  }
  100% {
    opacity: 1;
    transform: translateY(0);
  }
}
.c4p--tearsheet-create {
  --c4p--tearsheet-create--total-width: 0;
}

.c4p--tearsheet-create .c4p--tearsheet-create__step--hidden-step,
.c4p--tearsheet-create .c4p--tearsheet-create__step--hidden-section {
  display: none;
}

.c4p--tearsheet-create .c4p--tearsheet-create__step--visible-section {
  display: block;
}

.c4p--tearsheet-create .c4p--tearsheet-create__step--visible-step {
  animation: 400ms stepContentEntrance;
  animation-fill-mode: forwards;
  animation-timing-function: cubic-bezier(0.2, 0, 0.38, 0.9);
  opacity: 0;
}

@media (prefers-reduced-motion) {
  .c4p--tearsheet-create .c4p--tearsheet-create__step--visible-step {
    animation: none;
    opacity: 1;
  }
}
.c4p--tearsheet-create .c4p--tearsheet-create__content {
  height: 100%;
  padding: var(--cds-spacing-06, 1.5rem);
  overflow-x: hidden;
}

.c4p--tearsheet-create .c4p--tearsheet-create__content .bx--grid {
  padding: 0;
  margin: 0;
}

.c4p--tearsheet-create .c4p--tearsheet-create__step--heading {
  padding-bottom: var(--cds-spacing-06, 1.5rem);
}

.c4p--tearsheet-create .bx--btn-set .bx--btn.bx--btn--disabled {
  box-shadow: -0.0625rem 0 0 0 var(--cds-button-separator, #e0e0e0);
}

.c4p--tearsheet-create .bx--side-nav--ux {
  position: initial;
  background-color: transparent;
}

.c4p--tearsheet-create .c4p--tearsheet-create__section--divider {
  position: relative;
  display: block;
  width: var(--c4p--tearsheet-create--total-width);
  height: 1px;
  margin: var(--cds-spacing-06, 1.5rem) calc(-1 * var(--cds-spacing-08, 2.5rem)) var(--cds-spacing-07, 2rem) calc(-1 * var(--cds-spacing-06, 1.5rem));
  background-color: var(--cds-ui-03, #e0e0e0);
}

.c4p--tearsheet-create .c4p--tearsheet-create__step--title,
.c4p--tearsheet-create .c4p--tearsheet-create__section--title {
  margin-bottom: var(--cds-spacing-05, 1rem);
}

.c4p--tearsheet-create .c4p--tearsheet-create__section--subtitle,
.c4p--tearsheet-create .c4p--tearsheet-create__step--subtitle {
  font-size: var(--cds-productive-heading-01-font-size, 0.875rem);
  font-weight: var(--cds-productive-heading-01-font-weight, 600);
  line-height: var(--cds-productive-heading-01-line-height, 1.28572);
  letter-spacing: var(--cds-productive-heading-01-letter-spacing, 0.16px);
  margin-bottom: var(--cds-spacing-03, 0.5rem);
}

.c4p--tearsheet-create .c4p--tearsheet-create__section--description,
.c4p--tearsheet-create .c4p--tearsheet-create__step--description {
  font-size: var(--cds-body-long-01-font-size, 0.875rem);
  font-weight: var(--cds-body-long-01-font-weight, 400);
  line-height: var(--cds-body-long-01-line-height, 1.42857);
  letter-spacing: var(--cds-body-long-01-letter-spacing, 0.16px);
  margin-bottom: var(--cds-spacing-06, 1.5rem);
}

.c4p--tearsheet-create .bx--fieldset {
  margin-bottom: 0;
}

.c4p--tearsheet-create .c4p--tearsheet-create__step--fieldset > * {
  margin-bottom: var(--cds-spacing-05, 1rem);
}

/* stylelint-disable-line no-invalid-position-at-import-rule */
/* stylelint-disable-line no-invalid-position-at-import-rule */
/* stylelint-disable-line no-invalid-position-at-import-rule */
/* stylelint-disable-line no-invalid-position-at-import-rule */
/* stylelint-disable-line no-invalid-position-at-import-rule */
/* stylelint-disable-line no-invalid-position-at-import-rule */
/* stylelint-disable-line no-invalid-position-at-import-rule */
/* stylelint-disable-line no-invalid-position-at-import-rule */
/* stylelint-disable-line no-invalid-position-at-import-rule */
/* stylelint-disable-line no-invalid-position-at-import-rule */
/* stylelint-disable-line no-invalid-position-at-import-rule */
/* stylelint-disable-line no-invalid-position-at-import-rule */
/* stylelint-disable-line no-invalid-position-at-import-rule */
/* stylelint-disable-line no-invalid-position-at-import-rule */
/* stylelint-disable-line no-invalid-position-at-import-rule */
/* stylelint-disable-line no-invalid-position-at-import-rule */
/* stylelint-disable-line no-invalid-position-at-import-rule */
/* stylelint-disable-line no-invalid-position-at-import-rule */
/* stylelint-disable-line no-invalid-position-at-import-rule */
/* stylelint-disable-line no-invalid-position-at-import-rule */
/* stylelint-disable-line no-invalid-position-at-import-rule */
/* stylelint-disable-line no-invalid-position-at-import-rule */
/* stylelint-disable-line no-invalid-position-at-import-rule */
/* stylelint-disable-line no-invalid-position-at-import-rule */
/* stylelint-disable-line no-invalid-position-at-import-rule */
/* stylelint-disable-line no-invalid-position-at-import-rule */
/* stylelint-disable-line no-invalid-position-at-import-rule */
/* stylelint-disable-line no-invalid-position-at-import-rule */
/* stylelint-disable-line no-invalid-position-at-import-rule */
/* stylelint-disable-line no-invalid-position-at-import-rule */
/* stylelint-disable-line no-invalid-position-at-import-rule */
/* stylelint-disable-line no-invalid-position-at-import-rule */
/* stylelint-disable-line no-invalid-position-at-import-rule */
/* stylelint-disable-line no-invalid-position-at-import-rule */
/* stylelint-disable-line no-invalid-position-at-import-rule */
/* stylelint-disable-line no-invalid-position-at-import-rule */
/* stylelint-disable-line no-invalid-position-at-import-rule */
/* stylelint-disable-line no-invalid-position-at-import-rule */
/* stylelint-disable-line no-invalid-position-at-import-rule */
/* stylelint-disable-line no-invalid-position-at-import-rule */
/* stylelint-disable-line no-invalid-position-at-import-rule */
/* stylelint-disable-line no-invalid-position-at-import-rule */
/* stylelint-disable-line no-invalid-position-at-import-rule */
/* stylelint-disable-line no-invalid-position-at-import-rule */
/* stylelint-disable-line no-invalid-position-at-import-rule */
/* stylelint-disable-line no-invalid-position-at-import-rule */
/* stylelint-disable-line no-invalid-position-at-import-rule */
/* stylelint-disable-line no-invalid-position-at-import-rule */
/* stylelint-disable-line no-invalid-position-at-import-rule */
/* stylelint-disable-line no-invalid-position-at-import-rule */
/* stylelint-disable-line no-invalid-position-at-import-rule */
/* stylelint-disable-line no-invalid-position-at-import-rule */
/* stylelint-disable-line no-invalid-position-at-import-rule */
/* stylelint-disable-line no-invalid-position-at-import-rule */
/* stylelint-disable-line no-invalid-position-at-import-rule */
/* stylelint-disable-line no-invalid-position-at-import-rule */
/* stylelint-disable-line no-invalid-position-at-import-rule */
/* stylelint-disable-line no-invalid-position-at-import-rule */
/* stylelint-disable-line no-invalid-position-at-import-rule */
/* stylelint-disable-line no-invalid-position-at-import-rule */
/* stylelint-disable-line no-invalid-position-at-import-rule */
/* stylelint-disable-line no-invalid-position-at-import-rule */
/* stylelint-disable-line no-invalid-position-at-import-rule */
/* stylelint-disable-line no-invalid-position-at-import-rule */
/* stylelint-disable-line no-invalid-position-at-import-rule */
/* stylelint-disable-line no-invalid-position-at-import-rule */
/* stylelint-disable-line no-invalid-position-at-import-rule */
/* stylelint-disable-line no-invalid-position-at-import-rule */
/* stylelint-disable-line no-invalid-position-at-import-rule */
.c4p--empty-state {
  color: var(--cds-text-01, #161616);
}
.c4p--empty-state .c4p--empty-state__header,
.c4p--empty-state .c4p--empty-state__subtitle {
  padding-bottom: var(--cds-spacing-02, 0.25rem);
  margin: 0;
}
.c4p--empty-state .c4p--empty-state__header--small {
  font-size: var(--cds-productive-heading-03-font-size, 1.25rem);
  font-weight: var(--cds-productive-heading-03-font-weight, 400);
  line-height: var(--cds-productive-heading-03-line-height, 1.4);
  letter-spacing: var(--cds-productive-heading-03-letter-spacing, 0);
}
.c4p--empty-state .c4p--empty-state__subtitle--small {
  font-size: var(--cds-body-short-01-font-size, 0.875rem);
  font-weight: var(--cds-body-short-01-font-weight, 400);
  line-height: var(--cds-body-short-01-line-height, 1.28572);
  letter-spacing: var(--cds-body-short-01-letter-spacing, 0.16px);
}

.c4p--empty-state__illustration.c4p--empty-state__illustration--lg {
  min-width: var(--cds-spacing-11, 5rem);
  max-width: var(--cds-spacing-11, 5rem);
}
.c4p--empty-state__illustration.c4p--empty-state__illustration--sm {
  min-width: var(--cds-spacing-10, 4rem);
  max-width: var(--cds-spacing-10, 4rem);
}

.c4p--empty-state__action-button,
.c4p--empty-state__link {
  margin-top: var(--cds-spacing-06, 1.5rem);
}

.c4p--empty-state .c4p--empty-state__action-button {
  display: block;
}

.c4p--empty-state .c4p--empty-state__link {
  display: block;
}

/* stylelint-disable-line no-invalid-position-at-import-rule */
/* stylelint-disable-line no-invalid-position-at-import-rule */
/* stylelint-disable-line no-invalid-position-at-import-rule */
/* stylelint-disable-line no-invalid-position-at-import-rule */
/* stylelint-disable-line no-invalid-position-at-import-rule */
/* stylelint-disable-line no-invalid-position-at-import-rule */
/* stylelint-disable-line no-invalid-position-at-import-rule */
/* stylelint-disable-line no-invalid-position-at-import-rule */
/* stylelint-disable-line no-invalid-position-at-import-rule */
/* stylelint-disable-line no-invalid-position-at-import-rule */
/* stylelint-disable-line no-invalid-position-at-import-rule */
/* stylelint-disable-line no-invalid-position-at-import-rule */
/* stylelint-disable-line no-invalid-position-at-import-rule */
/* stylelint-disable-line no-invalid-position-at-import-rule */
/* stylelint-disable-line no-invalid-position-at-import-rule */
/* stylelint-disable-line no-invalid-position-at-import-rule */
/* stylelint-disable-line no-invalid-position-at-import-rule */
/* stylelint-disable-line no-invalid-position-at-import-rule */
/* stylelint-disable-line no-invalid-position-at-import-rule */
/* stylelint-disable-line no-invalid-position-at-import-rule */
/* stylelint-disable-line no-invalid-position-at-import-rule */
/* stylelint-disable-line no-invalid-position-at-import-rule */
/* stylelint-disable-line no-invalid-position-at-import-rule */
/* stylelint-disable-line no-invalid-position-at-import-rule */
/* stylelint-disable-line no-invalid-position-at-import-rule */
/* stylelint-disable-line no-invalid-position-at-import-rule */
/* stylelint-disable-line no-invalid-position-at-import-rule */
/* stylelint-disable-line no-invalid-position-at-import-rule */
/* stylelint-disable-line no-invalid-position-at-import-rule */
/* stylelint-disable-line no-invalid-position-at-import-rule */
/* stylelint-disable-line no-invalid-position-at-import-rule */
/* stylelint-disable-line no-invalid-position-at-import-rule */
/* stylelint-disable-line no-invalid-position-at-import-rule */
/* stylelint-disable-line no-invalid-position-at-import-rule */
/* stylelint-disable-line no-invalid-position-at-import-rule */
/* stylelint-disable-line no-invalid-position-at-import-rule */
/* stylelint-disable-line no-invalid-position-at-import-rule */
/* stylelint-disable-line no-invalid-position-at-import-rule */
/* stylelint-disable-line no-invalid-position-at-import-rule */
/* stylelint-disable-line no-invalid-position-at-import-rule */
/* stylelint-disable-line no-invalid-position-at-import-rule */
/* stylelint-disable-line no-invalid-position-at-import-rule */
/* stylelint-disable-line no-invalid-position-at-import-rule */
/* stylelint-disable-line no-invalid-position-at-import-rule */
/* stylelint-disable-line no-invalid-position-at-import-rule */
/* stylelint-disable-line no-invalid-position-at-import-rule */
/* stylelint-disable-line no-invalid-position-at-import-rule */
/* stylelint-disable-line no-invalid-position-at-import-rule */
/* stylelint-disable-line no-invalid-position-at-import-rule */
/* stylelint-disable-line no-invalid-position-at-import-rule */
/* stylelint-disable-line no-invalid-position-at-import-rule */
/* stylelint-disable-line no-invalid-position-at-import-rule */
/* stylelint-disable-line no-invalid-position-at-import-rule */
/* stylelint-disable-line no-invalid-position-at-import-rule */
/* stylelint-disable-line no-invalid-position-at-import-rule */
/* stylelint-disable-line no-invalid-position-at-import-rule */
/* stylelint-disable-line no-invalid-position-at-import-rule */
/* stylelint-disable-line no-invalid-position-at-import-rule */
/* stylelint-disable-line no-invalid-position-at-import-rule */
/* stylelint-disable-line no-invalid-position-at-import-rule */
/* stylelint-disable-line no-invalid-position-at-import-rule */
/* stylelint-disable-line no-invalid-position-at-import-rule */
/* stylelint-disable-line no-invalid-position-at-import-rule */
/* stylelint-disable-line no-invalid-position-at-import-rule */
/* stylelint-disable-line no-invalid-position-at-import-rule */
/* stylelint-disable-line no-invalid-position-at-import-rule */
/* stylelint-disable-line no-invalid-position-at-import-rule */
/* stylelint-disable-line no-invalid-position-at-import-rule */
/* stylelint-disable-line no-invalid-position-at-import-rule */
/* stylelint-disable-line no-invalid-position-at-import-rule */
/* stylelint-disable-line no-invalid-position-at-import-rule */
/* stylelint-disable-line no-invalid-position-at-import-rule */
/* stylelint-disable-line no-invalid-position-at-import-rule */
/* stylelint-disable-line no-invalid-position-at-import-rule */
/* stylelint-disable-line no-invalid-position-at-import-rule */
/* stylelint-disable-line no-invalid-position-at-import-rule */
/* stylelint-disable-line no-invalid-position-at-import-rule */
/* stylelint-disable-line no-invalid-position-at-import-rule */
/* stylelint-disable-line no-invalid-position-at-import-rule */
/* stylelint-disable-line no-invalid-position-at-import-rule */
/* stylelint-disable-line no-invalid-position-at-import-rule */
/* stylelint-disable-line no-invalid-position-at-import-rule */
/* stylelint-disable-line no-invalid-position-at-import-rule */
/* stylelint-disable-line no-invalid-position-at-import-rule */
/* stylelint-disable-line no-invalid-position-at-import-rule */
/* stylelint-disable-line no-invalid-position-at-import-rule */
/* stylelint-disable-line no-invalid-position-at-import-rule */
/* stylelint-disable-line no-invalid-position-at-import-rule */
/* stylelint-disable-line no-invalid-position-at-import-rule */
/* stylelint-disable-line no-invalid-position-at-import-rule */
/* stylelint-disable-line no-invalid-position-at-import-rule */
/* stylelint-disable-line no-invalid-position-at-import-rule */
/* stylelint-disable-line no-invalid-position-at-import-rule */
/* stylelint-disable-line no-invalid-position-at-import-rule */
/* stylelint-disable-line no-invalid-position-at-import-rule */
/* stylelint-disable-line no-invalid-position-at-import-rule */
/* stylelint-disable-line no-invalid-position-at-import-rule */
/* stylelint-disable-line no-invalid-position-at-import-rule */
/* stylelint-disable-line no-invalid-position-at-import-rule */
/* stylelint-disable-line no-invalid-position-at-import-rule */
/* stylelint-disable-line no-invalid-position-at-import-rule */
/* stylelint-disable-line no-invalid-position-at-import-rule */
/* stylelint-disable-line no-invalid-position-at-import-rule */
/* stylelint-disable-line no-invalid-position-at-import-rule */
/* stylelint-disable-line no-invalid-position-at-import-rule */
/* stylelint-disable-line no-invalid-position-at-import-rule */
/* stylelint-disable-line no-invalid-position-at-import-rule */
/* stylelint-disable-line no-invalid-position-at-import-rule */
/* stylelint-disable-line no-invalid-position-at-import-rule */
/* stylelint-disable-line no-invalid-position-at-import-rule */
/* stylelint-disable-line no-invalid-position-at-import-rule */
/* stylelint-disable-line no-invalid-position-at-import-rule */
/* stylelint-disable-line no-invalid-position-at-import-rule */
/* stylelint-disable-line no-invalid-position-at-import-rule */
/* stylelint-disable-line no-invalid-position-at-import-rule */
/* stylelint-disable-line no-invalid-position-at-import-rule */
/* stylelint-disable-line no-invalid-position-at-import-rule */
/* stylelint-disable-line no-invalid-position-at-import-rule */
/* stylelint-disable-line no-invalid-position-at-import-rule */
/* stylelint-disable-line no-invalid-position-at-import-rule */
/* stylelint-disable-line no-invalid-position-at-import-rule */
/* stylelint-disable-line no-invalid-position-at-import-rule */
/* stylelint-disable-line no-invalid-position-at-import-rule */
/* stylelint-disable-line no-invalid-position-at-import-rule */
/* stylelint-disable-line no-invalid-position-at-import-rule */
/* stylelint-disable-line no-invalid-position-at-import-rule */
/* stylelint-disable-line no-invalid-position-at-import-rule */
/* stylelint-disable-line no-invalid-position-at-import-rule */
/* stylelint-disable-line no-invalid-position-at-import-rule */
/* stylelint-disable-line no-invalid-position-at-import-rule */
/* stylelint-disable-line no-invalid-position-at-import-rule */
/* stylelint-disable-line no-invalid-position-at-import-rule */
/* stylelint-disable-line no-invalid-position-at-import-rule */
/* stylelint-disable-line no-invalid-position-at-import-rule */
/* stylelint-disable-line no-invalid-position-at-import-rule */
/* stylelint-disable-line no-invalid-position-at-import-rule */
/* stylelint-disable-line no-invalid-position-at-import-rule */
/* stylelint-disable-line no-invalid-position-at-import-rule */
/* stylelint-disable-line no-invalid-position-at-import-rule */
/* stylelint-disable-line no-invalid-position-at-import-rule */
/* stylelint-disable-line no-invalid-position-at-import-rule */
/* stylelint-disable-line no-invalid-position-at-import-rule */
/* stylelint-disable-line no-invalid-position-at-import-rule */
/* stylelint-disable-line no-invalid-position-at-import-rule */
/* stylelint-disable-line no-invalid-position-at-import-rule */
/* stylelint-disable-line no-invalid-position-at-import-rule */
/* stylelint-disable-line no-invalid-position-at-import-rule */
/* stylelint-disable-line no-invalid-position-at-import-rule */
/* stylelint-disable-line no-invalid-position-at-import-rule */
/* stylelint-disable-line no-invalid-position-at-import-rule */
/* stylelint-disable-line no-invalid-position-at-import-rule */
/* stylelint-disable-line no-invalid-position-at-import-rule */
/* stylelint-disable-line no-invalid-position-at-import-rule */
/* stylelint-disable-line no-invalid-position-at-import-rule */
/* stylelint-disable-line no-invalid-position-at-import-rule */
/* stylelint-disable-line no-invalid-position-at-import-rule */
/* stylelint-disable-line no-invalid-position-at-import-rule */
/* stylelint-disable-line no-invalid-position-at-import-rule */
/* stylelint-disable-line no-invalid-position-at-import-rule */
/* stylelint-disable-line no-invalid-position-at-import-rule */
/* stylelint-disable-line no-invalid-position-at-import-rule */
/* stylelint-disable-line no-invalid-position-at-import-rule */
/* stylelint-disable-line no-invalid-position-at-import-rule */
/* stylelint-disable-line no-invalid-position-at-import-rule */
/* stylelint-disable-line no-invalid-position-at-import-rule */
/* stylelint-disable-line no-invalid-position-at-import-rule */
/* stylelint-disable-line no-invalid-position-at-import-rule */
/* stylelint-disable-line no-invalid-position-at-import-rule */
/* stylelint-disable-line no-invalid-position-at-import-rule */
/* stylelint-disable-line no-invalid-position-at-import-rule */
/* stylelint-disable-line no-invalid-position-at-import-rule */
/* stylelint-disable-line no-invalid-position-at-import-rule */
/* stylelint-disable-line no-invalid-position-at-import-rule */
/* stylelint-disable-line no-invalid-position-at-import-rule */
/* stylelint-disable-line no-invalid-position-at-import-rule */
/* stylelint-disable-line no-invalid-position-at-import-rule */
/* stylelint-disable-line no-invalid-position-at-import-rule */
/* stylelint-disable-line no-invalid-position-at-import-rule */
/* stylelint-disable-line no-invalid-position-at-import-rule */
/* stylelint-disable-line no-invalid-position-at-import-rule */
/* stylelint-disable-line no-invalid-position-at-import-rule */
/* stylelint-disable-line no-invalid-position-at-import-rule */
/* stylelint-disable-line no-invalid-position-at-import-rule */
/* stylelint-disable-line no-invalid-position-at-import-rule */
/* stylelint-disable-line no-invalid-position-at-import-rule */
/* stylelint-disable-line no-invalid-position-at-import-rule */
/* stylelint-disable-line no-invalid-position-at-import-rule */
/* stylelint-disable-line no-invalid-position-at-import-rule */
/* stylelint-disable-line no-invalid-position-at-import-rule */
/* stylelint-disable-line no-invalid-position-at-import-rule */
/* stylelint-disable-line no-invalid-position-at-import-rule */
/* stylelint-disable-line no-invalid-position-at-import-rule */
/* stylelint-disable-line no-invalid-position-at-import-rule */
/* stylelint-disable-line no-invalid-position-at-import-rule */
/* stylelint-disable-line no-invalid-position-at-import-rule */
/* stylelint-disable-line no-invalid-position-at-import-rule */
/* stylelint-disable-line no-invalid-position-at-import-rule */
/* stylelint-disable-line no-invalid-position-at-import-rule */
@keyframes rotate {
  0% {
    transform: rotate(0deg);
  }
  100% {
    transform: rotate(360deg);
  }
}
@keyframes rotate-end-p1 {
  100% {
    transform: rotate(360deg);
  }
}
@keyframes rotate-end-p2 {
  100% {
    transform: rotate(-360deg);
  }
}
/* Stroke animations */
@keyframes init-stroke {
  0% {
    stroke-dashoffset: 276.4608;
  }
  100% {
    stroke-dashoffset: 52.527552;
  }
}
@keyframes stroke-end {
  0% {
    stroke-dashoffset: 52.527552;
  }
  100% {
    stroke-dashoffset: 276.4608;
  }
}
.c4p--export-modal .bx--modal-footer .bx--btn {
  max-width: none;
}

.c4p--export-modal.bx--modal .bx--modal-content {
  padding-right: var(--cds-spacing-05, 1rem);
}

.c4p--export-modal .bx--modal-close {
  display: none;
}

.c4p--export-modal__body {
  padding-right: calc(20% - var(--cds-spacing-05, 1rem));
  margin-bottom: var(--cds-spacing-05, 1rem);
}

.c4p--export-modal__messaging {
  display: flex;
  align-items: center;
}

.c4p--export-modal__messaging p {
  margin-left: var(--cds-spacing-03, 0.5rem);
}

.c4p--export-modal__checkmark-icon {
  fill: var(--cds-interactive-01, #0f62fe);
}

.c4p--export-modal__error-icon {
  fill: var(--cds-danger, #da1e28);
}

/* stylelint-disable-line no-invalid-position-at-import-rule */
/* stylelint-disable-line no-invalid-position-at-import-rule */
/* stylelint-disable-line no-invalid-position-at-import-rule */
/* stylelint-disable-line no-invalid-position-at-import-rule */
/* stylelint-disable-line no-invalid-position-at-import-rule */
/* stylelint-disable-line no-invalid-position-at-import-rule */
/* stylelint-disable-line no-invalid-position-at-import-rule */
/* stylelint-disable-line no-invalid-position-at-import-rule */
/* stylelint-disable-line no-invalid-position-at-import-rule */
/* stylelint-disable-line no-invalid-position-at-import-rule */
/* stylelint-disable-line no-invalid-position-at-import-rule */
/* stylelint-disable-line no-invalid-position-at-import-rule */
/* stylelint-disable-line no-invalid-position-at-import-rule */
/* stylelint-disable-line no-invalid-position-at-import-rule */
/* stylelint-disable-line no-invalid-position-at-import-rule */
/* stylelint-disable-line no-invalid-position-at-import-rule */
/* stylelint-disable-line no-invalid-position-at-import-rule */
/* stylelint-disable-line no-invalid-position-at-import-rule */
/* stylelint-disable-line no-invalid-position-at-import-rule */
/* stylelint-disable-line no-invalid-position-at-import-rule */
/* stylelint-disable-line no-invalid-position-at-import-rule */
/* stylelint-disable-line no-invalid-position-at-import-rule */
/* stylelint-disable-line no-invalid-position-at-import-rule */
/* stylelint-disable-line no-invalid-position-at-import-rule */
/* stylelint-disable-line no-invalid-position-at-import-rule */
/* stylelint-disable-line no-invalid-position-at-import-rule */
/* stylelint-disable-line no-invalid-position-at-import-rule */
/* stylelint-disable-line no-invalid-position-at-import-rule */
/* stylelint-disable-line no-invalid-position-at-import-rule */
/* stylelint-disable-line no-invalid-position-at-import-rule */
/* stylelint-disable-line no-invalid-position-at-import-rule */
/* stylelint-disable-line no-invalid-position-at-import-rule */
/* stylelint-disable-line no-invalid-position-at-import-rule */
/* stylelint-disable-line no-invalid-position-at-import-rule */
/* stylelint-disable-line no-invalid-position-at-import-rule */
/* stylelint-disable-line no-invalid-position-at-import-rule */
/* stylelint-disable-line no-invalid-position-at-import-rule */
/* stylelint-disable-line no-invalid-position-at-import-rule */
/* stylelint-disable-line no-invalid-position-at-import-rule */
/* stylelint-disable-line no-invalid-position-at-import-rule */
/* stylelint-disable-line no-invalid-position-at-import-rule */
/* stylelint-disable-line no-invalid-position-at-import-rule */
/* stylelint-disable-line no-invalid-position-at-import-rule */
/* stylelint-disable-line no-invalid-position-at-import-rule */
/* stylelint-disable-line no-invalid-position-at-import-rule */
/* stylelint-disable-line no-invalid-position-at-import-rule */
/* stylelint-disable-line no-invalid-position-at-import-rule */
/* stylelint-disable-line no-invalid-position-at-import-rule */
/* stylelint-disable-line no-invalid-position-at-import-rule */
/* stylelint-disable-line no-invalid-position-at-import-rule */
/* stylelint-disable-line no-invalid-position-at-import-rule */
/* stylelint-disable-line no-invalid-position-at-import-rule */
/* stylelint-disable-line no-invalid-position-at-import-rule */
/* stylelint-disable-line no-invalid-position-at-import-rule */
/* stylelint-disable-line no-invalid-position-at-import-rule */
/* stylelint-disable-line no-invalid-position-at-import-rule */
/* stylelint-disable-line no-invalid-position-at-import-rule */
/* stylelint-disable-line no-invalid-position-at-import-rule */
/* stylelint-disable-line no-invalid-position-at-import-rule */
/* stylelint-disable-line no-invalid-position-at-import-rule */
/* stylelint-disable-line no-invalid-position-at-import-rule */
/* stylelint-disable-line no-invalid-position-at-import-rule */
/* stylelint-disable-line no-invalid-position-at-import-rule */
/* stylelint-disable-line no-invalid-position-at-import-rule */
/* stylelint-disable-line no-invalid-position-at-import-rule */
/* stylelint-disable-line no-invalid-position-at-import-rule */
/* stylelint-disable-line no-invalid-position-at-import-rule */
/* stylelint-disable-line no-invalid-position-at-import-rule */
/* stylelint-disable-line no-invalid-position-at-import-rule */
/* stylelint-disable-line no-invalid-position-at-import-rule */
/* stylelint-disable-line no-invalid-position-at-import-rule */
/* stylelint-disable-line no-invalid-position-at-import-rule */
/* stylelint-disable-line no-invalid-position-at-import-rule */
/* stylelint-disable-line no-invalid-position-at-import-rule */
.c4p--card {
  background: var(--cds-ui-01, #f4f4f4);
  color: var(--cds-text-01, #161616);
}

.c4p--card__clickable {
  cursor: pointer;
  transition: background 110ms;
}

.c4p--card__clickable:hover {
  background: var(--cds-hover-ui, #e5e5e5);
}

.c4p--card__media-left {
  display: flex;
  flex-direction: row;
}

.c4p--card__media-left .c4p--card__content-container {
  display: flex;
  flex: 1;
  flex-direction: column;
}

.c4p--card__media-left .c4p--card__footer {
  align-self: flex-end;
  margin-top: auto;
}

.c4p--card__media > * {
  display: block;
  max-width: 100%;
}

.c4p--card__header {
  padding: var(--cds-spacing-05, 1rem);
}

.c4p--card__header-label-only {
  padding-bottom: var(--cds-spacing-03, 0.5rem);
}

.c4p--card__header-label-only .c4p--card__label {
  margin-bottom: 0;
}

.c4p--card__header-container {
  display: flex;
  flex-direction: row;
  align-items: center;
  justify-content: space-between;
}

.c4p--card__label {
  font-size: var(--cds-label-01-font-size, 0.75rem);
  font-weight: var(--cds-label-01-font-weight, 400);
  line-height: var(--cds-label-01-line-height, 1.33333);
  letter-spacing: var(--cds-label-01-letter-spacing, 0.32px);
  margin-bottom: var(--cds-spacing-01, 0.125rem);
}

.c4p--card__description {
  font-size: var(--cds-caption-01-font-size, 0.75rem);
  font-weight: var(--cds-caption-01-font-weight, 400);
  line-height: var(--cds-caption-01-line-height, 1.33333);
  letter-spacing: var(--cds-caption-01-letter-spacing, 0.32px);
  margin-top: var(--cds-spacing-01, 0.125rem);
}

.c4p--card__body {
  font-size: var(--cds-body-short-01-font-size, 0.875rem);
  font-weight: var(--cds-body-short-01-font-weight, 400);
  line-height: var(--cds-body-short-01-line-height, 1.28572);
  letter-spacing: var(--cds-body-short-01-letter-spacing, 0.16px);
  padding: var(--cds-spacing-05, 1rem);
  padding-top: 0;
}

.c4p--card__footer {
  display: flex;
  justify-content: flex-end;
}

.c4p--card__actions {
  display: flex;
  flex-direction: row;
  margin: var(--cds-spacing-05, 1rem);
  margin-top: 0;
}

.c4p--card__icon {
  cursor: pointer;
}

.c4p--card__link {
  color: inherit;
  text-decoration: inherit;
}

.c4p--card__pictogram {
  padding-top: var(--cds-spacing-05, 1rem);
  padding-left: var(--cds-spacing-05, 1rem);
}

.c4p--card__title {
  font-size: var(--cds-productive-heading-03-font-size, 1.25rem);
  font-weight: var(--cds-productive-heading-03-font-weight, 400);
  line-height: var(--cds-productive-heading-03-line-height, 1.4);
  letter-spacing: var(--cds-productive-heading-03-letter-spacing, 0);
}

/* stylelint-disable-line no-invalid-position-at-import-rule */
/* stylelint-disable-line no-invalid-position-at-import-rule */
/* stylelint-disable-line no-invalid-position-at-import-rule */
/* stylelint-disable-line no-invalid-position-at-import-rule */
/* stylelint-disable-line no-invalid-position-at-import-rule */
/* stylelint-disable-line no-invalid-position-at-import-rule */
/* stylelint-disable-line no-invalid-position-at-import-rule */
/* stylelint-disable-line no-invalid-position-at-import-rule */
/* stylelint-disable-line no-invalid-position-at-import-rule */
/* stylelint-disable-line no-invalid-position-at-import-rule */
/* stylelint-disable-line no-invalid-position-at-import-rule */
/* stylelint-disable-line no-invalid-position-at-import-rule */
/* stylelint-disable-line no-invalid-position-at-import-rule */
/* stylelint-disable-line no-invalid-position-at-import-rule */
/* stylelint-disable-line no-invalid-position-at-import-rule */
/* stylelint-disable-line no-invalid-position-at-import-rule */
/* stylelint-disable-line no-invalid-position-at-import-rule */
/* stylelint-disable-line no-invalid-position-at-import-rule */
/* stylelint-disable-line no-invalid-position-at-import-rule */
/* stylelint-disable-line no-invalid-position-at-import-rule */
/* stylelint-disable-line no-invalid-position-at-import-rule */
/* stylelint-disable-line no-invalid-position-at-import-rule */
/* stylelint-disable-line no-invalid-position-at-import-rule */
/* stylelint-disable-line no-invalid-position-at-import-rule */
.c4p--http-errors .c4p--http-errors__content {
  position: fixed;
  z-index: 2;
  top: 50%;
  left: 50%;
  transform: translate(-50%, -150%);
}
@media (min-width: 42rem) {
  .c4p--http-errors .c4p--http-errors__content {
    transform: translate(-50%, -50%);
  }
}

.c4p--http-errors .c4p--http-errors__error-code-label {
  font-size: var(--cds-productive-heading-02-font-size, 1rem);
  font-weight: var(--cds-productive-heading-02-font-weight, 600);
  line-height: var(--cds-productive-heading-02-line-height, 1.375);
  letter-spacing: var(--cds-productive-heading-02-letter-spacing, 0);
  margin-bottom: var(--cds-spacing-02, 0.25rem);
}

.c4p--http-errors .c4p--http-errors__title {
  font-size: var(--cds-productive-heading-05-font-size, 2rem);
  font-weight: var(--cds-productive-heading-05-font-weight, 400);
  line-height: var(--cds-productive-heading-05-line-height, 1.25);
  letter-spacing: var(--cds-productive-heading-05-letter-spacing, 0);
  margin-bottom: var(--cds-spacing-04, 0.75rem);
}

.c4p--http-errors .c4p--http-errors__description {
  font-size: var(--cds-body-short-01-font-size, 0.875rem);
  font-weight: var(--cds-body-short-01-font-weight, 400);
  line-height: var(--cds-body-short-01-line-height, 1.28572);
  letter-spacing: var(--cds-body-short-01-letter-spacing, 0.16px);
  margin-bottom: var(--cds-spacing-06, 1.5rem);
}

.c4p--http-errors .c4p--http-errors__error-code-label,
.c4p--http-errors .c4p--http-errors__title,
.c4p--http-errors .c4p--http-errors__description {
  color: var(--cds-text-01, #161616);
}

.c4p--http-errors .c4p--http-errors__link {
  display: block;
  margin-bottom: var(--cds-spacing-02, 0.25rem);
}

.c4p--http-errors .c4p--http-errors__image {
  position: fixed;
  top: 50%;
  left: 50%;
  width: 100%;
  transform: translate(-50%, -40%);
}
@media (min-width: 42rem) {
  .c4p--http-errors .c4p--http-errors__image {
    transform: translate(-50%, -50%);
  }
}

/* stylelint-disable-line no-invalid-position-at-import-rule */
/* stylelint-disable-line no-invalid-position-at-import-rule */
/* stylelint-disable-line no-invalid-position-at-import-rule */
/* stylelint-disable-line no-invalid-position-at-import-rule */
/* stylelint-disable-line no-invalid-position-at-import-rule */
/* stylelint-disable-line no-invalid-position-at-import-rule */
/* stylelint-disable-line no-invalid-position-at-import-rule */
/* stylelint-disable-line no-invalid-position-at-import-rule */
/* stylelint-disable-line no-invalid-position-at-import-rule */
/* stylelint-disable-line no-invalid-position-at-import-rule */
/* stylelint-disable-line no-invalid-position-at-import-rule */
/* stylelint-disable-line no-invalid-position-at-import-rule */
/* stylelint-disable-line no-invalid-position-at-import-rule */
/* stylelint-disable-line no-invalid-position-at-import-rule */
/* stylelint-disable-line no-invalid-position-at-import-rule */
/* stylelint-disable-line no-invalid-position-at-import-rule */
/* stylelint-disable-line no-invalid-position-at-import-rule */
/* stylelint-disable-line no-invalid-position-at-import-rule */
/* stylelint-disable-line no-invalid-position-at-import-rule */
/* stylelint-disable-line no-invalid-position-at-import-rule */
/* stylelint-disable-line no-invalid-position-at-import-rule */
/* stylelint-disable-line no-invalid-position-at-import-rule */
/* stylelint-disable-line no-invalid-position-at-import-rule */
/* stylelint-disable-line no-invalid-position-at-import-rule */
/* stylelint-disable-line no-invalid-position-at-import-rule */
/* stylelint-disable-line no-invalid-position-at-import-rule */
/* stylelint-disable-line no-invalid-position-at-import-rule */
/* stylelint-disable-line no-invalid-position-at-import-rule */
/* stylelint-disable-line no-invalid-position-at-import-rule */
/* stylelint-disable-line no-invalid-position-at-import-rule */
/* stylelint-disable-line no-invalid-position-at-import-rule */
/* stylelint-disable-line no-invalid-position-at-import-rule */
/* stylelint-disable-line no-invalid-position-at-import-rule */
/* stylelint-disable-line no-invalid-position-at-import-rule */
/* stylelint-disable-line no-invalid-position-at-import-rule */
/* stylelint-disable-line no-invalid-position-at-import-rule */
/* stylelint-disable-line no-invalid-position-at-import-rule */
/* stylelint-disable-line no-invalid-position-at-import-rule */
/* stylelint-disable-line no-invalid-position-at-import-rule */
/* stylelint-disable-line no-invalid-position-at-import-rule */
/* stylelint-disable-line no-invalid-position-at-import-rule */
/* stylelint-disable-line no-invalid-position-at-import-rule */
/* stylelint-disable-line no-invalid-position-at-import-rule */
/* stylelint-disable-line no-invalid-position-at-import-rule */
/* stylelint-disable-line no-invalid-position-at-import-rule */
/* stylelint-disable-line no-invalid-position-at-import-rule */
/* stylelint-disable-line no-invalid-position-at-import-rule */
/* stylelint-disable-line no-invalid-position-at-import-rule */
/* stylelint-disable-line no-invalid-position-at-import-rule */
/* stylelint-disable-line no-invalid-position-at-import-rule */
/* stylelint-disable-line no-invalid-position-at-import-rule */
/* stylelint-disable-line no-invalid-position-at-import-rule */
/* stylelint-disable-line no-invalid-position-at-import-rule */
/* stylelint-disable-line no-invalid-position-at-import-rule */
/* stylelint-disable-line no-invalid-position-at-import-rule */
/* stylelint-disable-line no-invalid-position-at-import-rule */
/* stylelint-disable-line no-invalid-position-at-import-rule */
/* stylelint-disable-line no-invalid-position-at-import-rule */
/* stylelint-disable-line no-invalid-position-at-import-rule */
/* stylelint-disable-line no-invalid-position-at-import-rule */
/* stylelint-disable-line no-invalid-position-at-import-rule */
/* stylelint-disable-line no-invalid-position-at-import-rule */
/* stylelint-disable-line no-invalid-position-at-import-rule */
/* stylelint-disable-line no-invalid-position-at-import-rule */
/* stylelint-disable-line no-invalid-position-at-import-rule */
/* stylelint-disable-line no-invalid-position-at-import-rule */
/* stylelint-disable-line no-invalid-position-at-import-rule */
/* stylelint-disable-line no-invalid-position-at-import-rule */
/* stylelint-disable-line no-invalid-position-at-import-rule */
/* stylelint-disable-line no-invalid-position-at-import-rule */
/* stylelint-disable-line no-invalid-position-at-import-rule */
/* stylelint-disable-line no-invalid-position-at-import-rule */
/* stylelint-disable-line no-invalid-position-at-import-rule */
/* stylelint-disable-line no-invalid-position-at-import-rule */
/* stylelint-disable-line no-invalid-position-at-import-rule */
/* stylelint-disable-line no-invalid-position-at-import-rule */
/* stylelint-disable-line no-invalid-position-at-import-rule */
/* stylelint-disable-line no-invalid-position-at-import-rule */
/* stylelint-disable-line no-invalid-position-at-import-rule */
/* stylelint-disable-line no-invalid-position-at-import-rule */
/* stylelint-disable-line no-invalid-position-at-import-rule */
/* stylelint-disable-line no-invalid-position-at-import-rule */
/* stylelint-disable-line no-invalid-position-at-import-rule */
/* stylelint-disable-line no-invalid-position-at-import-rule */
/* stylelint-disable-line no-invalid-position-at-import-rule */
/* stylelint-disable-line no-invalid-position-at-import-rule */
/* stylelint-disable-line no-invalid-position-at-import-rule */
/* stylelint-disable-line no-invalid-position-at-import-rule */
/* stylelint-disable-line no-invalid-position-at-import-rule */
/* stylelint-disable-line no-invalid-position-at-import-rule */
/* stylelint-disable-line no-invalid-position-at-import-rule */
/* stylelint-disable-line no-invalid-position-at-import-rule */
/* stylelint-disable-line no-invalid-position-at-import-rule */
/* stylelint-disable-line no-invalid-position-at-import-rule */
/* stylelint-disable-line no-invalid-position-at-import-rule */
/* stylelint-disable-line no-invalid-position-at-import-rule */
/* stylelint-disable-line no-invalid-position-at-import-rule */
/* stylelint-disable-line no-invalid-position-at-import-rule */
/* stylelint-disable-line no-invalid-position-at-import-rule */
/* stylelint-disable-line no-invalid-position-at-import-rule */
/* stylelint-disable-line no-invalid-position-at-import-rule */
/* stylelint-disable-line no-invalid-position-at-import-rule */
/* stylelint-disable-line no-invalid-position-at-import-rule */
/* stylelint-disable-line no-invalid-position-at-import-rule */
/* stylelint-disable-line no-invalid-position-at-import-rule */
/* stylelint-disable-line no-invalid-position-at-import-rule */
/* stylelint-disable-line no-invalid-position-at-import-rule */
/* stylelint-disable-line no-invalid-position-at-import-rule */
/* stylelint-disable-line no-invalid-position-at-import-rule */
/* stylelint-disable-line no-invalid-position-at-import-rule */
/* stylelint-disable-line no-invalid-position-at-import-rule */
/* stylelint-disable-line no-invalid-position-at-import-rule */
/* stylelint-disable-line no-invalid-position-at-import-rule */
/* stylelint-disable-line no-invalid-position-at-import-rule */
/* stylelint-disable-line no-invalid-position-at-import-rule */
/* stylelint-disable-line no-invalid-position-at-import-rule */
/* stylelint-disable-line no-invalid-position-at-import-rule */
/* stylelint-disable-line no-invalid-position-at-import-rule */
/* stylelint-disable-line no-invalid-position-at-import-rule */
/* stylelint-disable-line no-invalid-position-at-import-rule */
/* stylelint-disable-line no-invalid-position-at-import-rule */
/* stylelint-disable-line no-invalid-position-at-import-rule */
/* stylelint-disable-line no-invalid-position-at-import-rule */
/* stylelint-disable-line no-invalid-position-at-import-rule */
/* stylelint-disable-line no-invalid-position-at-import-rule */
/* stylelint-disable-line no-invalid-position-at-import-rule */
/* stylelint-disable-line no-invalid-position-at-import-rule */
/* stylelint-disable-line no-invalid-position-at-import-rule */
/* stylelint-disable-line no-invalid-position-at-import-rule */
/* stylelint-disable-line no-invalid-position-at-import-rule */
/* stylelint-disable-line no-invalid-position-at-import-rule */
/* stylelint-disable-line no-invalid-position-at-import-rule */
@keyframes rotate {
  0% {
    transform: rotate(0deg);
  }
  100% {
    transform: rotate(360deg);
  }
}
@keyframes rotate-end-p1 {
  100% {
    transform: rotate(360deg);
  }
}
@keyframes rotate-end-p2 {
  100% {
    transform: rotate(-360deg);
  }
}
/* Stroke animations */
@keyframes init-stroke {
  0% {
    stroke-dashoffset: 276.4608;
  }
  100% {
    stroke-dashoffset: 52.527552;
  }
}
@keyframes stroke-end {
  0% {
    stroke-dashoffset: 52.527552;
  }
  100% {
    stroke-dashoffset: 276.4608;
  }
}
/* stylelint-disable-line no-invalid-position-at-import-rule */
/* stylelint-disable-line no-invalid-position-at-import-rule */
/* stylelint-disable-line no-invalid-position-at-import-rule */
/* stylelint-disable-line no-invalid-position-at-import-rule */
/* stylelint-disable-line no-invalid-position-at-import-rule */
/* stylelint-disable-line no-invalid-position-at-import-rule */
/* stylelint-disable-line no-invalid-position-at-import-rule */
/* stylelint-disable-line no-invalid-position-at-import-rule */
/* stylelint-disable-line no-invalid-position-at-import-rule */
/* stylelint-disable-line no-invalid-position-at-import-rule */
/* stylelint-disable-line no-invalid-position-at-import-rule */
/* stylelint-disable-line no-invalid-position-at-import-rule */
/* stylelint-disable-line no-invalid-position-at-import-rule */
/* stylelint-disable-line no-invalid-position-at-import-rule */
/* stylelint-disable-line no-invalid-position-at-import-rule */
/* stylelint-disable-line no-invalid-position-at-import-rule */
/* stylelint-disable-line no-invalid-position-at-import-rule */
/* stylelint-disable-line no-invalid-position-at-import-rule */
/* stylelint-disable-line no-invalid-position-at-import-rule */
/* stylelint-disable-line no-invalid-position-at-import-rule */
/* stylelint-disable-line no-invalid-position-at-import-rule */
/* stylelint-disable-line no-invalid-position-at-import-rule */
/* stylelint-disable-line no-invalid-position-at-import-rule */
/* stylelint-disable-line no-invalid-position-at-import-rule */
/* stylelint-disable-line no-invalid-position-at-import-rule */
/* stylelint-disable-line no-invalid-position-at-import-rule */
/* stylelint-disable-line no-invalid-position-at-import-rule */
/* stylelint-disable-line no-invalid-position-at-import-rule */
/* stylelint-disable-line no-invalid-position-at-import-rule */
/* stylelint-disable-line no-invalid-position-at-import-rule */
/* stylelint-disable-line no-invalid-position-at-import-rule */
/* stylelint-disable-line no-invalid-position-at-import-rule */
/* stylelint-disable-line no-invalid-position-at-import-rule */
/* stylelint-disable-line no-invalid-position-at-import-rule */
/* stylelint-disable-line no-invalid-position-at-import-rule */
/* stylelint-disable-line no-invalid-position-at-import-rule */
/* stylelint-disable-line no-invalid-position-at-import-rule */
/* stylelint-disable-line no-invalid-position-at-import-rule */
/* stylelint-disable-line no-invalid-position-at-import-rule */
/* stylelint-disable-line no-invalid-position-at-import-rule */
/* stylelint-disable-line no-invalid-position-at-import-rule */
/* stylelint-disable-line no-invalid-position-at-import-rule */
/* stylelint-disable-line no-invalid-position-at-import-rule */
/* stylelint-disable-line no-invalid-position-at-import-rule */
/* stylelint-disable-line no-invalid-position-at-import-rule */
/* stylelint-disable-line no-invalid-position-at-import-rule */
/* stylelint-disable-line no-invalid-position-at-import-rule */
/* stylelint-disable-line no-invalid-position-at-import-rule */
/* stylelint-disable-line no-invalid-position-at-import-rule */
/* stylelint-disable-line no-invalid-position-at-import-rule */
/* stylelint-disable-line no-invalid-position-at-import-rule */
/* stylelint-disable-line no-invalid-position-at-import-rule */
/* stylelint-disable-line no-invalid-position-at-import-rule */
/* stylelint-disable-line no-invalid-position-at-import-rule */
/* stylelint-disable-line no-invalid-position-at-import-rule */
/* stylelint-disable-line no-invalid-position-at-import-rule */
/* stylelint-disable-line no-invalid-position-at-import-rule */
/* stylelint-disable-line no-invalid-position-at-import-rule */
/* stylelint-disable-line no-invalid-position-at-import-rule */
/* stylelint-disable-line no-invalid-position-at-import-rule */
/* stylelint-disable-line no-invalid-position-at-import-rule */
/* stylelint-disable-line no-invalid-position-at-import-rule */
/* stylelint-disable-line no-invalid-position-at-import-rule */
/* stylelint-disable-line no-invalid-position-at-import-rule */
/* stylelint-disable-line no-invalid-position-at-import-rule */
/* stylelint-disable-line no-invalid-position-at-import-rule */
/* stylelint-disable-line no-invalid-position-at-import-rule */
/* stylelint-disable-line no-invalid-position-at-import-rule */
/* stylelint-disable-line no-invalid-position-at-import-rule */
/* stylelint-disable-line no-invalid-position-at-import-rule */
/* stylelint-disable-line no-invalid-position-at-import-rule */
/* stylelint-disable-line no-invalid-position-at-import-rule */
/* stylelint-disable-line no-invalid-position-at-import-rule */
/* stylelint-disable-line no-invalid-position-at-import-rule */
/* stylelint-disable-line no-invalid-position-at-import-rule */
/* stylelint-disable-line no-invalid-position-at-import-rule */
/* stylelint-disable-line no-invalid-position-at-import-rule */
/* stylelint-disable-line no-invalid-position-at-import-rule */
/* stylelint-disable-line no-invalid-position-at-import-rule */
/* stylelint-disable-line no-invalid-position-at-import-rule */
/* stylelint-disable-line no-invalid-position-at-import-rule */
/* stylelint-disable-line no-invalid-position-at-import-rule */
/* stylelint-disable-line no-invalid-position-at-import-rule */
/* stylelint-disable-line no-invalid-position-at-import-rule */
/* stylelint-disable-line no-invalid-position-at-import-rule */
/* stylelint-disable-line no-invalid-position-at-import-rule */
/* stylelint-disable-line no-invalid-position-at-import-rule */
/* stylelint-disable-line no-invalid-position-at-import-rule */
/* stylelint-disable-line no-invalid-position-at-import-rule */
/* stylelint-disable-line no-invalid-position-at-import-rule */
/* stylelint-disable-line no-invalid-position-at-import-rule */
/* stylelint-disable-line no-invalid-position-at-import-rule */
/* stylelint-disable-line no-invalid-position-at-import-rule */
/* stylelint-disable-line no-invalid-position-at-import-rule */
/* stylelint-disable-line no-invalid-position-at-import-rule */
/* stylelint-disable-line no-invalid-position-at-import-rule */
.c4p--import-modal .bx--modal-close {
  display: none;
}

.c4p--import-modal .bx--modal-footer .bx--btn {
  max-width: none;
}

.c4p--import-modal.bx--modal .bx--modal-content {
  padding-right: var(--cds-spacing-05, 1rem);
}

.bx--file .bx--file-container,
.bx--file ~ .bx--file-container {
  margin-top: 0;
}

.bx--modal-container--sm .bx--modal-header {
  padding-right: calc(20% - var(--cds-spacing-05, 1rem));
}

.c4p--import-modal__input-group {
  display: flex;
}

.c4p--import-modal__import-button.bx--btn {
  margin-left: var(--cds-spacing-03, 0.5rem);
}

.c4p--import-modal__file-container {
  width: 100%;
}

.c4p--import-modal .c4p--import-modal__file-drop-header,
.c4p--import-modal .c4p--import-modal__label {
  margin-bottom: var(--cds-spacing-03, 0.5rem);
  font-size: var(--cds-productive-heading-01-font-size, 0.875rem);
  font-weight: var(--cds-productive-heading-01-font-weight, 600);
  line-height: var(--cds-productive-heading-01-line-height, 1.28572);
  letter-spacing: var(--cds-productive-heading-01-letter-spacing, 0.16px);
}

.c4p--import-modal__helper-text {
  margin-top: var(--cds-spacing-06, 1.5rem);
  margin-bottom: var(--cds-spacing-03, 0.5rem);
  font-size: var(--cds-helper-text-01-font-size, 0.75rem);
  line-height: var(--cds-helper-text-01-line-height, 1.33333);
  letter-spacing: var(--cds-helper-text-01-letter-spacing, 0.32px);
}

.c4p--import-modal__body {
  padding-right: calc(20% - var(--cds-spacing-05, 1rem));
  margin-bottom: var(--cds-spacing-06, 1.5rem);
}

.c4p--import-modal .bx--file__selected-file {
  max-width: none;
  background: var(--cds-ui-02, #ffffff);
}

.c4p--import-modal .bx--file {
  margin-bottom: var(--cds-spacing-05, 1rem);
}

.c4p--import-modal .bx--text-input:disabled {
  background: var(--cds-ui-02, #ffffff);
}

/* stylelint-disable-line no-invalid-position-at-import-rule */
/* stylelint-disable-line no-invalid-position-at-import-rule */
/* stylelint-disable-line no-invalid-position-at-import-rule */
/* stylelint-disable-line no-invalid-position-at-import-rule */
/* stylelint-disable-line no-invalid-position-at-import-rule */
/* stylelint-disable-line no-invalid-position-at-import-rule */
/* stylelint-disable-line no-invalid-position-at-import-rule */
/* stylelint-disable-line no-invalid-position-at-import-rule */
/* stylelint-disable-line no-invalid-position-at-import-rule */
/* stylelint-disable-line no-invalid-position-at-import-rule */
/* stylelint-disable-line no-invalid-position-at-import-rule */
/* stylelint-disable-line no-invalid-position-at-import-rule */
/* stylelint-disable-line no-invalid-position-at-import-rule */
/* stylelint-disable-line no-invalid-position-at-import-rule */
/* stylelint-disable-line no-invalid-position-at-import-rule */
/* stylelint-disable-line no-invalid-position-at-import-rule */
/* stylelint-disable-line no-invalid-position-at-import-rule */
/* stylelint-disable-line no-invalid-position-at-import-rule */
/* stylelint-disable-line no-invalid-position-at-import-rule */
/* stylelint-disable-line no-invalid-position-at-import-rule */
/* stylelint-disable-line no-invalid-position-at-import-rule */
/* stylelint-disable-line no-invalid-position-at-import-rule */
/* stylelint-disable-line no-invalid-position-at-import-rule */
/* stylelint-disable-line no-invalid-position-at-import-rule */
/* stylelint-disable-line no-invalid-position-at-import-rule */
/* stylelint-disable-line no-invalid-position-at-import-rule */
/* stylelint-disable-line no-invalid-position-at-import-rule */
/* stylelint-disable-line no-invalid-position-at-import-rule */
/* stylelint-disable-line no-invalid-position-at-import-rule */
/* stylelint-disable-line no-invalid-position-at-import-rule */
/* stylelint-disable-line no-invalid-position-at-import-rule */
/* stylelint-disable-line no-invalid-position-at-import-rule */
/* stylelint-disable-line no-invalid-position-at-import-rule */
/* stylelint-disable-line no-invalid-position-at-import-rule */
/* stylelint-disable-line no-invalid-position-at-import-rule */
/* stylelint-disable-line no-invalid-position-at-import-rule */
/* stylelint-disable-line no-invalid-position-at-import-rule */
/* stylelint-disable-line no-invalid-position-at-import-rule */
/* stylelint-disable-line no-invalid-position-at-import-rule */
/* stylelint-disable-line no-invalid-position-at-import-rule */
/* stylelint-disable-line no-invalid-position-at-import-rule */
/* stylelint-disable-line no-invalid-position-at-import-rule */
/* stylelint-disable-line no-invalid-position-at-import-rule */
/* stylelint-disable-line no-invalid-position-at-import-rule */
/* stylelint-disable-line no-invalid-position-at-import-rule */
/* stylelint-disable-line no-invalid-position-at-import-rule */
/* stylelint-disable-line no-invalid-position-at-import-rule */
/* stylelint-disable-line no-invalid-position-at-import-rule */
/* stylelint-disable-line no-invalid-position-at-import-rule */
/* stylelint-disable-line no-invalid-position-at-import-rule */
/* stylelint-disable-line no-invalid-position-at-import-rule */
/* stylelint-disable-line no-invalid-position-at-import-rule */
/* stylelint-disable-line no-invalid-position-at-import-rule */
/* stylelint-disable-line no-invalid-position-at-import-rule */
/* stylelint-disable-line no-invalid-position-at-import-rule */
/* stylelint-disable-line no-invalid-position-at-import-rule */
/* stylelint-disable-line no-invalid-position-at-import-rule */
/* stylelint-disable-line no-invalid-position-at-import-rule */
/* stylelint-disable-line no-invalid-position-at-import-rule */
/* stylelint-disable-line no-invalid-position-at-import-rule */
/* stylelint-disable-line no-invalid-position-at-import-rule */
/* stylelint-disable-line no-invalid-position-at-import-rule */
/* stylelint-disable-line no-invalid-position-at-import-rule */
/* stylelint-disable-line no-invalid-position-at-import-rule */
/* stylelint-disable-line no-invalid-position-at-import-rule */
/* stylelint-disable-line no-invalid-position-at-import-rule */
/* stylelint-disable-line no-invalid-position-at-import-rule */
/* stylelint-disable-line no-invalid-position-at-import-rule */
/* stylelint-disable-line no-invalid-position-at-import-rule */
/* stylelint-disable-line no-invalid-position-at-import-rule */
/* stylelint-disable-line no-invalid-position-at-import-rule */
/* stylelint-disable-line no-invalid-position-at-import-rule */
/* stylelint-disable-line no-invalid-position-at-import-rule */
/* stylelint-disable-line no-invalid-position-at-import-rule */
/* stylelint-disable-line no-invalid-position-at-import-rule */
/* stylelint-disable-line no-invalid-position-at-import-rule */
/* stylelint-disable-line no-invalid-position-at-import-rule */
/* stylelint-disable-line no-invalid-position-at-import-rule */
/* stylelint-disable-line no-invalid-position-at-import-rule */
/* stylelint-disable-line no-invalid-position-at-import-rule */
/* stylelint-disable-line no-invalid-position-at-import-rule */
/* stylelint-disable-line no-invalid-position-at-import-rule */
/* stylelint-disable-line no-invalid-position-at-import-rule */
/* stylelint-disable-line no-invalid-position-at-import-rule */
/* stylelint-disable-line no-invalid-position-at-import-rule */
/* stylelint-disable-line no-invalid-position-at-import-rule */
/* stylelint-disable-line no-invalid-position-at-import-rule */
/* stylelint-disable-line no-invalid-position-at-import-rule */
/* stylelint-disable-line no-invalid-position-at-import-rule */
/* stylelint-disable-line no-invalid-position-at-import-rule */
/* stylelint-disable-line no-invalid-position-at-import-rule */
/* stylelint-disable-line no-invalid-position-at-import-rule */
/* stylelint-disable-line no-invalid-position-at-import-rule */
/* stylelint-disable-line no-invalid-position-at-import-rule */
/* stylelint-disable-line no-invalid-position-at-import-rule */
/* stylelint-disable-line no-invalid-position-at-import-rule */
/* stylelint-disable-line no-invalid-position-at-import-rule */
/* stylelint-disable-line no-invalid-position-at-import-rule */
/* stylelint-disable-line no-invalid-position-at-import-rule */
/* stylelint-disable-line no-invalid-position-at-import-rule */
/* stylelint-disable-line no-invalid-position-at-import-rule */
/* stylelint-disable-line no-invalid-position-at-import-rule */
/* stylelint-disable-line no-invalid-position-at-import-rule */
/* stylelint-disable-line no-invalid-position-at-import-rule */
/* stylelint-disable-line no-invalid-position-at-import-rule */
/* stylelint-disable-line no-invalid-position-at-import-rule */
/* stylelint-disable-line no-invalid-position-at-import-rule */
/* stylelint-disable-line no-invalid-position-at-import-rule */
/* stylelint-disable-line no-invalid-position-at-import-rule */
/* stylelint-disable-line no-invalid-position-at-import-rule */
/* stylelint-disable-line no-invalid-position-at-import-rule */
/* stylelint-disable-line no-invalid-position-at-import-rule */
/* stylelint-disable-line no-invalid-position-at-import-rule */
/* stylelint-disable-line no-invalid-position-at-import-rule */
/* stylelint-disable-line no-invalid-position-at-import-rule */
/* stylelint-disable-line no-invalid-position-at-import-rule */
/* stylelint-disable-line no-invalid-position-at-import-rule */
/* stylelint-disable-line no-invalid-position-at-import-rule */
/* stylelint-disable-line no-invalid-position-at-import-rule */
/* stylelint-disable-line no-invalid-position-at-import-rule */
/* stylelint-disable-line no-invalid-position-at-import-rule */
/* stylelint-disable-line no-invalid-position-at-import-rule */
/* stylelint-disable-line no-invalid-position-at-import-rule */
/* stylelint-disable-line no-invalid-position-at-import-rule */
/* stylelint-disable-line no-invalid-position-at-import-rule */
/* stylelint-disable-line no-invalid-position-at-import-rule */
/* stylelint-disable-line no-invalid-position-at-import-rule */
/* stylelint-disable-line no-invalid-position-at-import-rule */
/* stylelint-disable-line no-invalid-position-at-import-rule */
/* stylelint-disable-line no-invalid-position-at-import-rule */
/* stylelint-disable-line no-invalid-position-at-import-rule */
/* stylelint-disable-line no-invalid-position-at-import-rule */
/* stylelint-disable-line no-invalid-position-at-import-rule */
/* stylelint-disable-line no-invalid-position-at-import-rule */
/* stylelint-disable-line no-invalid-position-at-import-rule */
/* stylelint-disable-line no-invalid-position-at-import-rule */
/* stylelint-disable-line no-invalid-position-at-import-rule */
/* stylelint-disable-line no-invalid-position-at-import-rule */
/* stylelint-disable-line no-invalid-position-at-import-rule */
/* stylelint-disable-line no-invalid-position-at-import-rule */
/* stylelint-disable-line no-invalid-position-at-import-rule */
/* stylelint-disable-line no-invalid-position-at-import-rule */
/* stylelint-disable-line no-invalid-position-at-import-rule */
/* stylelint-disable-line no-invalid-position-at-import-rule */
/* stylelint-disable-line no-invalid-position-at-import-rule */
/* stylelint-disable-line no-invalid-position-at-import-rule */
/* stylelint-disable-line no-invalid-position-at-import-rule */
/* stylelint-disable-line no-invalid-position-at-import-rule */
/* stylelint-disable-line no-invalid-position-at-import-rule */
/* stylelint-disable-line no-invalid-position-at-import-rule */
/* stylelint-disable-line no-invalid-position-at-import-rule */
/* stylelint-disable-line no-invalid-position-at-import-rule */
/* stylelint-disable-line no-invalid-position-at-import-rule */
/* stylelint-disable-line no-invalid-position-at-import-rule */
/* stylelint-disable-line no-invalid-position-at-import-rule */
/* stylelint-disable-line no-invalid-position-at-import-rule */
/* stylelint-disable-line no-invalid-position-at-import-rule */
/* stylelint-disable-line no-invalid-position-at-import-rule */
/* stylelint-disable-line no-invalid-position-at-import-rule */
/* stylelint-disable-line no-invalid-position-at-import-rule */
/* stylelint-disable-line no-invalid-position-at-import-rule */
/* stylelint-disable-line no-invalid-position-at-import-rule */
/* stylelint-disable-line no-invalid-position-at-import-rule */
@keyframes fadeIn {
  0% {
    opacity: 0;
    transform: translateY(-38.5rem);
  }
  100% {
    opacity: 1;
    transform: translateY(0);
  }
}
@keyframes fadeOut {
  0% {
    opacity: 1;
    transform: translateY(0);
  }
  100% {
    opacity: 0;
    transform: translateY(-38.5rem);
  }
}
.c4p--notifications-panel__container {
  --cds-interactive-01: #0f62fe;
  --cds-interactive-02: #6f6f6f;
  --cds-interactive-03: #ffffff;
  --cds-interactive-04: #4589ff;
  --cds-ui-background: #161616;
  --cds-ui-01: #262626;
  --cds-ui-02: #393939;
  --cds-ui-03: #393939;
  --cds-ui-04: #6f6f6f;
  --cds-ui-05: #f4f4f4;
  --cds-text-01: #f4f4f4;
  --cds-text-02: #c6c6c6;
  --cds-text-03: #6f6f6f;
  --cds-text-04: #ffffff;
  --cds-text-05: #8d8d8d;
  --cds-text-error: #ff8389;
  --cds-icon-01: #f4f4f4;
  --cds-icon-02: #c6c6c6;
  --cds-icon-03: #ffffff;
  --cds-link-01: #78a9ff;
  --cds-link-02: #a6c8ff;
  --cds-inverse-link: #0f62fe;
  --cds-field-01: #262626;
  --cds-field-02: #393939;
  --cds-inverse-01: #161616;
  --cds-inverse-02: #f4f4f4;
  --cds-support-01: #fa4d56;
  --cds-support-02: #42be65;
  --cds-support-03: #f1c21b;
  --cds-support-04: #4589ff;
  --cds-inverse-support-01: #da1e28;
  --cds-inverse-support-02: #24a148;
  --cds-inverse-support-03: #f1c21b;
  --cds-inverse-support-04: #0f62fe;
  --cds-overlay-01: rgba(0, 0, 0, 0.65);
  --cds-danger-01: #da1e28;
  --cds-danger-02: #fa4d56;
  --cds-focus: #ffffff;
  --cds-inverse-focus-ui: #0f62fe;
  --cds-hover-primary: #0353e9;
  --cds-active-primary: #002d9c;
  --cds-hover-primary-text: #a6c8ff;
  --cds-hover-secondary: #606060;
  --cds-active-secondary: #393939;
  --cds-hover-tertiary: #f4f4f4;
  --cds-active-tertiary: #c6c6c6;
  --cds-hover-ui: #353535;
  --cds-hover-light-ui: #4c4c4c;
  --cds-hover-selected-ui: #4c4c4c;
  --cds-active-ui: #525252;
  --cds-active-light-ui: #6f6f6f;
  --cds-selected-ui: #393939;
  --cds-selected-light-ui: #525252;
  --cds-inverse-hover-ui: #e5e5e5;
  --cds-hover-danger: #b81921;
  --cds-active-danger: #750e13;
  --cds-hover-row: #353535;
  --cds-visited-link: #be95ff;
  --cds-disabled-01: #262626;
  --cds-disabled-02: #525252;
  --cds-disabled-03: #8d8d8d;
  --cds-highlight: #002d9c;
  --cds-decorative-01: #525252;
  --cds-button-separator: #161616;
  --cds-skeleton-01: #353535;
  --cds-skeleton-02: #525252;
  --cds-background: #161616;
  --cds-layer: #262626;
  --cds-layer-accent: #393939;
  --cds-layer-accent-hover: #474747;
  --cds-layer-accent-active: #6f6f6f;
  --cds-field: #262626;
  --cds-background-inverse: #f4f4f4;
  --cds-background-brand: #0f62fe;
  --cds-interactive: #4589ff;
  --cds-border-subtle: #393939;
  --cds-border-strong: #6f6f6f;
  --cds-border-inverse: #f4f4f4;
  --cds-border-interactive: #4589ff;
  --cds-text-primary: #f4f4f4;
  --cds-text-secondary: #c6c6c6;
  --cds-text-placeholder: #6f6f6f;
  --cds-text-helper: #8d8d8d;
  --cds-text-on-color: #ffffff;
  --cds-text-inverse: #161616;
  --cds-link-primary: #78a9ff;
  --cds-link-secondary: #a6c8ff;
  --cds-link-visited: #be95ff;
  --cds-link-inverse: #0f62fe;
  --cds-icon-primary: #f4f4f4;
  --cds-icon-secondary: #c6c6c6;
  --cds-icon-on-color: #ffffff;
  --cds-icon-inverse: #161616;
  --cds-support-error: #fa4d56;
  --cds-support-success: #42be65;
  --cds-support-warning: #f1c21b;
  --cds-support-info: #4589ff;
  --cds-support-error-inverse: #da1e28;
  --cds-support-success-inverse: #24a148;
  --cds-support-warning-inverse: #f1c21b;
  --cds-support-info-inverse: #0f62fe;
  --cds-overlay: rgba(0, 0, 0, 0.65);
  --cds-toggle-off: #6f6f6f;
  --cds-shadow: rgba(0, 0, 0, 0.8);
  --cds-button-primary: #0f62fe;
  --cds-button-secondary: #6f6f6f;
  --cds-button-tertiary: #ffffff;
  --cds-button-danger-primary: #da1e28;
  --cds-button-danger-secondary: #fa4d56;
  --cds-background-active: #525252;
  --cds-layer-active: #525252;
  --cds-button-danger-active: #750e13;
  --cds-button-primary-active: #002d9c;
  --cds-button-secondary-active: #393939;
  --cds-button-tertiary-active: #c6c6c6;
  --cds-focus-inset: #161616;
  --cds-focus-inverse: #0f62fe;
  --cds-background-hover: #353535;
  --cds-layer-hover: #353535;
  --cds-field-hover: #353535;
  --cds-background-inverse-hover: #e5e5e5;
  --cds-link-primary-hover: #a6c8ff;
  --cds-button-danger-hover: #b81921;
  --cds-button-primary-hover: #0353e9;
  --cds-button-secondary-hover: #606060;
  --cds-button-tertiary-hover: #f4f4f4;
  --cds-background-selected: #393939;
  --cds-background-selected-hover: #4c4c4c;
  --cds-layer-selected: #393939;
  --cds-layer-selected-hover: #4c4c4c;
  --cds-layer-selected-inverse: #f4f4f4;
  --cds-border-subtle-selected: #525252;
  --cds-layer-disabled: #262626;
  --cds-field-disabled: #262626;
  --cds-border-disabled: #262626;
  --cds-text-disabled: #525252;
  --cds-button-disabled: #525252;
  --cds-icon-disabled: #525252;
  --cds-text-on-color-disabled: #8d8d8d;
  --cds-icon-on-color-disabled: #8d8d8d;
  --cds-layer-selected-disabled: #8d8d8d;
  --cds-skeleton-background: #353535;
  --cds-skeleton-element: #525252;
  --cds-brand-01: #0f62fe;
  --cds-brand-02: #6f6f6f;
  --cds-brand-03: #ffffff;
  --cds-active-01: #525252;
  --cds-hover-field: #353535;
  --cds-danger: #da1e28;
  --cds-caption-01-font-size: 0.75rem;
  --cds-caption-01-font-weight: 400;
  --cds-caption-01-line-height: 1.33333;
  --cds-caption-01-letter-spacing: 0.32px;
  --cds-caption-02-font-size: 0.875rem;
  --cds-caption-02-font-weight: 400;
  --cds-caption-02-line-height: 1.28572;
  --cds-caption-02-letter-spacing: 0.32px;
  --cds-label-01-font-size: 0.75rem;
  --cds-label-01-font-weight: 400;
  --cds-label-01-line-height: 1.33333;
  --cds-label-01-letter-spacing: 0.32px;
  --cds-label-02-font-size: 0.875rem;
  --cds-label-02-font-weight: 400;
  --cds-label-02-line-height: 1.28572;
  --cds-label-02-letter-spacing: 0.16px;
  --cds-helper-text-01-font-size: 0.75rem;
  --cds-helper-text-01-line-height: 1.33333;
  --cds-helper-text-01-letter-spacing: 0.32px;
  --cds-helper-text-02-font-size: 0.875rem;
  --cds-helper-text-02-line-height: 1.28572;
  --cds-helper-text-02-letter-spacing: 0.16px;
  --cds-body-short-01-font-size: 0.875rem;
  --cds-body-short-01-font-weight: 400;
  --cds-body-short-01-line-height: 1.28572;
  --cds-body-short-01-letter-spacing: 0.16px;
  --cds-body-long-01-font-size: 0.875rem;
  --cds-body-long-01-font-weight: 400;
  --cds-body-long-01-line-height: 1.42857;
  --cds-body-long-01-letter-spacing: 0.16px;
  --cds-body-short-02-font-size: 1rem;
  --cds-body-short-02-font-weight: 400;
  --cds-body-short-02-line-height: 1.375;
  --cds-body-short-02-letter-spacing: 0;
  --cds-body-long-02-font-size: 1rem;
  --cds-body-long-02-font-weight: 400;
  --cds-body-long-02-line-height: 1.5;
  --cds-body-long-02-letter-spacing: 0;
  --cds-code-01-font-family: 'IBM Plex Mono', 'Menlo', 'DejaVu Sans Mono', 'Bitstream Vera Sans Mono', Courier, monospace;
  --cds-code-01-font-size: 0.75rem;
  --cds-code-01-font-weight: 400;
  --cds-code-01-line-height: 1.33333;
  --cds-code-01-letter-spacing: 0.32px;
  --cds-code-02-font-family: 'IBM Plex Mono', 'Menlo', 'DejaVu Sans Mono', 'Bitstream Vera Sans Mono', Courier, monospace;
  --cds-code-02-font-size: 0.875rem;
  --cds-code-02-font-weight: 400;
  --cds-code-02-line-height: 1.42857;
  --cds-code-02-letter-spacing: 0.32px;
  --cds-heading-01-font-size: 0.875rem;
  --cds-heading-01-font-weight: 600;
  --cds-heading-01-line-height: 1.42857;
  --cds-heading-01-letter-spacing: 0.16px;
  --cds-productive-heading-01-font-size: 0.875rem;
  --cds-productive-heading-01-font-weight: 600;
  --cds-productive-heading-01-line-height: 1.28572;
  --cds-productive-heading-01-letter-spacing: 0.16px;
  --cds-heading-02-font-size: 1rem;
  --cds-heading-02-font-weight: 600;
  --cds-heading-02-line-height: 1.5;
  --cds-heading-02-letter-spacing: 0;
  --cds-productive-heading-02-font-size: 1rem;
  --cds-productive-heading-02-font-weight: 600;
  --cds-productive-heading-02-line-height: 1.375;
  --cds-productive-heading-02-letter-spacing: 0;
  --cds-productive-heading-03-font-size: 1.25rem;
  --cds-productive-heading-03-font-weight: 400;
  --cds-productive-heading-03-line-height: 1.4;
  --cds-productive-heading-03-letter-spacing: 0;
  --cds-productive-heading-04-font-size: 1.75rem;
  --cds-productive-heading-04-font-weight: 400;
  --cds-productive-heading-04-line-height: 1.28572;
  --cds-productive-heading-04-letter-spacing: 0;
  --cds-productive-heading-05-font-size: 2rem;
  --cds-productive-heading-05-font-weight: 400;
  --cds-productive-heading-05-line-height: 1.25;
  --cds-productive-heading-05-letter-spacing: 0;
  --cds-productive-heading-06-font-size: 2.625rem;
  --cds-productive-heading-06-font-weight: 300;
  --cds-productive-heading-06-line-height: 1.199;
  --cds-productive-heading-06-letter-spacing: 0;
  --cds-productive-heading-07-font-size: 3.375rem;
  --cds-productive-heading-07-font-weight: 300;
  --cds-productive-heading-07-line-height: 1.199;
  --cds-productive-heading-07-letter-spacing: 0;
  --cds-expressive-heading-01-font-size: 0.875rem;
  --cds-expressive-heading-01-font-weight: 600;
  --cds-expressive-heading-01-line-height: 1.25;
  --cds-expressive-heading-01-letter-spacing: 0.16px;
  --cds-expressive-heading-02-font-size: 1rem;
  --cds-expressive-heading-02-font-weight: 600;
  --cds-expressive-heading-02-line-height: 1.5;
  --cds-expressive-heading-02-letter-spacing: 0;
  --cds-expressive-heading-03-font-size: 1.25rem;
  --cds-expressive-heading-03-font-weight: 400;
  --cds-expressive-heading-03-line-height: 1.4;
  --cds-expressive-heading-03-letter-spacing: 0;
  --cds-expressive-heading-04-font-size: 1.75rem;
  --cds-expressive-heading-04-font-weight: 400;
  --cds-expressive-heading-04-line-height: 1.28572;
  --cds-expressive-heading-04-letter-spacing: 0;
  --cds-expressive-heading-05-font-size: 2rem;
  --cds-expressive-heading-05-font-weight: 400;
  --cds-expressive-heading-05-line-height: 1.25;
  --cds-expressive-heading-05-letter-spacing: 0;
  --cds-expressive-heading-06-font-size: 2rem;
  --cds-expressive-heading-06-font-weight: 600;
  --cds-expressive-heading-06-line-height: 1.25;
  --cds-expressive-heading-06-letter-spacing: 0;
  --cds-expressive-paragraph-01-font-size: 1.5rem;
  --cds-expressive-paragraph-01-font-weight: 300;
  --cds-expressive-paragraph-01-line-height: 1.334;
  --cds-expressive-paragraph-01-letter-spacing: 0;
  --cds-quotation-01-font-family: 'IBM Plex Serif', 'Georgia', Times, serif;
  --cds-quotation-01-font-size: 1.25rem;
  --cds-quotation-01-font-weight: 400;
  --cds-quotation-01-line-height: 1.3;
  --cds-quotation-01-letter-spacing: 0;
  --cds-quotation-02-font-family: 'IBM Plex Serif', 'Georgia', Times, serif;
  --cds-quotation-02-font-size: 2rem;
  --cds-quotation-02-font-weight: 300;
  --cds-quotation-02-line-height: 1.25;
  --cds-quotation-02-letter-spacing: 0;
  --cds-display-01-font-size: 2.625rem;
  --cds-display-01-font-weight: 300;
  --cds-display-01-line-height: 1.19;
  --cds-display-01-letter-spacing: 0;
  --cds-display-02-font-size: 2.625rem;
  --cds-display-02-font-weight: 600;
  --cds-display-02-line-height: 1.19;
  --cds-display-02-letter-spacing: 0;
  --cds-display-03-font-size: 2.625rem;
  --cds-display-03-font-weight: 300;
  --cds-display-03-line-height: 1.19;
  --cds-display-03-letter-spacing: 0;
  --cds-display-04-font-size: 2.625rem;
  --cds-display-04-font-weight: 600;
  --cds-display-04-line-height: 1.19;
  --cds-display-04-letter-spacing: 0;
  --cds-legal-01-font-size: 0.75rem;
  --cds-legal-01-font-weight: 400;
  --cds-legal-01-line-height: 1.33333;
  --cds-legal-01-letter-spacing: 0.32px;
  --cds-legal-02-font-size: 0.875rem;
  --cds-legal-02-font-weight: 400;
  --cds-legal-02-line-height: 1.28572;
  --cds-legal-02-letter-spacing: 0.16px;
  --cds-body-compact-01-font-size: 0.875rem;
  --cds-body-compact-01-font-weight: 400;
  --cds-body-compact-01-line-height: 1.28572;
  --cds-body-compact-01-letter-spacing: 0.16px;
  --cds-body-compact-02-font-size: 1rem;
  --cds-body-compact-02-font-weight: 400;
  --cds-body-compact-02-line-height: 1.375;
  --cds-body-compact-02-letter-spacing: 0;
  --cds-body-01-font-size: 0.875rem;
  --cds-body-01-font-weight: 400;
  --cds-body-01-line-height: 1.42857;
  --cds-body-01-letter-spacing: 0.16px;
  --cds-body-02-font-size: 1rem;
  --cds-body-02-font-weight: 400;
  --cds-body-02-line-height: 1.5;
  --cds-body-02-letter-spacing: 0;
  --cds-heading-compact-01-font-size: 0.875rem;
  --cds-heading-compact-01-font-weight: 600;
  --cds-heading-compact-01-line-height: 1.28572;
  --cds-heading-compact-01-letter-spacing: 0.16px;
  --cds-heading-compact-02-font-size: 1rem;
  --cds-heading-compact-02-font-weight: 600;
  --cds-heading-compact-02-line-height: 1.375;
  --cds-heading-compact-02-letter-spacing: 0;
  --cds-heading-03-font-size: 1.25rem;
  --cds-heading-03-font-weight: 400;
  --cds-heading-03-line-height: 1.4;
  --cds-heading-03-letter-spacing: 0;
  --cds-heading-04-font-size: 1.75rem;
  --cds-heading-04-font-weight: 400;
  --cds-heading-04-line-height: 1.28572;
  --cds-heading-04-letter-spacing: 0;
  --cds-heading-05-font-size: 2rem;
  --cds-heading-05-font-weight: 400;
  --cds-heading-05-line-height: 1.25;
  --cds-heading-05-letter-spacing: 0;
  --cds-heading-06-font-size: 2.625rem;
  --cds-heading-06-font-weight: 300;
  --cds-heading-06-line-height: 1.199;
  --cds-heading-06-letter-spacing: 0;
  --cds-heading-07-font-size: 3.375rem;
  --cds-heading-07-font-weight: 300;
  --cds-heading-07-line-height: 1.199;
  --cds-heading-07-letter-spacing: 0;
  --cds-fluid-heading-03-font-size: 1.25rem;
  --cds-fluid-heading-03-font-weight: 400;
  --cds-fluid-heading-03-line-height: 1.4;
  --cds-fluid-heading-03-letter-spacing: 0;
  --cds-fluid-heading-04-font-size: 1.75rem;
  --cds-fluid-heading-04-font-weight: 400;
  --cds-fluid-heading-04-line-height: 1.28572;
  --cds-fluid-heading-04-letter-spacing: 0;
  --cds-fluid-heading-05-font-size: 2rem;
  --cds-fluid-heading-05-font-weight: 400;
  --cds-fluid-heading-05-line-height: 1.25;
  --cds-fluid-heading-05-letter-spacing: 0;
  --cds-fluid-heading-06-font-size: 2rem;
  --cds-fluid-heading-06-font-weight: 600;
  --cds-fluid-heading-06-line-height: 1.25;
  --cds-fluid-heading-06-letter-spacing: 0;
  --cds-fluid-paragraph-01-font-size: 1.5rem;
  --cds-fluid-paragraph-01-font-weight: 300;
  --cds-fluid-paragraph-01-line-height: 1.334;
  --cds-fluid-paragraph-01-letter-spacing: 0;
  --cds-fluid-quotation-01-font-family: 'IBM Plex Serif', 'Georgia', Times, serif;
  --cds-fluid-quotation-01-font-size: 1.25rem;
  --cds-fluid-quotation-01-font-weight: 400;
  --cds-fluid-quotation-01-line-height: 1.3;
  --cds-fluid-quotation-01-letter-spacing: 0;
  --cds-fluid-quotation-02-font-family: 'IBM Plex Serif', 'Georgia', Times, serif;
  --cds-fluid-quotation-02-font-size: 2rem;
  --cds-fluid-quotation-02-font-weight: 300;
  --cds-fluid-quotation-02-line-height: 1.25;
  --cds-fluid-quotation-02-letter-spacing: 0;
  --cds-fluid-display-01-font-size: 2.625rem;
  --cds-fluid-display-01-font-weight: 300;
  --cds-fluid-display-01-line-height: 1.19;
  --cds-fluid-display-01-letter-spacing: 0;
  --cds-fluid-display-02-font-size: 2.625rem;
  --cds-fluid-display-02-font-weight: 600;
  --cds-fluid-display-02-line-height: 1.19;
  --cds-fluid-display-02-letter-spacing: 0;
  --cds-fluid-display-03-font-size: 2.625rem;
  --cds-fluid-display-03-font-weight: 300;
  --cds-fluid-display-03-line-height: 1.19;
  --cds-fluid-display-03-letter-spacing: 0;
  --cds-fluid-display-04-font-size: 2.625rem;
  --cds-fluid-display-04-font-weight: 600;
  --cds-fluid-display-04-line-height: 1.19;
  --cds-fluid-display-04-letter-spacing: 0;
  --cds-spacing-01: 0.125rem;
  --cds-spacing-02: 0.25rem;
  --cds-spacing-03: 0.5rem;
  --cds-spacing-04: 0.75rem;
  --cds-spacing-05: 1rem;
  --cds-spacing-06: 1.5rem;
  --cds-spacing-07: 2rem;
  --cds-spacing-08: 2.5rem;
  --cds-spacing-09: 3rem;
  --cds-spacing-10: 4rem;
  --cds-spacing-11: 5rem;
  --cds-spacing-12: 6rem;
  --cds-spacing-13: 10rem;
  --cds-fluid-spacing-01: 0;
  --cds-fluid-spacing-02: 2vw;
  --cds-fluid-spacing-03: 5vw;
  --cds-fluid-spacing-04: 10vw;
  --cds-layout-01: 1rem;
  --cds-layout-02: 1.5rem;
  --cds-layout-03: 2rem;
  --cds-layout-04: 3rem;
  --cds-layout-05: 4rem;
  --cds-layout-06: 6rem;
  --cds-layout-07: 10rem;
  --cds-container-01: 1.5rem;
  --cds-container-02: 2rem;
  --cds-container-03: 2.5rem;
  --cds-container-04: 3rem;
  --cds-container-05: 4rem;
  --cds-size-xsmall: 1.5rem;
  --cds-size-small: 2rem;
  --cds-size-medium: 2.5rem;
  --cds-size-large: 3rem;
  --cds-size-xlarge: 4rem;
  --cds-size-2XLarge: 5rem;
  --cds-icon-size-01: 1rem;
  --cds-icon-size-02: 1.25rem;
  position: fixed;
  z-index: 2;
  top: var(--cds-spacing-09, 3rem);
  right: 0;
  overflow: auto;
  min-width: 22.75rem;
  max-width: 22.75rem;
  min-height: 38.5rem;
  max-height: 38.5rem;
  background-color: var(--cds-ui-background, #ffffff);
  color: var(--cds-text-01, #161616);
  transition: transform 110ms;
  transition-timing-function: cubic-bezier(0.2, 0, 0.38, 0.9);
}
.c4p--notifications-panel__container .c4p--notifications-panel__header-container {
  position: sticky;
  z-index: 2;
  top: 0;
  padding: var(--cds-spacing-03, 0.5rem) var(--cds-spacing-05, 1rem) var(--cds-spacing-05, 1rem);
  border-bottom: 1px solid var(--cds-ui-02, #ffffff);
  background-color: var(--cds-ui-background, #ffffff);
}
.c4p--notifications-panel__container .c4p--notifications-panel__header-container .c4p--notifications-panel__header-flex {
  display: flex;
  align-items: center;
  justify-content: space-between;
}
.c4p--notifications-panel__container .c4p--notifications-panel__header-container .c4p--notifications-panel__do-not-disturb-toggle .bx--toggle__switch {
  margin-top: var(--cds-spacing-02, 0.25rem);
}
.c4p--notifications-panel__container .c4p--notifications-panel__header-container .c4p--notifications-panel__dismiss-button {
  color: var(--cds-text-01, #161616);
}
.c4p--notifications-panel__container .c4p--notifications-panel__header-container .c4p--notifications-panel__header {
  font-size: var(--cds-productive-heading-01-font-size, 0.875rem);
  font-weight: var(--cds-productive-heading-01-font-weight, 600);
  line-height: var(--cds-productive-heading-01-line-height, 1.28572);
  letter-spacing: var(--cds-productive-heading-01-letter-spacing, 0.16px);
  margin: 0;
}
.c4p--notifications-panel__container .c4p--notifications-panel__time-section-label {
  font-size: var(--cds-label-01-font-size, 0.75rem);
  font-weight: var(--cds-label-01-font-weight, 400);
  line-height: var(--cds-label-01-line-height, 1.33333);
  letter-spacing: var(--cds-label-01-letter-spacing, 0.32px);
  font-weight: 600;
  position: sticky;
  z-index: 2;
  top: 4.8125rem;
  padding: var(--cds-spacing-03, 0.5rem) var(--cds-spacing-05, 1rem);
  background-color: var(--cds-ui-01, #f4f4f4);
  color: var(--cds-text-02, #525252);
}
.c4p--notifications-panel__container .c4p--notifications-panel__notification:hover,
.c4p--notifications-panel__container .c4p--notifications-panel__notification:focus {
  background-color: var(--cds-ui-03, #e0e0e0);
}
.c4p--notifications-panel__container .c4p--notifications-panel__notification:hover .c4p--notifications-panel__dismiss-single-button,
.c4p--notifications-panel__container .c4p--notifications-panel__notification:focus .c4p--notifications-panel__dismiss-single-button {
  opacity: 1;
}
.c4p--notifications-panel__container .c4p--notifications-panel__notification:focus {
  border-color: var(--cds-focus, #0f62fe);
  box-shadow: inset 0 0 0 2px var(--cds-focus, #0f62fe), inset 0 0 0 2px var(--cds-ui-background, #ffffff);
  outline: 0;
}
.c4p--notifications-panel__container .c4p--notifications-panel__notification {
  position: relative;
  display: flex;
  width: 100%;
  min-height: 6.25rem;
  align-items: flex-start;
  padding: var(--cds-spacing-05, 1rem);
  border: 0;
  background-color: var(--cds-ui-background, #ffffff);
  cursor: pointer;
  text-align: left;
  transition: background-color 240ms;
  transition-timing-function: cubic-bezier(0.2, 0, 0.38, 0.9);
}
.c4p--notifications-panel__container .c4p--notifications-panel__notification .c4p--notifications-panel__notification-title {
  margin-bottom: var(--cds-spacing-02, 0.25rem);
  color: var(--cds-text-04, #ffffff);
  font-weight: 400;
}
.c4p--notifications-panel__container .c4p--notifications-panel__notification .c4p--notifications-panel__notification-title.c4p--notifications-panel__notification-title-unread {
  margin-bottom: var(--cds-spacing-02, 0.25rem);
  color: var(--cds-text-04, #ffffff);
  font-weight: 600;
}
.c4p--notifications-panel__container .c4p--notifications-panel__notification .c4p--notifications-panel__notifications-link {
  font-size: var(--cds-label-01-font-size, 0.75rem);
  font-weight: var(--cds-label-01-font-weight, 400);
  line-height: var(--cds-label-01-line-height, 1.33333);
  letter-spacing: var(--cds-label-01-letter-spacing, 0.32px);
}
.c4p--notifications-panel__container .c4p--notifications-panel__notification .c4p--notifications-panel__notification-status-icon {
  min-width: 1rem;
  margin-right: var(--cds-spacing-03, 0.5rem);
}
.c4p--notifications-panel__container .c4p--notifications-panel__notification .c4p--notifications-panel__notification-status-icon.c4p--notifications-panel__notification-status-icon-error {
  fill: var(--cds-support-01, #da1e28);
}
.c4p--notifications-panel__container .c4p--notifications-panel__notification .c4p--notifications-panel__notification-status-icon.c4p--notifications-panel__notification-status-icon-success {
  fill: var(--cds-support-02, #198038);
}
.c4p--notifications-panel__container .c4p--notifications-panel__notification .c4p--notifications-panel__notification-status-icon.c4p--notifications-panel__notification-status-icon-warning {
  fill: var(--cds-support-03, #f1c21b);
}
.c4p--notifications-panel__container .c4p--notifications-panel__notification .c4p--notifications-panel__notification-status-icon.c4p--notifications-panel__notification-status-icon-informational {
  fill: var(--cds-support-04, #0043ce);
}
.c4p--notifications-panel__container .c4p--notifications-panel__notification .c4p--notifications-panel__notification-content .c4p--notifications-panel__notification-time-label {
  margin-bottom: var(--cds-spacing-03, 0.5rem);
}
.c4p--notifications-panel__container .c4p--notifications-panel__notification .c4p--notifications-panel__notification-content .c4p--notifications-panel__notification-time-label,
.c4p--notifications-panel__container .c4p--notifications-panel__notification .c4p--notifications-panel__notification-content .c4p--notifications-panel__notification-description {
  font-size: var(--cds-label-01-font-size, 0.75rem);
  font-weight: var(--cds-label-01-font-weight, 400);
  line-height: var(--cds-label-01-line-height, 1.33333);
  letter-spacing: var(--cds-label-01-letter-spacing, 0.32px);
  color: var(--cds-text-02, #525252);
}
.c4p--notifications-panel__container .c4p--notifications-panel__notification .c4p--notifications-panel__notification-content .c4p--notifications-panel__notification-description.c4p--notifications-panel__notification-short-description {
  display: -webkit-box;
  overflow: hidden;
  -webkit-box-orient: vertical;
  -webkit-line-clamp: 2;
}
.c4p--notifications-panel__container .c4p--notifications-panel__notification .c4p--notifications-panel__notification-content .c4p--notifications-panel__notification-description.c4p--notifications-panel__notification-long-description {
  display: block;
  overflow: initial;
  -webkit-line-clamp: initial;
}
.c4p--notifications-panel__container .c4p--notifications-panel__notification .c4p--notifications-panel__notification-content .c4p--notifications-panel__notification-read-more-button,
.c4p--notifications-panel__container .c4p--notifications-panel__notification .c4p--notifications-panel__notification-content .c4p--notifications-panel__notification-read-less-button {
  font-size: var(--cds-label-01-font-size, 0.75rem);
  font-weight: var(--cds-label-01-font-weight, 400);
  line-height: var(--cds-label-01-line-height, 1.33333);
  letter-spacing: var(--cds-label-01-letter-spacing, 0.32px);
  min-width: 5.5rem;
  padding: 0;
}
.c4p--notifications-panel__container .c4p--notifications-panel__notification .c4p--notifications-panel__notification-content .c4p--notifications-panel__notification-read-more-button .bx--btn__icon,
.c4p--notifications-panel__container .c4p--notifications-panel__notification .c4p--notifications-panel__notification-content .c4p--notifications-panel__notification-read-less-button .bx--btn__icon {
  transition: transform 240ms ease;
}
.c4p--notifications-panel__container .c4p--notifications-panel__notification .c4p--notifications-panel__notification-content .c4p--notifications-panel__notification-read-more-button.c4p--notifications-panel__notification-read-more-button .bx--btn__icon,
.c4p--notifications-panel__container .c4p--notifications-panel__notification .c4p--notifications-panel__notification-content .c4p--notifications-panel__notification-read-less-button.c4p--notifications-panel__notification-read-more-button .bx--btn__icon {
  transform: rotate(0deg);
}
.c4p--notifications-panel__container .c4p--notifications-panel__notification .c4p--notifications-panel__notification-content .c4p--notifications-panel__notification-read-more-button.c4p--notifications-panel__notification-read-less-button .bx--btn__icon,
.c4p--notifications-panel__container .c4p--notifications-panel__notification .c4p--notifications-panel__notification-content .c4p--notifications-panel__notification-read-less-button.c4p--notifications-panel__notification-read-less-button .bx--btn__icon {
  transform: rotate(180deg);
}
.c4p--notifications-panel__container .c4p--notifications-panel__notification .c4p--notifications-panel__dismiss-single-button {
  position: absolute;
  top: 0;
  right: 0;
  min-width: 2rem;
  padding: 0;
  color: var(--cds-text-01, #161616);
  opacity: 0;
}
.c4p--notifications-panel__container .c4p--notifications-panel__notification .c4p--notifications-panel__dismiss-single-button:hover, .c4p--notifications-panel__container .c4p--notifications-panel__notification .c4p--notifications-panel__dismiss-single-button:focus {
  opacity: 1;
}
.c4p--notifications-panel__container .c4p--notifications-panel__notification-today:not(:first-of-type):before,
.c4p--notifications-panel__container .c4p--notifications-panel__notification-yesterday:not(:first-of-type):before,
.c4p--notifications-panel__container .c4p--notifications-panel__notification-previous:not(:first-of-type):before {
  position: absolute;
  top: 0;
  width: calc(100% - (2 * var(--cds-spacing-05, 1rem)));
  height: 1px;
  margin: 0 auto;
  background-color: var(--cds-ui-02, #ffffff);
  content: \\"\\";
  transition: background-color 240ms;
  transition-timing-function: cubic-bezier(0.2, 0, 0.38, 0.9);
}
.c4p--notifications-panel__container .c4p--notifications-panel__notification-today:hover + .c4p--notifications-panel__notification-today:not(:first-of-type):before,
.c4p--notifications-panel__container .c4p--notifications-panel__notification-yesterday:hover + .c4p--notifications-panel__notification-yesterday:not(:first-of-type):before,
.c4p--notifications-panel__container .c4p--notifications-panel__notification-previous:hover + .c4p--notifications-panel__notification-previous:not(:first-of-type):before {
  background-color: transparent;
}
.c4p--notifications-panel__container .c4p--notifications-panel__main-section-empty.c4p--notifications-panel__main-section {
  display: flex;
  height: 100%;
  min-height: initial;
  align-items: center;
  justify-content: center;
  margin-top: var(--cds-layout-07, 10rem);
}
.c4p--notifications-panel__container .c4p--notifications-panel__main-section-empty.c4p--notifications-panel__main-section .c4p-subtext {
  font-size: var(--cds-body-short-01-font-size, 0.875rem);
  font-weight: var(--cds-body-short-01-font-weight, 400);
  line-height: var(--cds-body-short-01-line-height, 1.28572);
  letter-spacing: var(--cds-body-short-01-letter-spacing, 0.16px);
}
.c4p--notifications-panel__container .c4p--notifications-panel__main-section {
  min-height: 498px;
}
.c4p--notifications-panel__container .c4p--notifications-panel__bottom-actions {
  position: sticky;
  z-index: 2;
  bottom: 0;
  display: flex;
  height: 2.5rem;
  min-height: 2.5rem;
  align-items: center;
  border-top: 1px solid var(--cds-ui-02, #ffffff);
  background-color: var(--cds-ui-background, #ffffff);
}
.c4p--notifications-panel__container .c4p--notifications-panel__bottom-actions .c4p--notifications-panel__view-all-button {
  width: 100%;
  max-width: calc(100% - 2.5rem);
  height: 2.5rem;
  min-height: 2.5rem;
  border-right: 1px solid var(--cds-ui-02, #ffffff);
  color: var(--cds-text-01, #161616);
}
.c4p--notifications-panel__container .c4p--notifications-panel__bottom-actions .c4p--notifications-panel__settings-button {
  display: flex;
  min-width: 2.5rem;
  height: 2.5rem;
  min-height: 2.5rem;
  align-items: center;
  justify-content: center;
  padding: 0;
  color: var(--cds-text-01, #161616);
}
.c4p--notifications-panel__container .c4p--notifications-panel__bottom-actions .c4p--notifications-panel__settings-button .bx--btn__icon {
  margin: 0;
}

/* stylelint-disable-line no-invalid-position-at-import-rule */
/* stylelint-disable-line no-invalid-position-at-import-rule */
/* stylelint-disable-line no-invalid-position-at-import-rule */
/* stylelint-disable-line no-invalid-position-at-import-rule */
/* stylelint-disable-line no-invalid-position-at-import-rule */
/* stylelint-disable-line no-invalid-position-at-import-rule */
/* stylelint-disable-line no-invalid-position-at-import-rule */
/* stylelint-disable-line no-invalid-position-at-import-rule */
/* stylelint-disable-line no-invalid-position-at-import-rule */
/* stylelint-disable-line no-invalid-position-at-import-rule */
/* stylelint-disable-line no-invalid-position-at-import-rule */
/* stylelint-disable-line no-invalid-position-at-import-rule */
/* stylelint-disable-line no-invalid-position-at-import-rule */
/* stylelint-disable-line no-invalid-position-at-import-rule */
/* stylelint-disable-line no-invalid-position-at-import-rule */
/* stylelint-disable-line no-invalid-position-at-import-rule */
/* stylelint-disable-line no-invalid-position-at-import-rule */
/* stylelint-disable-line no-invalid-position-at-import-rule */
/* stylelint-disable-line no-invalid-position-at-import-rule */
/* stylelint-disable-line no-invalid-position-at-import-rule */
/* stylelint-disable-line no-invalid-position-at-import-rule */
/* stylelint-disable-line no-invalid-position-at-import-rule */
/* stylelint-disable-line no-invalid-position-at-import-rule */
/* stylelint-disable-line no-invalid-position-at-import-rule */
/* stylelint-disable-line no-invalid-position-at-import-rule */
/* stylelint-disable-line no-invalid-position-at-import-rule */
/* stylelint-disable-line no-invalid-position-at-import-rule */
/* stylelint-disable-line no-invalid-position-at-import-rule */
/* stylelint-disable-line no-invalid-position-at-import-rule */
/* stylelint-disable-line no-invalid-position-at-import-rule */
/* stylelint-disable-line no-invalid-position-at-import-rule */
/* stylelint-disable-line no-invalid-position-at-import-rule */
/* stylelint-disable-line no-invalid-position-at-import-rule */
/* stylelint-disable-line no-invalid-position-at-import-rule */
/* stylelint-disable-line no-invalid-position-at-import-rule */
/* stylelint-disable-line no-invalid-position-at-import-rule */
/* stylelint-disable-line no-invalid-position-at-import-rule */
/* stylelint-disable-line no-invalid-position-at-import-rule */
/* stylelint-disable-line no-invalid-position-at-import-rule */
/* stylelint-disable-line no-invalid-position-at-import-rule */
/* stylelint-disable-line no-invalid-position-at-import-rule */
/* stylelint-disable-line no-invalid-position-at-import-rule */
/* stylelint-disable-line no-invalid-position-at-import-rule */
/* stylelint-disable-line no-invalid-position-at-import-rule */
/* stylelint-disable-line no-invalid-position-at-import-rule */
/* stylelint-disable-line no-invalid-position-at-import-rule */
/* stylelint-disable-line no-invalid-position-at-import-rule */
/* stylelint-disable-line no-invalid-position-at-import-rule */
/* stylelint-disable-line no-invalid-position-at-import-rule */
/* stylelint-disable-line no-invalid-position-at-import-rule */
/* stylelint-disable-line no-invalid-position-at-import-rule */
/* stylelint-disable-line no-invalid-position-at-import-rule */
/* stylelint-disable-line no-invalid-position-at-import-rule */
/* stylelint-disable-line no-invalid-position-at-import-rule */
/* stylelint-disable-line no-invalid-position-at-import-rule */
/* stylelint-disable-line no-invalid-position-at-import-rule */
/* stylelint-disable-line no-invalid-position-at-import-rule */
/* stylelint-disable-line no-invalid-position-at-import-rule */
/* stylelint-disable-line no-invalid-position-at-import-rule */
/* stylelint-disable-line no-invalid-position-at-import-rule */
/* stylelint-disable-line no-invalid-position-at-import-rule */
/* stylelint-disable-line no-invalid-position-at-import-rule */
/* stylelint-disable-line no-invalid-position-at-import-rule */
/* stylelint-disable-line no-invalid-position-at-import-rule */
/* stylelint-disable-line no-invalid-position-at-import-rule */
/* stylelint-disable-line no-invalid-position-at-import-rule */
/* stylelint-disable-line no-invalid-position-at-import-rule */
/* stylelint-disable-line no-invalid-position-at-import-rule */
/* stylelint-disable-line no-invalid-position-at-import-rule */
/* stylelint-disable-line no-invalid-position-at-import-rule */
/* stylelint-disable-line no-invalid-position-at-import-rule */
/* stylelint-disable-line no-invalid-position-at-import-rule */
/* stylelint-disable-line no-invalid-position-at-import-rule */
/* stylelint-disable-line no-invalid-position-at-import-rule */
/* stylelint-disable-line no-invalid-position-at-import-rule */
/* stylelint-disable-line no-invalid-position-at-import-rule */
/* stylelint-disable-line no-invalid-position-at-import-rule */
/* stylelint-disable-line no-invalid-position-at-import-rule */
/* stylelint-disable-line no-invalid-position-at-import-rule */
/* stylelint-disable-line no-invalid-position-at-import-rule */
/* stylelint-disable-line no-invalid-position-at-import-rule */
/* stylelint-disable-line no-invalid-position-at-import-rule */
/* stylelint-disable-line no-invalid-position-at-import-rule */
/* stylelint-disable-line no-invalid-position-at-import-rule */
/* stylelint-disable-line no-invalid-position-at-import-rule */
/* stylelint-disable-line no-invalid-position-at-import-rule */
/* stylelint-disable-line no-invalid-position-at-import-rule */
/* stylelint-disable-line no-invalid-position-at-import-rule */
/* stylelint-disable-line no-invalid-position-at-import-rule */
/* stylelint-disable-line no-invalid-position-at-import-rule */
/* stylelint-disable-line no-invalid-position-at-import-rule */
/* stylelint-disable-line no-invalid-position-at-import-rule */
/* stylelint-disable-line no-invalid-position-at-import-rule */
/* stylelint-disable-line no-invalid-position-at-import-rule */
/* stylelint-disable-line no-invalid-position-at-import-rule */
/* stylelint-disable-line no-invalid-position-at-import-rule */
/* stylelint-disable-line no-invalid-position-at-import-rule */
/* stylelint-disable-line no-invalid-position-at-import-rule */
/* stylelint-disable-line no-invalid-position-at-import-rule */
/* stylelint-disable-line no-invalid-position-at-import-rule */
/* stylelint-disable-line no-invalid-position-at-import-rule */
/* stylelint-disable-line no-invalid-position-at-import-rule */
/* stylelint-disable-line no-invalid-position-at-import-rule */
/* stylelint-disable-line no-invalid-position-at-import-rule */
/* stylelint-disable-line no-invalid-position-at-import-rule */
/* stylelint-disable-line no-invalid-position-at-import-rule */
/* stylelint-disable-line no-invalid-position-at-import-rule */
/* stylelint-disable-line no-invalid-position-at-import-rule */
/* stylelint-disable-line no-invalid-position-at-import-rule */
/* stylelint-disable-line no-invalid-position-at-import-rule */
/* stylelint-disable-line no-invalid-position-at-import-rule */
/* stylelint-disable-line no-invalid-position-at-import-rule */
/* stylelint-disable-line no-invalid-position-at-import-rule */
/* stylelint-disable-line no-invalid-position-at-import-rule */
/* stylelint-disable-line no-invalid-position-at-import-rule */
/* stylelint-disable-line no-invalid-position-at-import-rule */
/* stylelint-disable-line no-invalid-position-at-import-rule */
/* stylelint-disable-line no-invalid-position-at-import-rule */
/* stylelint-disable-line no-invalid-position-at-import-rule */
/* stylelint-disable-line no-invalid-position-at-import-rule */
/* stylelint-disable-line no-invalid-position-at-import-rule */
/* stylelint-disable-line no-invalid-position-at-import-rule */
/* stylelint-disable-line no-invalid-position-at-import-rule */
/* stylelint-disable-line no-invalid-position-at-import-rule */
/* stylelint-disable-line no-invalid-position-at-import-rule */
/* stylelint-disable-line no-invalid-position-at-import-rule */
/* stylelint-disable-line no-invalid-position-at-import-rule */
/* stylelint-disable-line no-invalid-position-at-import-rule */
/* stylelint-disable-line no-invalid-position-at-import-rule */
/* stylelint-disable-line no-invalid-position-at-import-rule */
/* stylelint-disable-line no-invalid-position-at-import-rule */
/* stylelint-disable-line no-invalid-position-at-import-rule */
/* stylelint-disable-line no-invalid-position-at-import-rule */
/* stylelint-disable-line no-invalid-position-at-import-rule */
/* stylelint-disable-line no-invalid-position-at-import-rule */
/* stylelint-disable-line no-invalid-position-at-import-rule */
/* stylelint-disable-line no-invalid-position-at-import-rule */
/* stylelint-disable-line no-invalid-position-at-import-rule */
/* stylelint-disable-line no-invalid-position-at-import-rule */
/* stylelint-disable-line no-invalid-position-at-import-rule */
/* stylelint-disable-line no-invalid-position-at-import-rule */
/* stylelint-disable-line no-invalid-position-at-import-rule */
/* stylelint-disable-line no-invalid-position-at-import-rule */
/* stylelint-disable-line no-invalid-position-at-import-rule */
/* stylelint-disable-line no-invalid-position-at-import-rule */
/* stylelint-disable-line no-invalid-position-at-import-rule */
/* stylelint-disable-line no-invalid-position-at-import-rule */
/* stylelint-disable-line no-invalid-position-at-import-rule */
/* stylelint-disable-line no-invalid-position-at-import-rule */
/* stylelint-disable-line no-invalid-position-at-import-rule */
/* stylelint-disable-line no-invalid-position-at-import-rule */
/* stylelint-disable-line no-invalid-position-at-import-rule */
/* stylelint-disable-line no-invalid-position-at-import-rule */
/* stylelint-disable-line no-invalid-position-at-import-rule */
/* stylelint-disable-line no-invalid-position-at-import-rule */
/* stylelint-disable-line no-invalid-position-at-import-rule */
/* stylelint-disable-line no-invalid-position-at-import-rule */
/* stylelint-disable-line no-invalid-position-at-import-rule */
/* stylelint-disable-line no-invalid-position-at-import-rule */
/* stylelint-disable-line no-invalid-position-at-import-rule */
/* stylelint-disable-line no-invalid-position-at-import-rule */
/* stylelint-disable-line no-invalid-position-at-import-rule */
/* stylelint-disable-line no-invalid-position-at-import-rule */
/* stylelint-disable-line no-invalid-position-at-import-rule */
/* stylelint-disable-line no-invalid-position-at-import-rule */
/* stylelint-disable-line no-invalid-position-at-import-rule */
/* stylelint-disable-line no-invalid-position-at-import-rule */
/* stylelint-disable-line no-invalid-position-at-import-rule */
/* stylelint-disable-line no-invalid-position-at-import-rule */
/* stylelint-disable-line no-invalid-position-at-import-rule */
/* stylelint-disable-line no-invalid-position-at-import-rule */
/* stylelint-disable-line no-invalid-position-at-import-rule */
/* stylelint-disable-line no-invalid-position-at-import-rule */
/* stylelint-disable-line no-invalid-position-at-import-rule */
/* stylelint-disable-line no-invalid-position-at-import-rule */
/* stylelint-disable-line no-invalid-position-at-import-rule */
/* stylelint-disable-line no-invalid-position-at-import-rule */
/* stylelint-disable-line no-invalid-position-at-import-rule */
/* stylelint-disable-line no-invalid-position-at-import-rule */
/* stylelint-disable-line no-invalid-position-at-import-rule */
/* stylelint-disable-line no-invalid-position-at-import-rule */
/* stylelint-disable-line no-invalid-position-at-import-rule */
/* stylelint-disable-line no-invalid-position-at-import-rule */
/* stylelint-disable-line no-invalid-position-at-import-rule */
/* stylelint-disable-line no-invalid-position-at-import-rule */
/* stylelint-disable-line no-invalid-position-at-import-rule */
/* stylelint-disable-line no-invalid-position-at-import-rule */
/* stylelint-disable-line no-invalid-position-at-import-rule */
/* stylelint-disable-line no-invalid-position-at-import-rule */
/* stylelint-disable-line no-invalid-position-at-import-rule */
.c4p--action-bar.c4p--action-bar {
  display: block;
}
.c4p--action-bar .c4p--action-bar__displayed-items {
  display: inline-flex;
  width: 100%;
  white-space: nowrap;
}
.c4p--action-bar .c4p--action-bar__displayed-items--right {
  justify-content: flex-end;
}
.c4p--action-bar .c4p--action-bar-overflow-items {
  display: inline-block;
}
.c4p--action-bar .c4p--action-bar__hidden-sizing-items {
  position: absolute;
  top: -100vh;
  left: -100vw;
  overflow: hidden;
  max-width: 100vw;
  pointer-events: none;
  visibility: hidden;
}

.c4p--action-bar-overflow-items__options .c4p--action-bar-overflow-items__item {
  padding: 0 var(--cds-spacing-03, 0.5rem);
}
.c4p--action-bar-overflow-items__options .c4p--action-bar-overflow-items__item-content {
  display: flex;
  width: 100%;
  justify-content: space-between;
}
.c4p--action-bar-overflow-items__options .c4p--action-bar-overflow-items__item svg {
  margin: 0 var(--cds-spacing-02, 0.25rem);
}

/* stylelint-disable-line no-invalid-position-at-import-rule */
/* stylelint-disable-line no-invalid-position-at-import-rule */
/* stylelint-disable-line no-invalid-position-at-import-rule */
/* stylelint-disable-line no-invalid-position-at-import-rule */
/* stylelint-disable-line no-invalid-position-at-import-rule */
/* stylelint-disable-line no-invalid-position-at-import-rule */
/* stylelint-disable-line no-invalid-position-at-import-rule */
/* stylelint-disable-line no-invalid-position-at-import-rule */
/* stylelint-disable-line no-invalid-position-at-import-rule */
/* stylelint-disable-line no-invalid-position-at-import-rule */
/* stylelint-disable-line no-invalid-position-at-import-rule */
/* stylelint-disable-line no-invalid-position-at-import-rule */
/* stylelint-disable-line no-invalid-position-at-import-rule */
/* stylelint-disable-line no-invalid-position-at-import-rule */
/* stylelint-disable-line no-invalid-position-at-import-rule */
/* stylelint-disable-line no-invalid-position-at-import-rule */
/* stylelint-disable-line no-invalid-position-at-import-rule */
/* stylelint-disable-line no-invalid-position-at-import-rule */
/* stylelint-disable-line no-invalid-position-at-import-rule */
/* stylelint-disable-line no-invalid-position-at-import-rule */
/* stylelint-disable-line no-invalid-position-at-import-rule */
/* stylelint-disable-line no-invalid-position-at-import-rule */
/* stylelint-disable-line no-invalid-position-at-import-rule */
/* stylelint-disable-line no-invalid-position-at-import-rule */
/* stylelint-disable-line no-invalid-position-at-import-rule */
/* stylelint-disable-line no-invalid-position-at-import-rule */
/* stylelint-disable-line no-invalid-position-at-import-rule */
/* stylelint-disable-line no-invalid-position-at-import-rule */
/* stylelint-disable-line no-invalid-position-at-import-rule */
/* stylelint-disable-line no-invalid-position-at-import-rule */
/* stylelint-disable-line no-invalid-position-at-import-rule */
/* stylelint-disable-line no-invalid-position-at-import-rule */
/* stylelint-disable-line no-invalid-position-at-import-rule */
/* stylelint-disable-line no-invalid-position-at-import-rule */
/* stylelint-disable-line no-invalid-position-at-import-rule */
/* stylelint-disable-line no-invalid-position-at-import-rule */
/* stylelint-disable-line no-invalid-position-at-import-rule */
/* stylelint-disable-line no-invalid-position-at-import-rule */
/* stylelint-disable-line no-invalid-position-at-import-rule */
/* stylelint-disable-line no-invalid-position-at-import-rule */
/* stylelint-disable-line no-invalid-position-at-import-rule */
/* stylelint-disable-line no-invalid-position-at-import-rule */
/* stylelint-disable-line no-invalid-position-at-import-rule */
/* stylelint-disable-line no-invalid-position-at-import-rule */
/* stylelint-disable-line no-invalid-position-at-import-rule */
/* stylelint-disable-line no-invalid-position-at-import-rule */
/* stylelint-disable-line no-invalid-position-at-import-rule */
/* stylelint-disable-line no-invalid-position-at-import-rule */
/* stylelint-disable-line no-invalid-position-at-import-rule */
/* stylelint-disable-line no-invalid-position-at-import-rule */
/* stylelint-disable-line no-invalid-position-at-import-rule */
/* stylelint-disable-line no-invalid-position-at-import-rule */
/* stylelint-disable-line no-invalid-position-at-import-rule */
/* stylelint-disable-line no-invalid-position-at-import-rule */
/* stylelint-disable-line no-invalid-position-at-import-rule */
/* stylelint-disable-line no-invalid-position-at-import-rule */
/* stylelint-disable-line no-invalid-position-at-import-rule */
/* stylelint-disable-line no-invalid-position-at-import-rule */
/* stylelint-disable-line no-invalid-position-at-import-rule */
.c4p--breadcrumb-with-overflow.c4p--breadcrumb-with-overflow {
  display: block;
}
.c4p--breadcrumb-with-overflow .c4p--breadcrumb-with-overflow__space {
  position: relative;
  display: block;
  width: 100%;
  white-space: nowrap;
}
.c4p--breadcrumb-with-overflow .c4p--breadcrumb-with-overflow__breadcrumb-container.c4p--breadcrumb-with-overflow__breadcrumb-container-with-items {
  display: none;
  width: 100%;
}
@media (min-width: 42rem) {
  .c4p--breadcrumb-with-overflow .c4p--breadcrumb-with-overflow__breadcrumb-container.c4p--breadcrumb-with-overflow__breadcrumb-container-with-items {
    display: inline-flex;
  }
}
.c4p--breadcrumb-with-overflow .c4p--breadcrumb-with-overflow__breadcrumb-container .bx--breadcrumb {
  width: 100%;
  flex-wrap: nowrap;
  align-items: flex-start;
}
.c4p--breadcrumb-with-overflow .c4p--breadcrumb-with-overflow__breadcrumb-container--hidden {
  position: absolute;
  top: -100vh;
  left: -100vw;
  overflow: hidden;
  max-width: 100vw;
  pointer-events: none;
  visibility: hidden;
}
.c4p--breadcrumb-with-overflow .bx--breadcrumb-item:last-child {
  display: inline;
}
.c4p--breadcrumb-with-overflow .c4p--breadcrumb-with-overflow__displayed-breadcrumb:last-child {
  display: inline;
  overflow: hidden;
}
.c4p--breadcrumb-with-overflow .c4p--breadcrumb-with-overflow__displayed-breadcrumb:last-child .bx--link {
  display: inline-block;
  overflow: hidden;
  width: 100%;
  text-overflow: ellipsis;
}
.c4p--breadcrumb-with-overflow .bx--link {
  max-height: 18px;
}
.c4p--breadcrumb-with-overflow .c4p--breadcrumb-with-overflow__breadcrumb-back-button.bx--btn.bx--btn--icon-only.bx--tooltip__trigger {
  display: inline-flex;
  margin-top: calc(-1 * var(--cds-spacing-04, 0.75rem));
}
@media (min-width: 42rem) {
  .c4p--breadcrumb-with-overflow .c4p--breadcrumb-with-overflow__breadcrumb-back-button.bx--btn.bx--btn--icon-only.bx--tooltip__trigger {
    display: none;
  }
}

/* stylelint-disable-line no-invalid-position-at-import-rule */
/* stylelint-disable-line no-invalid-position-at-import-rule */
/* stylelint-disable-line no-invalid-position-at-import-rule */
/* stylelint-disable-line no-invalid-position-at-import-rule */
/* stylelint-disable-line no-invalid-position-at-import-rule */
/* stylelint-disable-line no-invalid-position-at-import-rule */
/* stylelint-disable-line no-invalid-position-at-import-rule */
/* stylelint-disable-line no-invalid-position-at-import-rule */
/* stylelint-disable-line no-invalid-position-at-import-rule */
/* stylelint-disable-line no-invalid-position-at-import-rule */
/* stylelint-disable-line no-invalid-position-at-import-rule */
/* stylelint-disable-line no-invalid-position-at-import-rule */
/* stylelint-disable-line no-invalid-position-at-import-rule */
/* stylelint-disable-line no-invalid-position-at-import-rule */
/* stylelint-disable-line no-invalid-position-at-import-rule */
/* stylelint-disable-line no-invalid-position-at-import-rule */
/* stylelint-disable-line no-invalid-position-at-import-rule */
/* stylelint-disable-line no-invalid-position-at-import-rule */
/* stylelint-disable-line no-invalid-position-at-import-rule */
/* stylelint-disable-line no-invalid-position-at-import-rule */
/* stylelint-disable-line no-invalid-position-at-import-rule */
/* stylelint-disable-line no-invalid-position-at-import-rule */
/* stylelint-disable-line no-invalid-position-at-import-rule */
/* stylelint-disable-line no-invalid-position-at-import-rule */
/* stylelint-disable-line no-invalid-position-at-import-rule */
/* stylelint-disable-line no-invalid-position-at-import-rule */
/* stylelint-disable-line no-invalid-position-at-import-rule */
/* stylelint-disable-line no-invalid-position-at-import-rule */
/* stylelint-disable-line no-invalid-position-at-import-rule */
/* stylelint-disable-line no-invalid-position-at-import-rule */
/* stylelint-disable-line no-invalid-position-at-import-rule */
/* stylelint-disable-line no-invalid-position-at-import-rule */
/* stylelint-disable-line no-invalid-position-at-import-rule */
/* stylelint-disable-line no-invalid-position-at-import-rule */
/* stylelint-disable-line no-invalid-position-at-import-rule */
/* stylelint-disable-line no-invalid-position-at-import-rule */
/* stylelint-disable-line no-invalid-position-at-import-rule */
/* stylelint-disable-line no-invalid-position-at-import-rule */
/* stylelint-disable-line no-invalid-position-at-import-rule */
/* stylelint-disable-line no-invalid-position-at-import-rule */
/* stylelint-disable-line no-invalid-position-at-import-rule */
/* stylelint-disable-line no-invalid-position-at-import-rule */
/* stylelint-disable-line no-invalid-position-at-import-rule */
/* stylelint-disable-line no-invalid-position-at-import-rule */
/* stylelint-disable-line no-invalid-position-at-import-rule */
/* stylelint-disable-line no-invalid-position-at-import-rule */
/* stylelint-disable-line no-invalid-position-at-import-rule */
/* stylelint-disable-line no-invalid-position-at-import-rule */
/* stylelint-disable-line no-invalid-position-at-import-rule */
/* stylelint-disable-line no-invalid-position-at-import-rule */
/* stylelint-disable-line no-invalid-position-at-import-rule */
/* stylelint-disable-line no-invalid-position-at-import-rule */
/* stylelint-disable-line no-invalid-position-at-import-rule */
/* stylelint-disable-line no-invalid-position-at-import-rule */
/* stylelint-disable-line no-invalid-position-at-import-rule */
/* stylelint-disable-line no-invalid-position-at-import-rule */
/* stylelint-disable-line no-invalid-position-at-import-rule */
/* stylelint-disable-line no-invalid-position-at-import-rule */
/* stylelint-disable-line no-invalid-position-at-import-rule */
/* stylelint-disable-line no-invalid-position-at-import-rule */
/* stylelint-disable-line no-invalid-position-at-import-rule */
/* stylelint-disable-line no-invalid-position-at-import-rule */
/* stylelint-disable-line no-invalid-position-at-import-rule */
/* stylelint-disable-line no-invalid-position-at-import-rule */
/* stylelint-disable-line no-invalid-position-at-import-rule */
/* stylelint-disable-line no-invalid-position-at-import-rule */
/* stylelint-disable-line no-invalid-position-at-import-rule */
/* stylelint-disable-line no-invalid-position-at-import-rule */
/* stylelint-disable-line no-invalid-position-at-import-rule */
/* stylelint-disable-line no-invalid-position-at-import-rule */
/* stylelint-disable-line no-invalid-position-at-import-rule */
/* stylelint-disable-line no-invalid-position-at-import-rule */
/* stylelint-disable-line no-invalid-position-at-import-rule */
/* stylelint-disable-line no-invalid-position-at-import-rule */
/* stylelint-disable-line no-invalid-position-at-import-rule */
/* stylelint-disable-line no-invalid-position-at-import-rule */
/* stylelint-disable-line no-invalid-position-at-import-rule */
/* stylelint-disable-line no-invalid-position-at-import-rule */
/* stylelint-disable-line no-invalid-position-at-import-rule */
/* stylelint-disable-line no-invalid-position-at-import-rule */
/* stylelint-disable-line no-invalid-position-at-import-rule */
/* stylelint-disable-line no-invalid-position-at-import-rule */
/* stylelint-disable-line no-invalid-position-at-import-rule */
/* stylelint-disable-line no-invalid-position-at-import-rule */
/* stylelint-disable-line no-invalid-position-at-import-rule */
/* stylelint-disable-line no-invalid-position-at-import-rule */
/* stylelint-disable-line no-invalid-position-at-import-rule */
/* stylelint-disable-line no-invalid-position-at-import-rule */
/* stylelint-disable-line no-invalid-position-at-import-rule */
/* stylelint-disable-line no-invalid-position-at-import-rule */
/* stylelint-disable-line no-invalid-position-at-import-rule */
/* stylelint-disable-line no-invalid-position-at-import-rule */
/* stylelint-disable-line no-invalid-position-at-import-rule */
/* stylelint-disable-line no-invalid-position-at-import-rule */
/* stylelint-disable-line no-invalid-position-at-import-rule */
/* stylelint-disable-line no-invalid-position-at-import-rule */
/* stylelint-disable-line no-invalid-position-at-import-rule */
/* stylelint-disable-line no-invalid-position-at-import-rule */
/* stylelint-disable-line no-invalid-position-at-import-rule */
/* stylelint-disable-line no-invalid-position-at-import-rule */
/* stylelint-disable-line no-invalid-position-at-import-rule */
/* stylelint-disable-line no-invalid-position-at-import-rule */
/* stylelint-disable-line no-invalid-position-at-import-rule */
/* stylelint-disable-line no-invalid-position-at-import-rule */
/* stylelint-disable-line no-invalid-position-at-import-rule */
/* stylelint-disable-line no-invalid-position-at-import-rule */
/* stylelint-disable-line no-invalid-position-at-import-rule */
/* stylelint-disable-line no-invalid-position-at-import-rule */
/* stylelint-disable-line no-invalid-position-at-import-rule */
/* stylelint-disable-line no-invalid-position-at-import-rule */
/* stylelint-disable-line no-invalid-position-at-import-rule */
/* stylelint-disable-line no-invalid-position-at-import-rule */
/* stylelint-disable-line no-invalid-position-at-import-rule */
/* stylelint-disable-line no-invalid-position-at-import-rule */
/* stylelint-disable-line no-invalid-position-at-import-rule */
/* stylelint-disable-line no-invalid-position-at-import-rule */
/* stylelint-disable-line no-invalid-position-at-import-rule */
/* stylelint-disable-line no-invalid-position-at-import-rule */
/* stylelint-disable-line no-invalid-position-at-import-rule */
/* stylelint-disable-line no-invalid-position-at-import-rule */
/* stylelint-disable-line no-invalid-position-at-import-rule */
/* stylelint-disable-line no-invalid-position-at-import-rule */
/* stylelint-disable-line no-invalid-position-at-import-rule */
/* stylelint-disable-line no-invalid-position-at-import-rule */
/* stylelint-disable-line no-invalid-position-at-import-rule */
/* stylelint-disable-line no-invalid-position-at-import-rule */
/* stylelint-disable-line no-invalid-position-at-import-rule */
/* stylelint-disable-line no-invalid-position-at-import-rule */
/* stylelint-disable-line no-invalid-position-at-import-rule */
/* stylelint-disable-line no-invalid-position-at-import-rule */
/* stylelint-disable-line no-invalid-position-at-import-rule */
/* stylelint-disable-line no-invalid-position-at-import-rule */
/* stylelint-disable-line no-invalid-position-at-import-rule */
/* stylelint-disable-line no-invalid-position-at-import-rule */
/* stylelint-disable-line no-invalid-position-at-import-rule */
/* stylelint-disable-line no-invalid-position-at-import-rule */
/* stylelint-disable-line no-invalid-position-at-import-rule */
/* stylelint-disable-line no-invalid-position-at-import-rule */
/* stylelint-disable-line no-invalid-position-at-import-rule */
/* stylelint-disable-line no-invalid-position-at-import-rule */
/* stylelint-disable-line no-invalid-position-at-import-rule */
/* stylelint-disable-line no-invalid-position-at-import-rule */
/* stylelint-disable-line no-invalid-position-at-import-rule */
/* stylelint-disable-line no-invalid-position-at-import-rule */
/* stylelint-disable-line no-invalid-position-at-import-rule */
.c4p--tag-set.c4p--tag-set {
  display: block;
  width: 100%;
}
.c4p--tag-set .c4p--tag-set__space {
  position: relative;
  display: block;
  width: 100%;
  white-space: nowrap;
}
.c4p--tag-set .c4p--tag-set__space--align-end {
  text-align: end;
}
.c4p--tag-set .c4p--tag-set__space--align-center {
  text-align: center;
}
.c4p--tag-set .c4p--tag-set__tag-container {
  display: inline-flex;
  white-space: nowrap;
}
.c4p--tag-set .c4p--tag-set__tag-container--hidden {
  position: absolute;
  top: -100vh;
  left: -100vw;
  overflow: hidden;
  max-width: 100vw;
  pointer-events: none;
  visibility: hidden;
}
.c4p--tag-set .c4p--tag-set-overflow {
  display: inline-block;
  vertical-align: bottom;
}
.c4p--tag-set .c4p--tag-set-overflow--hidden {
  overflow: hidden;
  max-width: 0;
  visibility: hidden;
}

.c4p--tag-set-modal.c4p--tag-set-modal {
  text-align: initial;
  white-space: initial;
}
@media (min-width: 42rem) {
  .c4p--tag-set-modal .c4p--tag-set-modal__container {
    height: 90%;
    max-height: 450px;
  }
}
.c4p--tag-set-modal .c4p--tag-set-modal__search {
  margin-top: var(--cds-spacing-05, 1rem);
  margin-bottom: 0;
}
.c4p--tag-set-modal.c4p--tag-set-modal .c4p--tag-set-modal__fade {
  position: relative;
  margin-right: var(--cds-spacing-05, 1rem);
  margin-left: var(--cds-spacing-05, 1rem);
}
.c4p--tag-set-modal .c4p--tag-set-modal__body {
  padding-bottom: var(--cds-spacing-06, 1.5rem);
}
.c4p--tag-set-modal .c4p--tag-set-modal__header {
  padding-right: 0;
  margin-right: var(--cds-spacing-05, 1rem);
}
.c4p--tag-set-modal.c4p--tag-set-modal .c4p--tag-set-modal__fade::after {
  position: absolute;
  top: calc(-1 * var(--cds-spacing-11, 5rem));
  left: 0;
  width: 100%;
  height: var(--cds-spacing-07, 2rem);
  background: linear-gradient(to bottom, transparent, var(--cds-ui-01, #f4f4f4));
  content: \\"\\";
}

.c4p--tag-set-overflow__tooltip.c4p--tag-set-overflow__tooltip {
  min-width: initial;
}
.c4p--tag-set-overflow__tooltip .c4p--tag-set-overflow__show-all-tags-link {
  display: inline-block;
  margin: var(--cds-spacing-03, 0.5rem) 0 var(--cds-spacing-02, 0.25rem);
}
.c4p--tag-set-overflow__tooltip .c4p--tag-set-overflow__tag-item,
.c4p--tag-set-overflow__tooltip .c4p--tag-set-overflow__tag-item .bx--tag {
  font-size: var(--cds-body-short-01-font-size, 0.875rem);
  font-weight: var(--cds-body-short-01-font-weight, 400);
  line-height: var(--cds-body-short-01-line-height, 1.28572);
  letter-spacing: var(--cds-body-short-01-letter-spacing, 0.16px);
  display: block;
  overflow: hidden;
  min-width: initial;
  min-height: initial;
  padding: 0;
  margin: 0;
  background-color: inherit;
  color: inherit;
  text-overflow: ellipsis;
  white-space: nowrap;
}
.c4p--tag-set-overflow__tooltip .c4p--tag-set-overflow__tag .bx--tag__close-icon {
  padding: 0;
}
.c4p--tag-set-overflow__tooltip .c4p--tag-set-overflow__tag .bx--tag--high-contrast {
  background-color: var(--cds-ui-background, #ffffff);
  color: var(--cds-text-01, #161616);
}
.c4p--tag-set-overflow__tooltip .c4p--tag-set-overflow__tag .bx--tag__close-icon:hover {
  background-color: var(--cds-hover-ui, #e5e5e5);
}
.c4p--tag-set-overflow__tooltip .c4p--tag-set-overflow__tag .bx--tag__close-icon:focus {
  box-shadow: inset 0 0 0 var(--cds-spacing-01, 0.125rem) var(--cds-focus, #0f62fe);
}

/* stylelint-disable-line no-invalid-position-at-import-rule */
/* stylelint-disable-line no-invalid-position-at-import-rule */
/* stylelint-disable-line no-invalid-position-at-import-rule */
/* stylelint-disable-line no-invalid-position-at-import-rule */
/* stylelint-disable-line no-invalid-position-at-import-rule */
/* stylelint-disable-line no-invalid-position-at-import-rule */
/* stylelint-disable-line no-invalid-position-at-import-rule */
/* stylelint-disable-line no-invalid-position-at-import-rule */
/* stylelint-disable-line no-invalid-position-at-import-rule */
/* stylelint-disable-line no-invalid-position-at-import-rule */
/* stylelint-disable-line no-invalid-position-at-import-rule */
/* stylelint-disable-line no-invalid-position-at-import-rule */
/* stylelint-disable-line no-invalid-position-at-import-rule */
/* stylelint-disable-line no-invalid-position-at-import-rule */
/* stylelint-disable-line no-invalid-position-at-import-rule */
/* stylelint-disable-line no-invalid-position-at-import-rule */
/* stylelint-disable-line no-invalid-position-at-import-rule */
/* stylelint-disable-line no-invalid-position-at-import-rule */
/* stylelint-disable-line no-invalid-position-at-import-rule */
/* stylelint-disable-line no-invalid-position-at-import-rule */
/* stylelint-disable-line no-invalid-position-at-import-rule */
/* stylelint-disable-line no-invalid-position-at-import-rule */
/* stylelint-disable-line no-invalid-position-at-import-rule */
/* stylelint-disable-line no-invalid-position-at-import-rule */
/* stylelint-disable-line no-invalid-position-at-import-rule */
/* stylelint-disable-line no-invalid-position-at-import-rule */
/* stylelint-disable-line no-invalid-position-at-import-rule */
/* stylelint-disable-line no-invalid-position-at-import-rule */
/* stylelint-disable-line no-invalid-position-at-import-rule */
/* stylelint-disable-line no-invalid-position-at-import-rule */
/* stylelint-disable-line no-invalid-position-at-import-rule */
/* stylelint-disable-line no-invalid-position-at-import-rule */
/* stylelint-disable-line no-invalid-position-at-import-rule */
/* stylelint-disable-line no-invalid-position-at-import-rule */
/* stylelint-disable-line no-invalid-position-at-import-rule */
/* stylelint-disable-line no-invalid-position-at-import-rule */
/* stylelint-disable-line no-invalid-position-at-import-rule */
/* stylelint-disable-line no-invalid-position-at-import-rule */
/* stylelint-disable-line no-invalid-position-at-import-rule */
/* stylelint-disable-line no-invalid-position-at-import-rule */
/* stylelint-disable-line no-invalid-position-at-import-rule */
/* stylelint-disable-line no-invalid-position-at-import-rule */
/* stylelint-disable-line no-invalid-position-at-import-rule */
/* stylelint-disable-line no-invalid-position-at-import-rule */
/* stylelint-disable-line no-invalid-position-at-import-rule */
/* stylelint-disable-line no-invalid-position-at-import-rule */
/* stylelint-disable-line no-invalid-position-at-import-rule */
/* stylelint-disable-line no-invalid-position-at-import-rule */
/* stylelint-disable-line no-invalid-position-at-import-rule */
/* stylelint-disable-line no-invalid-position-at-import-rule */
/* stylelint-disable-line no-invalid-position-at-import-rule */
.c4p--button-menu {
  min-width: 160px;
}
.c4p--button-menu .c4p--button-menu__trigger {
  width: 100%;
  padding: 0 var(--cds-spacing-05, 1rem);
}

.c4p--button-menu__options.bx--overflow-menu-options::after {
  content: initial;
}

.c4p--button-set-with-overflow.c4p--button-set-with-overflow {
  display: flex;
}
.c4p--button-set-with-overflow .c4p--button-set-with-overflow__space {
  position: relative;
  display: block;
  width: 100%;
  white-space: nowrap;
}
.c4p--button-set-with-overflow .c4p--button-set-with-overflow__button-container {
  display: inline-flex;
}
.c4p--button-set-with-overflow .c4p--button-set-with-overflow__button-container--hidden {
  position: absolute;
  top: -100vh;
  left: -100vw;
  overflow: hidden;
  max-width: 100vw;
  pointer-events: none;
  visibility: hidden;
}
.c4p--button-set-with-overflow.c4p--button-set-with-overflow--right {
  justify-content: flex-end;
}

<<<<<<< HEAD
@keyframes background-appear {
  from {
    background-color: var(--from-color);
  }
  to {
    background-color: var(--to-color);
  }
}
.exp--page-header.exp--page-header {
=======
.c4p--page-header.c4p--page-header {
>>>>>>> e8ccfa33
  /* Bleed class for the background */
  position: sticky;
  /* z-index used to raise above any position relative content as per Carbon header */
  /* dropped  1 below Carbon header so as not to overlay the side panel */
  z-index: 7999;
  top: var(--c4p--page-header--header-top);
  display: inline-block;
  /* cause top/bottom margin to reserve space */
  width: 100%;
  background-color: var(--cds-ui-background, #ffffff);
  color: var(--cds-text-01, #161616);
  /* custom props */
<<<<<<< HEAD
  --exp--page-header--breadcrumb-title-visibility: hidden;
  --exp--page-header--breadcrumb-title-opacity: 1;
  --exp--page-header--breadcrumb-top: 0;
  --exp--page-header--background-opacity: 1;
  --exp--page-header--breadcrumb-title-top: initial;
  --exp--page-header--button-set-in-breadcrumb-width-px: initial;
  --exp--page-header--navigation-buffer-top: $spacing-06;
}
.exp--page-header.exp--page-header--has-navigation-tags-only {
  --exp--page-header--navigation-buffer-top: $spacing-04;
}
.exp--page-header::before {
  --from-color: var(--cds-ui-background, #ffffff);
  --to-color: var(--cds-ui-01, #f4f4f4);
=======
  --c4p--page-header--breadcrumb-title-visibility: hidden;
  --c4p--page-header--breadcrumb-title-opacity: 1;
  --c4p--page-header--breadcrumb-top: 0;
  --c4p--page-header--background-opacity: 1;
  --c4p--page-header--breadcrumb-title-top: initial;
  --c4p--page-header--button-set-in-breadcrumb-width-px: initial;
  --c4p--page-header--navigation-buffer-top: $spacing-06;
}
.c4p--page-header.c4p--page-header--has-navigation-tags-only {
  --c4p--page-header--navigation-buffer-top: $spacing-04;
}
.c4p--page-header.c4p--page-header--show-background::before {
>>>>>>> e8ccfa33
  position: absolute;
  top: 0;
  left: 0;
  display: block;
  width: 100%;
  height: 100%;
  animation: background-appear 1000ms calc(-1000ms * var(--exp--page-header--background-opacity)) linear paused forwards;
  content: \\"\\";
<<<<<<< HEAD
=======
  opacity: var(--c4p--page-header--background-opacity);
>>>>>>> e8ccfa33
  z-index: -1;
  box-shadow: 0 1px 0 var(--cds-ui-03, #e0e0e0);
}
.c4p--page-header .c4p--page-header--width--xl {
  padding-right: var(--cds-spacing-07, 2rem);
  padding-left: var(--cds-spacing-07, 2rem);
}
.c4p--page-header .c4p--page-header__breadcrumb-row {
  position: sticky;
  z-index: 99;
  top: var(--c4p--page-header--breadcrumb-top);
  min-height: var(--cds-spacing-08, 2.5rem);
}
.c4p--page-header .c4p--page-header__breadcrumb-row + .c4p--page-header__last-row-buffer--active {
  height: var(--cds-spacing-02, 0.25rem);
}
.c4p--page-header .c4p--page-header__breadcrumb-row:not(.c4p--page-header__breadcrumb-row--has-action-bar) {
  margin-bottom: calc(-1 * var(--cds-spacing-03, 0.5rem));
}
.c4p--page-header .c4p--page-header__breadcrumb-row--container {
  display: flex;
  min-width: 100%;
  flex-wrap: nowrap;
}
<<<<<<< HEAD
.exp--page-header .exp--page-header__has-page-actions-without-action-bar {
  min-width: calc(0.6 * (100% + 2 * var(--cds-spacing-05, 1rem)));
  max-width: calc(0.6 * (100% + 2 * var(--cds-spacing-05, 1rem)));
=======
.c4p--page-header .c4p--page-header__has-page-actions-without-action-bar {
  min-width: 60%;
  max-width: 60%;
>>>>>>> e8ccfa33
}
.c4p--page-header .c4p--page-header__has-page-actions-without-action-bar .c4p--page-header__has-page-actions-without-action-bar {
  min-width: 100%;
}
.c4p--page-header .c4p--page-header__breadcrumb-row--has-action-bar .c4p--page-header__breadcrumb-row--container {
  min-width: calc(100% + (var(--c4p--page-header--width-px) - var(--c4p--page-header--breadcrumb-row-width-px)) / 2);
}
.c4p--page-header .c4p--page-header__breadcrumb-row::after {
  position: absolute;
  bottom: 0;
  left: 50%;
  display: block;
  width: 50vw;
  height: 1px;
  /* creates a full width box shadow without causing scroll */
  box-shadow: 0 1px 0 0 var(--cds-ui-03, #e0e0e0), 0 1px 0 0 var(--cds-ui-03, #e0e0e0);
  content: \\"\\";
  opacity: 0;
  transform: translateX(-50%) scaleX(1);
  transition: all 150ms ease-out;
}
.c4p--page-header .c4p--page-header__breadcrumb-row--next-to-tabs::after,
.c4p--page-header .c4p--page-header__breadcrumb-row--has-action-bar::after {
  /* creates a full width box shadow without causing scroll */
  box-shadow: 25vw 1px 0 0 var(--cds-ui-03, #e0e0e0), -25vw 1px 0 0 var(--cds-ui-03, #e0e0e0);
  opacity: 1;
}
.c4p--page-header .c4p--page-header__breadcrumb-container {
  width: 100%;
}
.c4p--page-header .c4p--page-header__action-bar-column {
  display: none;
}
.c4p--page-header .c4p--page-header__breadcrumb-row--has-breadcrumbs .c4p--page-header__action-bar-column {
  max-width: 75%;
  flex: 0 1 75%;
}
@media (min-width: 42rem) {
  .c4p--page-header .c4p--page-header__breadcrumb-row--has-breadcrumbs .c4p--page-header__action-bar-column {
    max-width: 40%;
    flex: 1 0 40%;
  }
}
.c4p--page-header .c4p--page-header__breadcrumb-row--has-action-bar .c4p--page-header__action-bar-column {
  display: initial;
}
.c4p--page-header .c4p--page-header__action-bar-column-content {
  display: flex;
  justify-content: flex-end;
  white-space: nowrap;
}
@media (min-width: 66rem) {
  .c4p--page-header .c4p--page-header__action-bar-column-content {
    flex-wrap: nowrap;
    /* assume enough space */
  }
}
.c4p--page-header .c4p--page-header__breadcrumb-row .c4p--page-header__page-actions {
  position: relative;
  display: inline-block;
  width: 100%;
  max-width: var(--c4p--page-header--button-set-in-breadcrumb-width-px);
  flex: 1 1 var(--c4p--page-header--button-set-in-breadcrumb-width-px);
  opacity: 0;
  transition: opacity 240ms cubic-bezier(0, 0, 0.38, 0.9);
  visibility: hidden;
  white-space: nowrap;
}
.c4p--page-header .c4p--page-header__breadcrumb-row .c4p--page-header__page-actions--in-breadcrumb {
  opacity: 1;
  visibility: visible;
}
.c4p--page-header .c4p--page-header__breadcrumb-column {
  max-width: 100%;
  flex: 0 0 100%;
}
@media (min-width: 42rem) {
  .c4p--page-header .c4p--page-header__breadcrumb-column {
    overflow: hidden;
    /* required for ellipsis in title, title not visible in breadcrumb with back arrow */
  }
}
<<<<<<< HEAD
.exp--page-header .exp--page-header__breadcrumb-row--has-action-bar.exp--page-header__breadcrumb-row .exp--page-header__breadcrumb-column {
  max-width: 75%;
  flex: 0 1 75%;
}
@media (min-width: 42rem) {
  .exp--page-header .exp--page-header__breadcrumb-row--has-action-bar.exp--page-header__breadcrumb-row .exp--page-header__breadcrumb-column {
=======
.c4p--page-header .c4p--page-header__breadcrumb-row .c4p--page-header__breadcrumb-column {
  max-width: 25%;
  flex: 0 1 25%;
}
@media (min-width: 42rem) {
  .c4p--page-header .c4p--page-header__breadcrumb-row .c4p--page-header__breadcrumb-column {
>>>>>>> e8ccfa33
    max-width: 60%;
    flex: 0 1 60%;
  }
}
<<<<<<< HEAD
.exp--page-header .exp--page-header__has-page-actions-without-action-bar.exp--page-header__breadcrumb-row .exp--page-header__breadcrumb-column {
=======
.c4p--page-header .c4p--page-header__breadcrumb-row .c4p--page-header__breadcrumb-column .c4p--page-header__has-page-actions-without-action-bar .c4p--page-header__breadcrumb-row .c4p--page-header__breadcrumb-column {
>>>>>>> e8ccfa33
  max-width: 100%;
  flex: 0 1 100%;
}
.c4p--page-header .c4p--page-header__breadcrumb-column--background,
.c4p--page-header .c4p--page-header__action-bar-column--background {
  position: relative;
}
<<<<<<< HEAD
.exp--page-header .exp--page-header__breadcrumb-column--background::before,
.exp--page-header .exp--page-header__action-bar-column--background::before {
  --from-color: var(--cds-ui-background, #ffffff);
  --to-color: var(--cds-ui-01, #f4f4f4);
=======
.c4p--page-header.c4p--page-header--show-background .c4p--page-header__breadcrumb-column--background::before, .c4p--page-header.c4p--page-header--show-background .c4p--page-header__action-bar-column--background::before {
>>>>>>> e8ccfa33
  position: absolute;
  top: 0;
  left: 0;
  display: block;
  width: 100%;
  height: 100%;
  animation: background-appear 1000ms calc(-1000ms * var(--exp--page-header--background-opacity)) linear paused forwards;
  content: \\"\\";
<<<<<<< HEAD
=======
  opacity: var(--c4p--page-header--background-opacity);
>>>>>>> e8ccfa33
}
.c4p--page-header .c4p--page-header__action-bar-column--influenced-by-collapse-button {
  padding-right: var(--cds-spacing-08, 2.5rem);
}
.c4p--page-header .c4p--page-header__breadcrumb {
  font-size: var(--cds-label-01-font-size, 0.75rem);
  font-weight: var(--cds-label-01-font-weight, 400);
  line-height: var(--cds-label-01-line-height, 1.33333);
  letter-spacing: var(--cds-label-01-letter-spacing, 0.32px);
  padding-top: var(--cds-spacing-04, 0.75rem);
}
.c4p--page-header .c4p--page-header--breadcrumb.c4p--breadcrumb-with-overflow__with-items {
  padding-top: 0;
}
@media (min-width: 42rem) {
  .c4p--page-header .c4p--page-header--breadcrumb.c4p--breadcrumb-with-overflow__with-items {
    padding-top: var(--cds-spacing-04, 0.75rem);
  }
}
.c4p--page-header .c4p--page-header__breadcrumb .bx--breadcrumb-item {
  margin-right: var(--cds-spacing-02, 0.25rem);
}
.c4p--page-header .c4p--page-header__breadcrumb .bx--breadcrumb-item::after {
  margin-left: var(--cds-spacing-02, 0.25rem);
}
.c4p--page-header .c4p--page-header__breadcrumb .bx--breadcrumb-item,
.c4p--page-header .c4p--page-header__breadcrumb .bx--breadcrumb-item .bx--link {
  font-size: var(--cds-label-01-font-size, 0.75rem);
  font-weight: var(--cds-label-01-font-weight, 400);
  line-height: var(--cds-label-01-line-height, 1.33333);
  letter-spacing: var(--cds-label-01-letter-spacing, 0.32px);
}
.c4p--page-header .c4p--page-header__breadcrumb-title {
  position: relative;
}
.c4p--page-header .c4p--page-header__breadcrumb-title:not(.c4p--page-header__breadcrumb-title--pre-collapsed) {
  opacity: var(--c4p--page-header--breadcrumb-title-opacity);
  transform: translateY(var(--c4p--page-header--breadcrumb-title-top));
  /* token linter does not support this form */
  visibility: var(--c4p--page-header--breadcrumb-title-visibility);
}
.c4p--page-header .c4p--page-header__breadcrumb-container--hidden .c4p--page-header__breadcrumb-title.c4p--page-header__breadcrumb-title {
  overflow: initial;
}
.c4p--page-header .c4p--page-header__action-bar {
  width: 100%;
  max-width: var(--c4p--page-header--max-action-bar-width-px);
  flex: 1 1 var(--c4p--page-header--max-action-bar-width-px);
  padding-top: var(--cds-spacing-04, 0.75rem);
  margin-top: calc(-1 * var(--cds-spacing-04, 0.75rem));
  /* align with breadcrumb */
  vertical-align: top;
  white-space: nowrap;
}
.c4p--page-header .c4p--page-header__title-row {
  margin-top: 0;
  margin-bottom: 0;
}
@media (min-width: 42rem) {
  .c4p--page-header .c4p--page-header__title-row {
    flex-wrap: nowrap;
    /* assume enough space */
  }
}
.c4p--page-header .c4p--page-header__title-row.c4p--page-header__title-row--under-action-bar {
  margin-top: var(--cds-spacing-05, 1rem);
}
.c4p--page-header .c4p--page-header__title-row + .c4p--page-header__last-row-buffer--active {
  height: var(--cds-spacing-07, 2rem);
}
.c4p--page-header .c4p--page-header__title-row.c4p--page-header__title-row--spacing-below-03 {
  margin-bottom: var(--cds-spacing-03, 0.5rem);
}
.c4p--page-header .c4p--page-header__title-row.c4p--page-header__title-row--spacing-below-05 + .c4p--page-header__last-row-buffer--active {
  height: var(--cds-spacing-05, 1rem);
}
.c4p--page-header .c4p--page-header__title-row.c4p--page-header__title-row--spacing-below-06 {
  margin-bottom: var(--cds-spacing-06, 1.5rem);
}
.c4p--page-header .c4p--page-header__title-row.c4p--page-header__title-row--no-breadcrumb-row {
  margin-top: var(--cds-spacing-07, 2rem);
}
.c4p--page-header.c4p--page-header--has-navigation .c4p--page-header__title-row + .c4p--page-header__last-row-buffer--active {
  height: calc(var(--cds-spacing-06, 1.5rem));
}
.c4p--page-header.c4p--page-header--has-navigation-tags-only .c4p--page-header__title-row + .c4p--page-header__last-row-buffer--active {
  height: calc(var(--cds-spacing-05, 1rem));
}
.c4p--page-header .c4p--page-header__title-row--sticky {
  position: sticky;
}
.c4p--page-header .c4p--page-header__breadcrumb-row--has-breadcrumbs + .c4p--page-header__title-row--sticky {
  top: var(--c4p--page-header--breadcrumb-top);
}
.c4p--page-header .c4p--page-header__title-column {
  overflow: hidden;
  /* required for ellipsis in title */
  min-height: 40px;
  flex: 0 0 100%;
}
@media (min-width: 42rem) {
  .c4p--page-header .c4p--page-header__title-column {
    max-width: 60%;
    flex: 1 0 60%;
  }
}
.c4p--page-header .c4p--page-header__title {
  font-size: var(--cds-productive-heading-04-font-size, 1.75rem);
  font-weight: var(--cds-productive-heading-04-font-weight, 400);
  line-height: var(--cds-productive-heading-04-line-height, 1.28572);
  letter-spacing: var(--cds-productive-heading-04-letter-spacing, 0);
  overflow: hidden;
  text-overflow: ellipsis;
  white-space: nowrap;
}
.c4p--page-header .c4p--page-header__title-skeleton {
  height: var(--cds-spacing-07, 2rem);
}
.c4p--page-header .c4p--page-header__title--fades {
  opacity: calc(1 - var(--c4p--page-header--breadcrumb-title-opacity));
}
.c4p--page-header .c4p--page-header__title-icon {
  margin-right: var(--cds-spacing-04, 0.75rem);
  transform: translateY(-2px);
  vertical-align: middle;
}
.c4p--page-header .c4p--page-header__page-actions {
  flex: 0 0 100%;
  margin-top: var(--cds-spacing-05, 1rem);
  white-space: nowrap;
}
@media (min-width: 42rem) {
  .c4p--page-header .c4p--page-header__page-actions {
    max-width: 40%;
    flex: 0 1 40%;
    margin-top: 0;
  }
}
.c4p--page-header .c4p--page-header__page-actions .bx--btn-set .bx--btn {
  width: initial;
}
.c4p--page-header .c4p--page-header__action-bar-column .c4p--page-header__page-actions {
  margin-top: 0;
}
.c4p--page-header .c4p--page-header__page-actions-container {
  justify-content: flex-start;
}
@media (min-width: 42rem) {
  .c4p--page-header .c4p--page-header__page-actions-container {
    justify-content: flex-end;
  }
}
<<<<<<< HEAD
.exp--page-header .exp--page-header__title-row .exp--page-header__page-actions {
  position: relative;
=======
.c4p--page-header .c4p--page-header__title-row .c4p--page-header__page-actions {
>>>>>>> e8ccfa33
  opacity: 1;
  transition: all 110ms cubic-bezier(0, 0, 0.38, 0.9);
  transition-property: opacity, visibility;
  visibility: visible;
}
<<<<<<< HEAD
.exp--page-header .exp--page-header__title-row .exp--page-header__page-actions::before {
  --from-color: var(--cds-ui-background, #ffffff);
  --to-color: var(--cds-ui-01, #f4f4f4);
  position: absolute;
  top: 0;
  left: 0;
  display: block;
  width: 100%;
  height: 100%;
  animation: background-appear 1000ms calc(-1000ms * var(--exp--page-header--background-opacity)) linear paused forwards;
  content: \\"\\";
}
.exp--page-header .exp--page-header__title-row .exp--page-header__page-actions--in-breadcrumb {
=======
.c4p--page-header .c4p--page-header__title-row .c4p--page-header__page-actions--in-breadcrumb {
>>>>>>> e8ccfa33
  opacity: 0;
  visibility: hidden;
}
.c4p--page-header .c4p--page-header__subtitle-row {
  display: -webkit-box;
  overflow: hidden;
  max-width: 100%;
  margin-top: var(--cds-spacing-03, 0.5rem);
  -webkit-box-orient: vertical;
  -webkit-line-clamp: 2;
}
@media (min-width: 42rem) {
  .c4p--page-header .c4p--page-header__subtitle-row {
    max-width: 60%;
  }
}
.c4p--page-header .c4p--page-header__subtitle-row + .c4p--page-header__last-row-buffer--active {
  height: var(--cds-spacing-05, 1rem);
}
.c4p--page-header .c4p--page-header__subtitle {
  font-size: var(--cds-body-long-02-font-size, 1rem);
  font-weight: var(--cds-body-long-02-font-weight, 400);
  line-height: var(--cds-body-long-02-line-height, 1.5);
  letter-spacing: var(--cds-body-long-02-letter-spacing, 0);
}
.c4p--page-header .c4p--page-header__available-row {
  font-size: var(--cds-body-long-01-font-size, 0.875rem);
  font-weight: var(--cds-body-long-01-font-weight, 400);
  line-height: var(--cds-body-long-01-line-height, 1.42857);
  letter-spacing: var(--cds-body-long-01-letter-spacing, 0.16px);
  margin-top: var(--cds-spacing-03, 0.5rem);
}
.c4p--page-header .c4p--page-header__available-row + .c4p--page-header__last-row-buffer--active {
  height: var(--cds-spacing-05, 1rem);
}
.c4p--page-header .c4p--page-header__title-row + .c4p--page-header__available-row {
  margin-top: var(--cds-spacing-05, 1rem);
}
.c4p--page-header .c4p--page-header__available-row * {
  font-size: var(--cds-body-long-01-font-size, 0.875rem);
  font-weight: var(--cds-body-long-01-font-weight, 400);
  line-height: var(--cds-body-long-01-line-height, 1.42857);
  letter-spacing: var(--cds-body-long-01-letter-spacing, 0.16px);
}
.c4p--page-header .c4p--page-header__navigation-row {
  flex-wrap: wrap-reverse;
  margin-top: 0;
}
.c4p--page-header .c4p--page-header__navigation-row .bx--content-switcher {
  box-sizing: content-box;
  padding-bottom: var(--cds-spacing-05, 1rem);
}
.c4p--page-header .c4p--page-header__navigation-row .bx--tab-content {
  display: none;
  /* need to figure out how to handle the tab content */
}
.c4p--page-header .c4p--page-header__navigation-tabs {
  margin-left: calc(-1 * var(--cds-spacing-05, 1rem));
}
.c4p--page-header .c4p--page-header__navigation-row--has-tags .c4p--page-header__navigation-tabs {
  max-width: 75%;
  flex: 0 1 75%;
}
.c4p--page-header .c4p--page-header__navigation-tags {
  display: flex;
  max-width: 25%;
  flex: 1 0 25%;
  align-items: center;
  justify-content: flex-end;
  padding-top: var(--cds-spacing-02, 0.25rem);
  padding-right: var(--cds-spacing-07, 2rem);
  padding-bottom: var(--cds-spacing-02, 0.25rem);
  text-align: right;
  white-space: nowrap;
}
<<<<<<< HEAD
@media (min-width: 42rem) {
  .exp--page-header .exp--page-header__navigation-tags {
    padding-right: var(--cds-spacing-05, 1rem);
  }
}
.exp--page-header .exp--page-header__navigation-tags--tags-only {
=======
.c4p--page-header .c4p--page-header__navigation-tags--tags-only {
>>>>>>> e8ccfa33
  justify-content: flex-start;
  padding-top: 0;
  padding-bottom: var(--cds-spacing-04, 0.75rem);
  margin-left: calc(-1 * var(--cds-spacing-02, 0.25rem));
  text-align: initial;
}
.c4p--page-header .c4p--page-header__navigation-row .bx--content-switcher-btn {
  background-color: var(--cds-ui-background, #ffffff);
}
.c4p--page-header .bx--btn.bx--btn--icon-only.c4p--page-header__collapse-expand-toggle {
  position: absolute;
  z-index: 100;
  right: 0;
  bottom: 0;
}
.c4p--page-header .c4p--page-header__collapse-expand-toggle .bx--btn__icon {
  transition: all 400ms cubic-bezier(0.2, 0, 0.38, 0.9);
}
.c4p--page-header .c4p--page-header__collapse-expand-toggle--collapsed .bx--btn__icon {
  transform: scaleY(-1);
}
<<<<<<< HEAD
=======
.c4p--page-header.c4p--page-header--show-background .c4p--page-header__navigation-tags {
  padding-right: var(--cds-spacing-07, 2rem);
}
@media (min-width: 42rem) {
  .c4p--page-header.c4p--page-header--show-background .c4p--page-header__navigation-tags {
    padding-right: var(--cds-spacing-05, 1rem);
  }
}
>>>>>>> e8ccfa33

:root {
  --c4p--page-header--tagset-tooltip-offset: 0;
}

.c4p--page-header__tagset-tooltip.c4p--page-header__tagset-tooltip {
  position: var(--c4p--page-header--tagset-tooltip-position) !important;
  top: var(--c4p--page-header--tagset-tooltip-offset) !important;
}

.c4p--page-header__navigation-tags-overflow.bx--tooltip {
  z-index: 7999;
}

.c4p--page-header__action-bar-menu-options.bx--overflow-menu-options,
.bx--breadcrumb-menu-options.bx--overflow-menu-options,
.c4p--page-header__button-set-menu-options.bx--overflow-menu-options {
  z-index: 7999;
}

/* stylelint-disable-line no-invalid-position-at-import-rule */
/* stylelint-disable-line no-invalid-position-at-import-rule */
/* stylelint-disable-line no-invalid-position-at-import-rule */
/* stylelint-disable-line no-invalid-position-at-import-rule */
/* stylelint-disable-line no-invalid-position-at-import-rule */
/* stylelint-disable-line no-invalid-position-at-import-rule */
/* stylelint-disable-line no-invalid-position-at-import-rule */
/* stylelint-disable-line no-invalid-position-at-import-rule */
/* stylelint-disable-line no-invalid-position-at-import-rule */
/* stylelint-disable-line no-invalid-position-at-import-rule */
/* stylelint-disable-line no-invalid-position-at-import-rule */
/* stylelint-disable-line no-invalid-position-at-import-rule */
/* stylelint-disable-line no-invalid-position-at-import-rule */
/* stylelint-disable-line no-invalid-position-at-import-rule */
/* stylelint-disable-line no-invalid-position-at-import-rule */
/* stylelint-disable-line no-invalid-position-at-import-rule */
/* stylelint-disable-line no-invalid-position-at-import-rule */
/* stylelint-disable-line no-invalid-position-at-import-rule */
/* stylelint-disable-line no-invalid-position-at-import-rule */
/* stylelint-disable-line no-invalid-position-at-import-rule */
/* stylelint-disable-line no-invalid-position-at-import-rule */
/* stylelint-disable-line no-invalid-position-at-import-rule */
/* stylelint-disable-line no-invalid-position-at-import-rule */
/* stylelint-disable-line no-invalid-position-at-import-rule */
/* stylelint-disable-line no-invalid-position-at-import-rule */
/* stylelint-disable-line no-invalid-position-at-import-rule */
/* stylelint-disable-line no-invalid-position-at-import-rule */
/* stylelint-disable-line no-invalid-position-at-import-rule */
/* stylelint-disable-line no-invalid-position-at-import-rule */
/* stylelint-disable-line no-invalid-position-at-import-rule */
/* stylelint-disable-line no-invalid-position-at-import-rule */
/* stylelint-disable-line no-invalid-position-at-import-rule */
/* stylelint-disable-line no-invalid-position-at-import-rule */
/* stylelint-disable-line no-invalid-position-at-import-rule */
/* stylelint-disable-line no-invalid-position-at-import-rule */
/* stylelint-disable-line no-invalid-position-at-import-rule */
/* stylelint-disable-line no-invalid-position-at-import-rule */
/* stylelint-disable-line no-invalid-position-at-import-rule */
/* stylelint-disable-line no-invalid-position-at-import-rule */
/* stylelint-disable-line no-invalid-position-at-import-rule */
/* stylelint-disable-line no-invalid-position-at-import-rule */
/* stylelint-disable-line no-invalid-position-at-import-rule */
/* stylelint-disable-line no-invalid-position-at-import-rule */
/* stylelint-disable-line no-invalid-position-at-import-rule */
/* stylelint-disable-line no-invalid-position-at-import-rule */
/* stylelint-disable-line no-invalid-position-at-import-rule */
/* stylelint-disable-line no-invalid-position-at-import-rule */
/* stylelint-disable-line no-invalid-position-at-import-rule */
/* stylelint-disable-line no-invalid-position-at-import-rule */
/* stylelint-disable-line no-invalid-position-at-import-rule */
/* stylelint-disable-line no-invalid-position-at-import-rule */
/* stylelint-disable-line no-invalid-position-at-import-rule */
/* stylelint-disable-line no-invalid-position-at-import-rule */
/* stylelint-disable-line no-invalid-position-at-import-rule */
/* stylelint-disable-line no-invalid-position-at-import-rule */
/* stylelint-disable-line no-invalid-position-at-import-rule */
/* stylelint-disable-line no-invalid-position-at-import-rule */
/* stylelint-disable-line no-invalid-position-at-import-rule */
/* stylelint-disable-line no-invalid-position-at-import-rule */
/* stylelint-disable-line no-invalid-position-at-import-rule */
/* stylelint-disable-line no-invalid-position-at-import-rule */
/* stylelint-disable-line no-invalid-position-at-import-rule */
/* stylelint-disable-line no-invalid-position-at-import-rule */
/* stylelint-disable-line no-invalid-position-at-import-rule */
/* stylelint-disable-line no-invalid-position-at-import-rule */
/* stylelint-disable-line no-invalid-position-at-import-rule */
/* stylelint-disable-line no-invalid-position-at-import-rule */
/* stylelint-disable-line no-invalid-position-at-import-rule */
/* stylelint-disable-line no-invalid-position-at-import-rule */
/* stylelint-disable-line no-invalid-position-at-import-rule */
/* stylelint-disable-line no-invalid-position-at-import-rule */
/* stylelint-disable-line no-invalid-position-at-import-rule */
/* stylelint-disable-line no-invalid-position-at-import-rule */
/* stylelint-disable-line no-invalid-position-at-import-rule */
.c4p--card__productive .c4p--card__header {
  padding-right: 0;
}
.c4p--card__productive .c4p--card__title {
  font-size: var(--cds-productive-heading-02-font-size, 1rem);
  font-weight: var(--cds-productive-heading-02-font-weight, 600);
  line-height: var(--cds-productive-heading-02-line-height, 1.375);
  letter-spacing: var(--cds-productive-heading-02-letter-spacing, 0);
}
.c4p--card__productive .c4p--card__title-lg .c4p--card__title {
  font-size: var(--cds-productive-heading-03-font-size, 1.25rem);
  font-weight: var(--cds-productive-heading-03-font-weight, 400);
  line-height: var(--cds-productive-heading-03-line-height, 1.4);
  letter-spacing: var(--cds-productive-heading-03-letter-spacing, 0);
}
.c4p--card__productive .c4p--card__body {
  padding-top: var(--cds-spacing-03, 0.5rem);
}
.c4p--card__productive .c4p--card__footer {
  align-items: center;
  justify-content: space-between;
  border-top: 1px solid var(--cds-ui-03, #e0e0e0);
}
.c4p--card__productive .c4p--card__footer-no-button {
  justify-content: flex-end;
}
.c4p--card__productive .c4p--card__actions {
  margin: 0;
}
.c4p--card__productive .c4p--card__actions-header {
  margin-top: calc(-1 * var(--cds-spacing-02, 0.25rem));
  margin-right: var(--cds-spacing-03, 0.5rem);
}
.c4p--card__productive .c4p--card__title-lg .c4p--card__actions-header,
.c4p--card__productive .c4p--card__header-has-label .c4p--card__actions-header {
  margin-top: 0;
}
.c4p--card__productive .c4p--card__icon {
  margin-right: var(--cds-spacing-05, 1rem);
}
.c4p--card__productive .c4p--card__header-container {
  align-items: start;
}

/* stylelint-disable-line no-invalid-position-at-import-rule */
/* stylelint-disable-line no-invalid-position-at-import-rule */
/* stylelint-disable-line no-invalid-position-at-import-rule */
/* stylelint-disable-line no-invalid-position-at-import-rule */
/* stylelint-disable-line no-invalid-position-at-import-rule */
/* stylelint-disable-line no-invalid-position-at-import-rule */
/* stylelint-disable-line no-invalid-position-at-import-rule */
/* stylelint-disable-line no-invalid-position-at-import-rule */
/* stylelint-disable-line no-invalid-position-at-import-rule */
/* stylelint-disable-line no-invalid-position-at-import-rule */
/* stylelint-disable-line no-invalid-position-at-import-rule */
/* stylelint-disable-line no-invalid-position-at-import-rule */
/* stylelint-disable-line no-invalid-position-at-import-rule */
/* stylelint-disable-line no-invalid-position-at-import-rule */
/* stylelint-disable-line no-invalid-position-at-import-rule */
/* stylelint-disable-line no-invalid-position-at-import-rule */
/* stylelint-disable-line no-invalid-position-at-import-rule */
/* stylelint-disable-line no-invalid-position-at-import-rule */
/* stylelint-disable-line no-invalid-position-at-import-rule */
/* stylelint-disable-line no-invalid-position-at-import-rule */
/* stylelint-disable-line no-invalid-position-at-import-rule */
/* stylelint-disable-line no-invalid-position-at-import-rule */
/* stylelint-disable-line no-invalid-position-at-import-rule */
/* stylelint-disable-line no-invalid-position-at-import-rule */
/* stylelint-disable-line no-invalid-position-at-import-rule */
/* stylelint-disable-line no-invalid-position-at-import-rule */
/* stylelint-disable-line no-invalid-position-at-import-rule */
/* stylelint-disable-line no-invalid-position-at-import-rule */
/* stylelint-disable-line no-invalid-position-at-import-rule */
/* stylelint-disable-line no-invalid-position-at-import-rule */
/* stylelint-disable-line no-invalid-position-at-import-rule */
/* stylelint-disable-line no-invalid-position-at-import-rule */
/* stylelint-disable-line no-invalid-position-at-import-rule */
/* stylelint-disable-line no-invalid-position-at-import-rule */
/* stylelint-disable-line no-invalid-position-at-import-rule */
/* stylelint-disable-line no-invalid-position-at-import-rule */
/* stylelint-disable-line no-invalid-position-at-import-rule */
/* stylelint-disable-line no-invalid-position-at-import-rule */
/* stylelint-disable-line no-invalid-position-at-import-rule */
/* stylelint-disable-line no-invalid-position-at-import-rule */
/* stylelint-disable-line no-invalid-position-at-import-rule */
/* stylelint-disable-line no-invalid-position-at-import-rule */
/* stylelint-disable-line no-invalid-position-at-import-rule */
/* stylelint-disable-line no-invalid-position-at-import-rule */
/* stylelint-disable-line no-invalid-position-at-import-rule */
/* stylelint-disable-line no-invalid-position-at-import-rule */
/* stylelint-disable-line no-invalid-position-at-import-rule */
/* stylelint-disable-line no-invalid-position-at-import-rule */
/* stylelint-disable-line no-invalid-position-at-import-rule */
/* stylelint-disable-line no-invalid-position-at-import-rule */
/* stylelint-disable-line no-invalid-position-at-import-rule */
/* stylelint-disable-line no-invalid-position-at-import-rule */
/* stylelint-disable-line no-invalid-position-at-import-rule */
/* stylelint-disable-line no-invalid-position-at-import-rule */
/* stylelint-disable-line no-invalid-position-at-import-rule */
/* stylelint-disable-line no-invalid-position-at-import-rule */
/* stylelint-disable-line no-invalid-position-at-import-rule */
/* stylelint-disable-line no-invalid-position-at-import-rule */
/* stylelint-disable-line no-invalid-position-at-import-rule */
/* stylelint-disable-line no-invalid-position-at-import-rule */
/* stylelint-disable-line no-invalid-position-at-import-rule */
/* stylelint-disable-line no-invalid-position-at-import-rule */
/* stylelint-disable-line no-invalid-position-at-import-rule */
/* stylelint-disable-line no-invalid-position-at-import-rule */
/* stylelint-disable-line no-invalid-position-at-import-rule */
/* stylelint-disable-line no-invalid-position-at-import-rule */
/* stylelint-disable-line no-invalid-position-at-import-rule */
/* stylelint-disable-line no-invalid-position-at-import-rule */
/* stylelint-disable-line no-invalid-position-at-import-rule */
/* stylelint-disable-line no-invalid-position-at-import-rule */
/* stylelint-disable-line no-invalid-position-at-import-rule */
/* stylelint-disable-line no-invalid-position-at-import-rule */
/* stylelint-disable-line no-invalid-position-at-import-rule */
/* stylelint-disable-line no-invalid-position-at-import-rule */
/* stylelint-disable-line no-invalid-position-at-import-rule */
/* stylelint-disable-line no-invalid-position-at-import-rule */
/* stylelint-disable-line no-invalid-position-at-import-rule */
/* stylelint-disable-line no-invalid-position-at-import-rule */
/* stylelint-disable-line no-invalid-position-at-import-rule */
/* stylelint-disable-line no-invalid-position-at-import-rule */
/* stylelint-disable-line no-invalid-position-at-import-rule */
/* stylelint-disable-line no-invalid-position-at-import-rule */
/* stylelint-disable-line no-invalid-position-at-import-rule */
/* stylelint-disable-line no-invalid-position-at-import-rule */
/* stylelint-disable-line no-invalid-position-at-import-rule */
/* stylelint-disable-line no-invalid-position-at-import-rule */
/* stylelint-disable-line no-invalid-position-at-import-rule */
/* stylelint-disable-line no-invalid-position-at-import-rule */
/* stylelint-disable-line no-invalid-position-at-import-rule */
/* stylelint-disable-line no-invalid-position-at-import-rule */
/* stylelint-disable-line no-invalid-position-at-import-rule */
/* stylelint-disable-line no-invalid-position-at-import-rule */
/* stylelint-disable-line no-invalid-position-at-import-rule */
/* stylelint-disable-line no-invalid-position-at-import-rule */
/* stylelint-disable-line no-invalid-position-at-import-rule */
/* stylelint-disable-line no-invalid-position-at-import-rule */
/* stylelint-disable-line no-invalid-position-at-import-rule */
/* stylelint-disable-line no-invalid-position-at-import-rule */
/* stylelint-disable-line no-invalid-position-at-import-rule */
/* stylelint-disable-line no-invalid-position-at-import-rule */
/* stylelint-disable-line no-invalid-position-at-import-rule */
/* stylelint-disable-line no-invalid-position-at-import-rule */
/* stylelint-disable-line no-invalid-position-at-import-rule */
/* stylelint-disable-line no-invalid-position-at-import-rule */
/* stylelint-disable-line no-invalid-position-at-import-rule */
/* stylelint-disable-line no-invalid-position-at-import-rule */
/* stylelint-disable-line no-invalid-position-at-import-rule */
/* stylelint-disable-line no-invalid-position-at-import-rule */
/* stylelint-disable-line no-invalid-position-at-import-rule */
/* stylelint-disable-line no-invalid-position-at-import-rule */
/* stylelint-disable-line no-invalid-position-at-import-rule */
/* stylelint-disable-line no-invalid-position-at-import-rule */
/* stylelint-disable-line no-invalid-position-at-import-rule */
/* stylelint-disable-line no-invalid-position-at-import-rule */
/* stylelint-disable-line no-invalid-position-at-import-rule */
/* stylelint-disable-line no-invalid-position-at-import-rule */
/* stylelint-disable-line no-invalid-position-at-import-rule */
/* stylelint-disable-line no-invalid-position-at-import-rule */
/* stylelint-disable-line no-invalid-position-at-import-rule */
/* stylelint-disable-line no-invalid-position-at-import-rule */
/* stylelint-disable-line no-invalid-position-at-import-rule */
/* stylelint-disable-line no-invalid-position-at-import-rule */
/* stylelint-disable-line no-invalid-position-at-import-rule */
/* stylelint-disable-line no-invalid-position-at-import-rule */
/* stylelint-disable-line no-invalid-position-at-import-rule */
/* stylelint-disable-line no-invalid-position-at-import-rule */
/* stylelint-disable-line no-invalid-position-at-import-rule */
/* stylelint-disable-line no-invalid-position-at-import-rule */
/* stylelint-disable-line no-invalid-position-at-import-rule */
/* stylelint-disable-line no-invalid-position-at-import-rule */
/* stylelint-disable-line no-invalid-position-at-import-rule */
/* stylelint-disable-line no-invalid-position-at-import-rule */
/* stylelint-disable-line no-invalid-position-at-import-rule */
/* stylelint-disable-line no-invalid-position-at-import-rule */
/* stylelint-disable-line no-invalid-position-at-import-rule */
/* stylelint-disable-line no-invalid-position-at-import-rule */
/* stylelint-disable-line no-invalid-position-at-import-rule */
/* stylelint-disable-line no-invalid-position-at-import-rule */
/* stylelint-disable-line no-invalid-position-at-import-rule */
/* stylelint-disable-line no-invalid-position-at-import-rule */
/* stylelint-disable-line no-invalid-position-at-import-rule */
/* stylelint-disable-line no-invalid-position-at-import-rule */
/* stylelint-disable-line no-invalid-position-at-import-rule */
/* stylelint-disable-line no-invalid-position-at-import-rule */
/* stylelint-disable-line no-invalid-position-at-import-rule */
/* stylelint-disable-line no-invalid-position-at-import-rule */
/* stylelint-disable-line no-invalid-position-at-import-rule */
/* stylelint-disable-line no-invalid-position-at-import-rule */
/* stylelint-disable-line no-invalid-position-at-import-rule */
/* stylelint-disable-line no-invalid-position-at-import-rule */
/* stylelint-disable-line no-invalid-position-at-import-rule */
/* stylelint-disable-line no-invalid-position-at-import-rule */
/* stylelint-disable-line no-invalid-position-at-import-rule */
.c4p--remove-modal .bx--modal-footer .bx--btn {
  max-width: none;
}

.c4p--remove-modal .bx--modal-content {
  padding-right: var(--cds-spacing-05, 1rem);
}

.c4p--remove-modal .bx--modal-close {
  display: none;
}

.c4p--remove-modal__body {
  padding-right: 20%;
  margin-bottom: var(--cds-spacing-05, 1rem);
}

/* stylelint-disable-line no-invalid-position-at-import-rule */
/* stylelint-disable-line no-invalid-position-at-import-rule */
/* stylelint-disable-line no-invalid-position-at-import-rule */
/* stylelint-disable-line no-invalid-position-at-import-rule */
/* stylelint-disable-line no-invalid-position-at-import-rule */
/* stylelint-disable-line no-invalid-position-at-import-rule */
/* stylelint-disable-line no-invalid-position-at-import-rule */
/* stylelint-disable-line no-invalid-position-at-import-rule */
/* stylelint-disable-line no-invalid-position-at-import-rule */
/* stylelint-disable-line no-invalid-position-at-import-rule */
/* stylelint-disable-line no-invalid-position-at-import-rule */
/* stylelint-disable-line no-invalid-position-at-import-rule */
/* stylelint-disable-line no-invalid-position-at-import-rule */
/* stylelint-disable-line no-invalid-position-at-import-rule */
/* stylelint-disable-line no-invalid-position-at-import-rule */
/* stylelint-disable-line no-invalid-position-at-import-rule */
/* stylelint-disable-line no-invalid-position-at-import-rule */
/* stylelint-disable-line no-invalid-position-at-import-rule */
/* stylelint-disable-line no-invalid-position-at-import-rule */
/* stylelint-disable-line no-invalid-position-at-import-rule */
/* stylelint-disable-line no-invalid-position-at-import-rule */
/* stylelint-disable-line no-invalid-position-at-import-rule */
/* stylelint-disable-line no-invalid-position-at-import-rule */
/* stylelint-disable-line no-invalid-position-at-import-rule */
/* stylelint-disable-line no-invalid-position-at-import-rule */
/* stylelint-disable-line no-invalid-position-at-import-rule */
/* stylelint-disable-line no-invalid-position-at-import-rule */
/* stylelint-disable-line no-invalid-position-at-import-rule */
/* stylelint-disable-line no-invalid-position-at-import-rule */
/* stylelint-disable-line no-invalid-position-at-import-rule */
/* stylelint-disable-line no-invalid-position-at-import-rule */
/* stylelint-disable-line no-invalid-position-at-import-rule */
/* stylelint-disable-line no-invalid-position-at-import-rule */
/* stylelint-disable-line no-invalid-position-at-import-rule */
/* stylelint-disable-line no-invalid-position-at-import-rule */
/* stylelint-disable-line no-invalid-position-at-import-rule */
/* stylelint-disable-line no-invalid-position-at-import-rule */
/* stylelint-disable-line no-invalid-position-at-import-rule */
/* stylelint-disable-line no-invalid-position-at-import-rule */
/* stylelint-disable-line no-invalid-position-at-import-rule */
/* stylelint-disable-line no-invalid-position-at-import-rule */
/* stylelint-disable-line no-invalid-position-at-import-rule */
/* stylelint-disable-line no-invalid-position-at-import-rule */
/* stylelint-disable-line no-invalid-position-at-import-rule */
/* stylelint-disable-line no-invalid-position-at-import-rule */
/* stylelint-disable-line no-invalid-position-at-import-rule */
/* stylelint-disable-line no-invalid-position-at-import-rule */
/* stylelint-disable-line no-invalid-position-at-import-rule */
/* stylelint-disable-line no-invalid-position-at-import-rule */
/* stylelint-disable-line no-invalid-position-at-import-rule */
/* stylelint-disable-line no-invalid-position-at-import-rule */
/* stylelint-disable-line no-invalid-position-at-import-rule */
/* stylelint-disable-line no-invalid-position-at-import-rule */
/* stylelint-disable-line no-invalid-position-at-import-rule */
/* stylelint-disable-line no-invalid-position-at-import-rule */
/* stylelint-disable-line no-invalid-position-at-import-rule */
/* stylelint-disable-line no-invalid-position-at-import-rule */
/* stylelint-disable-line no-invalid-position-at-import-rule */
@keyframes rotate {
  0% {
    transform: rotate(0deg);
  }
  100% {
    transform: rotate(360deg);
  }
}
@keyframes rotate-end-p1 {
  100% {
    transform: rotate(360deg);
  }
}
@keyframes rotate-end-p2 {
  100% {
    transform: rotate(-360deg);
  }
}
/* Stroke animations */
@keyframes init-stroke {
  0% {
    stroke-dashoffset: 276.4608;
  }
  100% {
    stroke-dashoffset: 52.527552;
  }
}
@keyframes stroke-end {
  0% {
    stroke-dashoffset: 52.527552;
  }
  100% {
    stroke-dashoffset: 276.4608;
  }
}
@keyframes stroke {
  100% {
    stroke-dashoffset: 0;
  }
}
.c4p--saving__message {
  display: flex;
}

.c4p--saving__error-icon {
  margin-right: var(--cds-spacing-05, 1rem);
}

.c4p--saving__error-icon svg {
  fill: var(--cds-danger-01, #da1e28);
}

.c4p--saving__text {
  font-size: var(--cds-body-short-01-font-size, 0.875rem);
  font-weight: var(--cds-body-short-01-font-weight, 400);
  line-height: var(--cds-body-short-01-line-height, 1.28572);
  letter-spacing: var(--cds-body-short-01-letter-spacing, 0.16px);
}

.c4p--saving__buttons {
  display: flex;
}

/* stylelint-disable-line no-invalid-position-at-import-rule */
/* stylelint-disable-line no-invalid-position-at-import-rule */
/* stylelint-disable-line no-invalid-position-at-import-rule */
/* stylelint-disable-line no-invalid-position-at-import-rule */
/* stylelint-disable-line no-invalid-position-at-import-rule */
/* stylelint-disable-line no-invalid-position-at-import-rule */
/* stylelint-disable-line no-invalid-position-at-import-rule */
/* stylelint-disable-line no-invalid-position-at-import-rule */
/* stylelint-disable-line no-invalid-position-at-import-rule */
/* stylelint-disable-line no-invalid-position-at-import-rule */
/* stylelint-disable-line no-invalid-position-at-import-rule */
/* stylelint-disable-line no-invalid-position-at-import-rule */
/* stylelint-disable-line no-invalid-position-at-import-rule */
/* stylelint-disable-line no-invalid-position-at-import-rule */
/* stylelint-disable-line no-invalid-position-at-import-rule */
/* stylelint-disable-line no-invalid-position-at-import-rule */
/* stylelint-disable-line no-invalid-position-at-import-rule */
/* stylelint-disable-line no-invalid-position-at-import-rule */
/* stylelint-disable-line no-invalid-position-at-import-rule */
/* stylelint-disable-line no-invalid-position-at-import-rule */
/* stylelint-disable-line no-invalid-position-at-import-rule */
/* stylelint-disable-line no-invalid-position-at-import-rule */
/* stylelint-disable-line no-invalid-position-at-import-rule */
/* stylelint-disable-line no-invalid-position-at-import-rule */
/* stylelint-disable-line no-invalid-position-at-import-rule */
/* stylelint-disable-line no-invalid-position-at-import-rule */
/* stylelint-disable-line no-invalid-position-at-import-rule */
/* stylelint-disable-line no-invalid-position-at-import-rule */
/* stylelint-disable-line no-invalid-position-at-import-rule */
/* stylelint-disable-line no-invalid-position-at-import-rule */
/* stylelint-disable-line no-invalid-position-at-import-rule */
/* stylelint-disable-line no-invalid-position-at-import-rule */
/* stylelint-disable-line no-invalid-position-at-import-rule */
/* stylelint-disable-line no-invalid-position-at-import-rule */
/* stylelint-disable-line no-invalid-position-at-import-rule */
/* stylelint-disable-line no-invalid-position-at-import-rule */
/* stylelint-disable-line no-invalid-position-at-import-rule */
/* stylelint-disable-line no-invalid-position-at-import-rule */
/* stylelint-disable-line no-invalid-position-at-import-rule */
/* stylelint-disable-line no-invalid-position-at-import-rule */
/* stylelint-disable-line no-invalid-position-at-import-rule */
/* stylelint-disable-line no-invalid-position-at-import-rule */
/* stylelint-disable-line no-invalid-position-at-import-rule */
/* stylelint-disable-line no-invalid-position-at-import-rule */
/* stylelint-disable-line no-invalid-position-at-import-rule */
/* stylelint-disable-line no-invalid-position-at-import-rule */
/* stylelint-disable-line no-invalid-position-at-import-rule */
/* stylelint-disable-line no-invalid-position-at-import-rule */
/* stylelint-disable-line no-invalid-position-at-import-rule */
/* stylelint-disable-line no-invalid-position-at-import-rule */
/* stylelint-disable-line no-invalid-position-at-import-rule */
/* stylelint-disable-line no-invalid-position-at-import-rule */
/* stylelint-disable-line no-invalid-position-at-import-rule */
/* stylelint-disable-line no-invalid-position-at-import-rule */
/* stylelint-disable-line no-invalid-position-at-import-rule */
/* stylelint-disable-line no-invalid-position-at-import-rule */
/* stylelint-disable-line no-invalid-position-at-import-rule */
/* stylelint-disable-line no-invalid-position-at-import-rule */
/* stylelint-disable-line no-invalid-position-at-import-rule */
/* stylelint-disable-line no-invalid-position-at-import-rule */
/* stylelint-disable-line no-invalid-position-at-import-rule */
/* stylelint-disable-line no-invalid-position-at-import-rule */
/* stylelint-disable-line no-invalid-position-at-import-rule */
/* stylelint-disable-line no-invalid-position-at-import-rule */
/* stylelint-disable-line no-invalid-position-at-import-rule */
/* stylelint-disable-line no-invalid-position-at-import-rule */
/* stylelint-disable-line no-invalid-position-at-import-rule */
/* stylelint-disable-line no-invalid-position-at-import-rule */
/* stylelint-disable-line no-invalid-position-at-import-rule */
/* stylelint-disable-line no-invalid-position-at-import-rule */
/* stylelint-disable-line no-invalid-position-at-import-rule */
/* stylelint-disable-line no-invalid-position-at-import-rule */
/* stylelint-disable-line no-invalid-position-at-import-rule */
/* stylelint-disable-line no-invalid-position-at-import-rule */
/* stylelint-disable-line no-invalid-position-at-import-rule */
/* stylelint-disable-line no-invalid-position-at-import-rule */
/* stylelint-disable-line no-invalid-position-at-import-rule */
/* stylelint-disable-line no-invalid-position-at-import-rule */
/* stylelint-disable-line no-invalid-position-at-import-rule */
/* stylelint-disable-line no-invalid-position-at-import-rule */
/* stylelint-disable-line no-invalid-position-at-import-rule */
/* stylelint-disable-line no-invalid-position-at-import-rule */
/* stylelint-disable-line no-invalid-position-at-import-rule */
/* stylelint-disable-line no-invalid-position-at-import-rule */
/* stylelint-disable-line no-invalid-position-at-import-rule */
/* stylelint-disable-line no-invalid-position-at-import-rule */
/* stylelint-disable-line no-invalid-position-at-import-rule */
/* stylelint-disable-line no-invalid-position-at-import-rule */
/* stylelint-disable-line no-invalid-position-at-import-rule */
/* stylelint-disable-line no-invalid-position-at-import-rule */
/* stylelint-disable-line no-invalid-position-at-import-rule */
/* stylelint-disable-line no-invalid-position-at-import-rule */
/* stylelint-disable-line no-invalid-position-at-import-rule */
/* stylelint-disable-line no-invalid-position-at-import-rule */
/* stylelint-disable-line no-invalid-position-at-import-rule */
/* stylelint-disable-line no-invalid-position-at-import-rule */
/* stylelint-disable-line no-invalid-position-at-import-rule */
/* stylelint-disable-line no-invalid-position-at-import-rule */
/* stylelint-disable-line no-invalid-position-at-import-rule */
/* stylelint-disable-line no-invalid-position-at-import-rule */
/* stylelint-disable-line no-invalid-position-at-import-rule */
/* stylelint-disable-line no-invalid-position-at-import-rule */
/* stylelint-disable-line no-invalid-position-at-import-rule */
/* stylelint-disable-line no-invalid-position-at-import-rule */
/* stylelint-disable-line no-invalid-position-at-import-rule */
/* stylelint-disable-line no-invalid-position-at-import-rule */
/* stylelint-disable-line no-invalid-position-at-import-rule */
/* stylelint-disable-line no-invalid-position-at-import-rule */
/* stylelint-disable-line no-invalid-position-at-import-rule */
/* stylelint-disable-line no-invalid-position-at-import-rule */
/* stylelint-disable-line no-invalid-position-at-import-rule */
/* stylelint-disable-line no-invalid-position-at-import-rule */
/* stylelint-disable-line no-invalid-position-at-import-rule */
/* stylelint-disable-line no-invalid-position-at-import-rule */
/* stylelint-disable-line no-invalid-position-at-import-rule */
/* stylelint-disable-line no-invalid-position-at-import-rule */
/* stylelint-disable-line no-invalid-position-at-import-rule */
/* stylelint-disable-line no-invalid-position-at-import-rule */
/* stylelint-disable-line no-invalid-position-at-import-rule */
@keyframes rotate {
  0% {
    transform: rotate(0deg);
  }
  100% {
    transform: rotate(360deg);
  }
}
@keyframes rotate-end-p1 {
  100% {
    transform: rotate(360deg);
  }
}
@keyframes rotate-end-p2 {
  100% {
    transform: rotate(-360deg);
  }
}
/* Stroke animations */
@keyframes init-stroke {
  0% {
    stroke-dashoffset: 276.4608;
  }
  100% {
    stroke-dashoffset: 52.527552;
  }
}
@keyframes stroke-end {
  0% {
    stroke-dashoffset: 52.527552;
  }
  100% {
    stroke-dashoffset: 276.4608;
  }
}
@keyframes stroke {
  100% {
    stroke-dashoffset: 0;
  }
}
/* stylelint-disable-line no-invalid-position-at-import-rule */
/* stylelint-disable-line no-invalid-position-at-import-rule */
/* stylelint-disable-line no-invalid-position-at-import-rule */
@keyframes rotating {
  0% {
    transform: scaleY(-1) rotate(360deg);
  }
  100% {
    transform: scaleY(-1) rotate(0deg);
  }
}
.c4p--status-icon {
  display: flex;
  justify-content: flex-end;
}

.c4p--status-icon--light.c4p--status-icon--light-minor-warning,
.c4p--status-icon--dark.c4p--status-icon--dark-minor-warning {
  fill: #fddc69;
}

.c4p--status-icon--light.c4p--status-icon--light-major-warning path:nth-of-type(1),
.c4p--status-icon--dark.c4p--status-icon--dark-major-warning path:nth-of-type(1),
.c4p--status-icon--light.c4p--status-icon--light-minor-warning path:nth-of-type(1),
.c4p--status-icon--dark.c4p--status-icon--dark-minor-warning path:nth-of-type(1) {
  fill: #161616;
}

.c4p--status-icon--light.c4p--status-icon--light-fatal {
  fill: #000000;
}
@media (prefers-reduced-motion) {
  .c4p--status-icon--light.c4p--status-icon--light-fatal .c4p--status-icon--light.c4p--status-icon--light-in-progress {
    animation: none;
  }
}

.c4p--status-icon--light.c4p--status-icon--dark-fatal {
  fill: #000000;
}
@media (prefers-reduced-motion) {
  .c4p--status-icon--light.c4p--status-icon--dark-fatal .c4p--status-icon--light.c4p--status-icon--dark-in-progress {
    animation: none;
  }
}

.c4p--status-icon--light.c4p--status-icon--light-critical {
  fill: #da1e28;
}
@media (prefers-reduced-motion) {
  .c4p--status-icon--light.c4p--status-icon--light-critical .c4p--status-icon--light.c4p--status-icon--light-in-progress {
    animation: none;
  }
}

.c4p--status-icon--light.c4p--status-icon--dark-critical {
  fill: #da1e28;
}
@media (prefers-reduced-motion) {
  .c4p--status-icon--light.c4p--status-icon--dark-critical .c4p--status-icon--light.c4p--status-icon--dark-in-progress {
    animation: none;
  }
}

.c4p--status-icon--light.c4p--status-icon--light-major-warning {
  fill: #ff832b;
}
@media (prefers-reduced-motion) {
  .c4p--status-icon--light.c4p--status-icon--light-major-warning .c4p--status-icon--light.c4p--status-icon--light-in-progress {
    animation: none;
  }
}

.c4p--status-icon--light.c4p--status-icon--dark-major-warning {
  fill: #ff832b;
}
@media (prefers-reduced-motion) {
  .c4p--status-icon--light.c4p--status-icon--dark-major-warning .c4p--status-icon--light.c4p--status-icon--dark-in-progress {
    animation: none;
  }
}

.c4p--status-icon--light.c4p--status-icon--light-minor-warning {
  fill: #fddc69;
}
@media (prefers-reduced-motion) {
  .c4p--status-icon--light.c4p--status-icon--light-minor-warning .c4p--status-icon--light.c4p--status-icon--light-in-progress {
    animation: none;
  }
}

.c4p--status-icon--light.c4p--status-icon--dark-minor-warning {
  fill: #fddc69;
}
@media (prefers-reduced-motion) {
  .c4p--status-icon--light.c4p--status-icon--dark-minor-warning .c4p--status-icon--light.c4p--status-icon--dark-in-progress {
    animation: none;
  }
}

.c4p--status-icon--light.c4p--status-icon--light-undefined {
  fill: #8a3ffc;
}
@media (prefers-reduced-motion) {
  .c4p--status-icon--light.c4p--status-icon--light-undefined .c4p--status-icon--light.c4p--status-icon--light-in-progress {
    animation: none;
  }
}

.c4p--status-icon--light.c4p--status-icon--dark-undefined {
  fill: #8a3ffc;
}
@media (prefers-reduced-motion) {
  .c4p--status-icon--light.c4p--status-icon--dark-undefined .c4p--status-icon--light.c4p--status-icon--dark-in-progress {
    animation: none;
  }
}

.c4p--status-icon--light.c4p--status-icon--light-unknown {
  fill: #6f6f6f;
}
@media (prefers-reduced-motion) {
  .c4p--status-icon--light.c4p--status-icon--light-unknown .c4p--status-icon--light.c4p--status-icon--light-in-progress {
    animation: none;
  }
}

.c4p--status-icon--light.c4p--status-icon--dark-unknown {
  fill: #6f6f6f;
}
@media (prefers-reduced-motion) {
  .c4p--status-icon--light.c4p--status-icon--dark-unknown .c4p--status-icon--light.c4p--status-icon--dark-in-progress {
    animation: none;
  }
}

.c4p--status-icon--light.c4p--status-icon--light-normal {
  fill: #198038;
}
@media (prefers-reduced-motion) {
  .c4p--status-icon--light.c4p--status-icon--light-normal .c4p--status-icon--light.c4p--status-icon--light-in-progress {
    animation: none;
  }
}

.c4p--status-icon--light.c4p--status-icon--dark-normal {
  fill: #198038;
}
@media (prefers-reduced-motion) {
  .c4p--status-icon--light.c4p--status-icon--dark-normal .c4p--status-icon--light.c4p--status-icon--dark-in-progress {
    animation: none;
  }
}

.c4p--status-icon--light.c4p--status-icon--light-info {
  fill: #0f62fe;
}
@media (prefers-reduced-motion) {
  .c4p--status-icon--light.c4p--status-icon--light-info .c4p--status-icon--light.c4p--status-icon--light-in-progress {
    animation: none;
  }
}

.c4p--status-icon--light.c4p--status-icon--dark-info {
  fill: #0f62fe;
}
@media (prefers-reduced-motion) {
  .c4p--status-icon--light.c4p--status-icon--dark-info .c4p--status-icon--light.c4p--status-icon--dark-in-progress {
    animation: none;
  }
}

.c4p--status-icon--light.c4p--status-icon--light-in-progress {
  animation: rotating 8000ms infinite linear;
  fill: #0f62fe;
}
@media (prefers-reduced-motion: reduce) {
  .c4p--status-icon--light.c4p--status-icon--light-in-progress {
    animation: none;
  }
}

.c4p--status-icon--light.c4p--status-icon--dark-in-progress {
  animation: rotating 8000ms infinite linear;
  fill: #0f62fe;
}
@media (prefers-reduced-motion: reduce) {
  .c4p--status-icon--light.c4p--status-icon--dark-in-progress {
    animation: none;
  }
}

.c4p--status-icon--light.c4p--status-icon--light-running {
  fill: #198038;
  transform: scaleY(-1);
}

.c4p--status-icon--light.c4p--status-icon--dark-running {
  fill: #198038;
  transform: scaleY(-1);
}

.c4p--status-icon--light.c4p--status-icon--light-pending {
  fill: #6f6f6f;
}
@media (prefers-reduced-motion) {
  .c4p--status-icon--light.c4p--status-icon--light-pending .c4p--status-icon--light.c4p--status-icon--light-in-progress {
    animation: none;
  }
}

.c4p--status-icon--light.c4p--status-icon--dark-pending {
  fill: #6f6f6f;
}
@media (prefers-reduced-motion) {
  .c4p--status-icon--light.c4p--status-icon--dark-pending .c4p--status-icon--light.c4p--status-icon--dark-in-progress {
    animation: none;
  }
}

.c4p--status-icon--dark.c4p--status-icon--light-fatal {
  fill: #8d8d8d;
}
@media (prefers-reduced-motion) {
  .c4p--status-icon--dark.c4p--status-icon--light-fatal .c4p--status-icon--dark.c4p--status-icon--light-in-progress {
    animation: none;
  }
}

.c4p--status-icon--dark.c4p--status-icon--dark-fatal {
  fill: #8d8d8d;
}
@media (prefers-reduced-motion) {
  .c4p--status-icon--dark.c4p--status-icon--dark-fatal .c4p--status-icon--dark.c4p--status-icon--dark-in-progress {
    animation: none;
  }
}

.c4p--status-icon--dark.c4p--status-icon--light-critical {
  fill: #fa4d56;
}
@media (prefers-reduced-motion) {
  .c4p--status-icon--dark.c4p--status-icon--light-critical .c4p--status-icon--dark.c4p--status-icon--light-in-progress {
    animation: none;
  }
}

.c4p--status-icon--dark.c4p--status-icon--dark-critical {
  fill: #fa4d56;
}
@media (prefers-reduced-motion) {
  .c4p--status-icon--dark.c4p--status-icon--dark-critical .c4p--status-icon--dark.c4p--status-icon--dark-in-progress {
    animation: none;
  }
}

.c4p--status-icon--dark.c4p--status-icon--light-major-warning {
  fill: #ff832b;
}
@media (prefers-reduced-motion) {
  .c4p--status-icon--dark.c4p--status-icon--light-major-warning .c4p--status-icon--dark.c4p--status-icon--light-in-progress {
    animation: none;
  }
}

.c4p--status-icon--dark.c4p--status-icon--dark-major-warning {
  fill: #ff832b;
}
@media (prefers-reduced-motion) {
  .c4p--status-icon--dark.c4p--status-icon--dark-major-warning .c4p--status-icon--dark.c4p--status-icon--dark-in-progress {
    animation: none;
  }
}

.c4p--status-icon--dark.c4p--status-icon--light-minor-warning {
  fill: #fddc69;
}
@media (prefers-reduced-motion) {
  .c4p--status-icon--dark.c4p--status-icon--light-minor-warning .c4p--status-icon--dark.c4p--status-icon--light-in-progress {
    animation: none;
  }
}

.c4p--status-icon--dark.c4p--status-icon--dark-minor-warning {
  fill: #fddc69;
}
@media (prefers-reduced-motion) {
  .c4p--status-icon--dark.c4p--status-icon--dark-minor-warning .c4p--status-icon--dark.c4p--status-icon--dark-in-progress {
    animation: none;
  }
}

.c4p--status-icon--dark.c4p--status-icon--light-undefined {
  fill: #a56eff;
}
@media (prefers-reduced-motion) {
  .c4p--status-icon--dark.c4p--status-icon--light-undefined .c4p--status-icon--dark.c4p--status-icon--light-in-progress {
    animation: none;
  }
}

.c4p--status-icon--dark.c4p--status-icon--dark-undefined {
  fill: #a56eff;
}
@media (prefers-reduced-motion) {
  .c4p--status-icon--dark.c4p--status-icon--dark-undefined .c4p--status-icon--dark.c4p--status-icon--dark-in-progress {
    animation: none;
  }
}

.c4p--status-icon--dark.c4p--status-icon--light-unknown {
  fill: #8d8d8d;
}
@media (prefers-reduced-motion) {
  .c4p--status-icon--dark.c4p--status-icon--light-unknown .c4p--status-icon--dark.c4p--status-icon--light-in-progress {
    animation: none;
  }
}

.c4p--status-icon--dark.c4p--status-icon--dark-unknown {
  fill: #8d8d8d;
}
@media (prefers-reduced-motion) {
  .c4p--status-icon--dark.c4p--status-icon--dark-unknown .c4p--status-icon--dark.c4p--status-icon--dark-in-progress {
    animation: none;
  }
}

.c4p--status-icon--dark.c4p--status-icon--light-normal {
  fill: #24a148;
}
@media (prefers-reduced-motion) {
  .c4p--status-icon--dark.c4p--status-icon--light-normal .c4p--status-icon--dark.c4p--status-icon--light-in-progress {
    animation: none;
  }
}

.c4p--status-icon--dark.c4p--status-icon--dark-normal {
  fill: #24a148;
}
@media (prefers-reduced-motion) {
  .c4p--status-icon--dark.c4p--status-icon--dark-normal .c4p--status-icon--dark.c4p--status-icon--dark-in-progress {
    animation: none;
  }
}

.c4p--status-icon--dark.c4p--status-icon--light-info {
  fill: #4589ff;
}
@media (prefers-reduced-motion) {
  .c4p--status-icon--dark.c4p--status-icon--light-info .c4p--status-icon--dark.c4p--status-icon--light-in-progress {
    animation: none;
  }
}

.c4p--status-icon--dark.c4p--status-icon--dark-info {
  fill: #4589ff;
}
@media (prefers-reduced-motion) {
  .c4p--status-icon--dark.c4p--status-icon--dark-info .c4p--status-icon--dark.c4p--status-icon--dark-in-progress {
    animation: none;
  }
}

.c4p--status-icon--dark.c4p--status-icon--light-in-progress {
  animation: rotating 8000ms infinite linear;
  fill: #4589ff;
}
@media (prefers-reduced-motion: reduce) {
  .c4p--status-icon--dark.c4p--status-icon--light-in-progress {
    animation: none;
  }
}

.c4p--status-icon--dark.c4p--status-icon--dark-in-progress {
  animation: rotating 8000ms infinite linear;
  fill: #4589ff;
}
@media (prefers-reduced-motion: reduce) {
  .c4p--status-icon--dark.c4p--status-icon--dark-in-progress {
    animation: none;
  }
}

.c4p--status-icon--dark.c4p--status-icon--light-running {
  fill: #24a148;
  transform: scaleY(-1);
}

.c4p--status-icon--dark.c4p--status-icon--dark-running {
  fill: #24a148;
  transform: scaleY(-1);
}

.c4p--status-icon--dark.c4p--status-icon--light-pending {
  fill: #8d8d8d;
}
@media (prefers-reduced-motion) {
  .c4p--status-icon--dark.c4p--status-icon--light-pending .c4p--status-icon--dark.c4p--status-icon--light-in-progress {
    animation: none;
  }
}

.c4p--status-icon--dark.c4p--status-icon--dark-pending {
  fill: #8d8d8d;
}
@media (prefers-reduced-motion) {
  .c4p--status-icon--dark.c4p--status-icon--dark-pending .c4p--status-icon--dark.c4p--status-icon--dark-in-progress {
    animation: none;
  }
}

/* stylelint-disable-line no-invalid-position-at-import-rule */
/* stylelint-disable-line no-invalid-position-at-import-rule */
/* stylelint-disable-line no-invalid-position-at-import-rule */
/* stylelint-disable-line no-invalid-position-at-import-rule */
/* stylelint-disable-line no-invalid-position-at-import-rule */
/* stylelint-disable-line no-invalid-position-at-import-rule */
/* stylelint-disable-line no-invalid-position-at-import-rule */
/* stylelint-disable-line no-invalid-position-at-import-rule */
/* stylelint-disable-line no-invalid-position-at-import-rule */
/* stylelint-disable-line no-invalid-position-at-import-rule */
/* stylelint-disable-line no-invalid-position-at-import-rule */
/* stylelint-disable-line no-invalid-position-at-import-rule */
/* stylelint-disable-line no-invalid-position-at-import-rule */
/* stylelint-disable-line no-invalid-position-at-import-rule */
/* stylelint-disable-line no-invalid-position-at-import-rule */
/* stylelint-disable-line no-invalid-position-at-import-rule */
/* stylelint-disable-line no-invalid-position-at-import-rule */
/* stylelint-disable-line no-invalid-position-at-import-rule */
/* stylelint-disable-line no-invalid-position-at-import-rule */
/* stylelint-disable-line no-invalid-position-at-import-rule */
/* stylelint-disable-line no-invalid-position-at-import-rule */
/* stylelint-disable-line no-invalid-position-at-import-rule */
/* stylelint-disable-line no-invalid-position-at-import-rule */
/* stylelint-disable-line no-invalid-position-at-import-rule */
/* stylelint-disable-line no-invalid-position-at-import-rule */
/* stylelint-disable-line no-invalid-position-at-import-rule */
/* stylelint-disable-line no-invalid-position-at-import-rule */
/* stylelint-disable-line no-invalid-position-at-import-rule */
/* stylelint-disable-line no-invalid-position-at-import-rule */
/* stylelint-disable-line no-invalid-position-at-import-rule */
/* stylelint-disable-line no-invalid-position-at-import-rule */
/* stylelint-disable-line no-invalid-position-at-import-rule */
/* stylelint-disable-line no-invalid-position-at-import-rule */
/* stylelint-disable-line no-invalid-position-at-import-rule */
/* stylelint-disable-line no-invalid-position-at-import-rule */
/* stylelint-disable-line no-invalid-position-at-import-rule */
/* stylelint-disable-line no-invalid-position-at-import-rule */
/* stylelint-disable-line no-invalid-position-at-import-rule */
/* stylelint-disable-line no-invalid-position-at-import-rule */
/* stylelint-disable-line no-invalid-position-at-import-rule */
/* stylelint-disable-line no-invalid-position-at-import-rule */
/* stylelint-disable-line no-invalid-position-at-import-rule */
/* stylelint-disable-line no-invalid-position-at-import-rule */
/* stylelint-disable-line no-invalid-position-at-import-rule */
/* stylelint-disable-line no-invalid-position-at-import-rule */
/* stylelint-disable-line no-invalid-position-at-import-rule */
/* stylelint-disable-line no-invalid-position-at-import-rule */
/* stylelint-disable-line no-invalid-position-at-import-rule */
/* stylelint-disable-line no-invalid-position-at-import-rule */
/* stylelint-disable-line no-invalid-position-at-import-rule */
/* stylelint-disable-line no-invalid-position-at-import-rule */
/* stylelint-disable-line no-invalid-position-at-import-rule */
/* stylelint-disable-line no-invalid-position-at-import-rule */
/* stylelint-disable-line no-invalid-position-at-import-rule */
/* stylelint-disable-line no-invalid-position-at-import-rule */
/* stylelint-disable-line no-invalid-position-at-import-rule */
/* stylelint-disable-line no-invalid-position-at-import-rule */
/* stylelint-disable-line no-invalid-position-at-import-rule */
/* stylelint-disable-line no-invalid-position-at-import-rule */
/* stylelint-disable-line no-invalid-position-at-import-rule */
/* stylelint-disable-line no-invalid-position-at-import-rule */
/* stylelint-disable-line no-invalid-position-at-import-rule */
/* stylelint-disable-line no-invalid-position-at-import-rule */
/* stylelint-disable-line no-invalid-position-at-import-rule */
/* stylelint-disable-line no-invalid-position-at-import-rule */
/* stylelint-disable-line no-invalid-position-at-import-rule */
/* stylelint-disable-line no-invalid-position-at-import-rule */
/* stylelint-disable-line no-invalid-position-at-import-rule */
/* stylelint-disable-line no-invalid-position-at-import-rule */
/* stylelint-disable-line no-invalid-position-at-import-rule */
/* stylelint-disable-line no-invalid-position-at-import-rule */
/* stylelint-disable-line no-invalid-position-at-import-rule */
/* stylelint-disable-line no-invalid-position-at-import-rule */
/* stylelint-disable-line no-invalid-position-at-import-rule */
/* stylelint-disable-line no-invalid-position-at-import-rule */
/* stylelint-disable-line no-invalid-position-at-import-rule */
/* stylelint-disable-line no-invalid-position-at-import-rule */
/* stylelint-disable-line no-invalid-position-at-import-rule */
/* stylelint-disable-line no-invalid-position-at-import-rule */
/* stylelint-disable-line no-invalid-position-at-import-rule */
/* stylelint-disable-line no-invalid-position-at-import-rule */
/* stylelint-disable-line no-invalid-position-at-import-rule */
/* stylelint-disable-line no-invalid-position-at-import-rule */
/* stylelint-disable-line no-invalid-position-at-import-rule */
/* stylelint-disable-line no-invalid-position-at-import-rule */
/* stylelint-disable-line no-invalid-position-at-import-rule */
/* stylelint-disable-line no-invalid-position-at-import-rule */
/* stylelint-disable-line no-invalid-position-at-import-rule */
/* stylelint-disable-line no-invalid-position-at-import-rule */
/* stylelint-disable-line no-invalid-position-at-import-rule */
/* stylelint-disable-line no-invalid-position-at-import-rule */
/* stylelint-disable-line no-invalid-position-at-import-rule */
/* stylelint-disable-line no-invalid-position-at-import-rule */
/* stylelint-disable-line no-invalid-position-at-import-rule */
/* stylelint-disable-line no-invalid-position-at-import-rule */
/* stylelint-disable-line no-invalid-position-at-import-rule */
/* stylelint-disable-line no-invalid-position-at-import-rule */
/* stylelint-disable-line no-invalid-position-at-import-rule */
/* stylelint-disable-line no-invalid-position-at-import-rule */
/* stylelint-disable-line no-invalid-position-at-import-rule */
/* stylelint-disable-line no-invalid-position-at-import-rule */
/* stylelint-disable-line no-invalid-position-at-import-rule */
/* stylelint-disable-line no-invalid-position-at-import-rule */
/* stylelint-disable-line no-invalid-position-at-import-rule */
/* stylelint-disable-line no-invalid-position-at-import-rule */
/* stylelint-disable-line no-invalid-position-at-import-rule */
/* stylelint-disable-line no-invalid-position-at-import-rule */
/* stylelint-disable-line no-invalid-position-at-import-rule */
/* stylelint-disable-line no-invalid-position-at-import-rule */
/* stylelint-disable-line no-invalid-position-at-import-rule */
/* stylelint-disable-line no-invalid-position-at-import-rule */
/* stylelint-disable-line no-invalid-position-at-import-rule */
/* stylelint-disable-line no-invalid-position-at-import-rule */
/* stylelint-disable-line no-invalid-position-at-import-rule */
/* stylelint-disable-line no-invalid-position-at-import-rule */
/* stylelint-disable-line no-invalid-position-at-import-rule */
/* stylelint-disable-line no-invalid-position-at-import-rule */
/* stylelint-disable-line no-invalid-position-at-import-rule */
/* stylelint-disable-line no-invalid-position-at-import-rule */
/* stylelint-disable-line no-invalid-position-at-import-rule */
/* stylelint-disable-line no-invalid-position-at-import-rule */
/* stylelint-disable-line no-invalid-position-at-import-rule */
/* stylelint-disable-line no-invalid-position-at-import-rule */
/* stylelint-disable-line no-invalid-position-at-import-rule */
/* stylelint-disable-line no-invalid-position-at-import-rule */
/* stylelint-disable-line no-invalid-position-at-import-rule */
/* stylelint-disable-line no-invalid-position-at-import-rule */
/* stylelint-disable-line no-invalid-position-at-import-rule */
/* stylelint-disable-line no-invalid-position-at-import-rule */
/* stylelint-disable-line no-invalid-position-at-import-rule */
/* stylelint-disable-line no-invalid-position-at-import-rule */
/* stylelint-disable-line no-invalid-position-at-import-rule */
/* stylelint-disable-line no-invalid-position-at-import-rule */
/* stylelint-disable-line no-invalid-position-at-import-rule */
/* stylelint-disable-line no-invalid-position-at-import-rule */
/* stylelint-disable-line no-invalid-position-at-import-rule */
/* stylelint-disable-line no-invalid-position-at-import-rule */
/* stylelint-disable-line no-invalid-position-at-import-rule */
/* stylelint-disable-line no-invalid-position-at-import-rule */
/* stylelint-disable-line no-invalid-position-at-import-rule */
/* stylelint-disable-line no-invalid-position-at-import-rule */
/* stylelint-disable-line no-invalid-position-at-import-rule */
/* stylelint-disable-line no-invalid-position-at-import-rule */
/* stylelint-disable-line no-invalid-position-at-import-rule */
/* stylelint-disable-line no-invalid-position-at-import-rule */
/* stylelint-disable-line no-invalid-position-at-import-rule */
/* stylelint-disable-line no-invalid-position-at-import-rule */
/* stylelint-disable-line no-invalid-position-at-import-rule */
/* stylelint-disable-line no-invalid-position-at-import-rule */
/* stylelint-disable-line no-invalid-position-at-import-rule */
/* stylelint-disable-line no-invalid-position-at-import-rule */
/* stylelint-disable-line no-invalid-position-at-import-rule */
/* stylelint-disable-line no-invalid-position-at-import-rule */
/* stylelint-disable-line no-invalid-position-at-import-rule */
/* stylelint-disable-line no-invalid-position-at-import-rule */
/* stylelint-disable-line no-invalid-position-at-import-rule */
/* stylelint-disable-line no-invalid-position-at-import-rule */
/* stylelint-disable-line no-invalid-position-at-import-rule */
/* stylelint-disable-line no-invalid-position-at-import-rule */
/* stylelint-disable-line no-invalid-position-at-import-rule */
/* stylelint-disable-line no-invalid-position-at-import-rule */
/* stylelint-disable-line no-invalid-position-at-import-rule */
/* stylelint-disable-line no-invalid-position-at-import-rule */
/* stylelint-disable-line no-invalid-position-at-import-rule */
/* stylelint-disable-line no-invalid-position-at-import-rule */
/* stylelint-disable-line no-invalid-position-at-import-rule */
/* stylelint-disable-line no-invalid-position-at-import-rule */
/* stylelint-disable-line no-invalid-position-at-import-rule */
/* stylelint-disable-line no-invalid-position-at-import-rule */
/* stylelint-disable-line no-invalid-position-at-import-rule */
/* stylelint-disable-line no-invalid-position-at-import-rule */
/* stylelint-disable-line no-invalid-position-at-import-rule */
/* stylelint-disable-line no-invalid-position-at-import-rule */
/* stylelint-disable-line no-invalid-position-at-import-rule */
/* stylelint-disable-line no-invalid-position-at-import-rule */
/* stylelint-disable-line no-invalid-position-at-import-rule */
/* stylelint-disable-line no-invalid-position-at-import-rule */
/* stylelint-disable-line no-invalid-position-at-import-rule */
/* stylelint-disable-line no-invalid-position-at-import-rule */
/* stylelint-disable-line no-invalid-position-at-import-rule */
/* stylelint-disable-line no-invalid-position-at-import-rule */
/* stylelint-disable-line no-invalid-position-at-import-rule */
/* stylelint-disable-line no-invalid-position-at-import-rule */
/* stylelint-disable-line no-invalid-position-at-import-rule */
/* stylelint-disable-line no-invalid-position-at-import-rule */
/* stylelint-disable-line no-invalid-position-at-import-rule */
/* stylelint-disable-line no-invalid-position-at-import-rule */
/* stylelint-disable-line no-invalid-position-at-import-rule */
/* stylelint-disable-line no-invalid-position-at-import-rule */
/* stylelint-disable-line no-invalid-position-at-import-rule */
/* stylelint-disable-line no-invalid-position-at-import-rule */
/* stylelint-disable-line no-invalid-position-at-import-rule */
/* stylelint-disable-line no-invalid-position-at-import-rule */
/* stylelint-disable-line no-invalid-position-at-import-rule */
/* stylelint-disable-line no-invalid-position-at-import-rule */
/* stylelint-disable-line no-invalid-position-at-import-rule */
/* stylelint-disable-line no-invalid-position-at-import-rule */
/* stylelint-disable-line no-invalid-position-at-import-rule */
/* stylelint-disable-line no-invalid-position-at-import-rule */
/* stylelint-disable-line no-invalid-position-at-import-rule */
/* stylelint-disable-line no-invalid-position-at-import-rule */
/* stylelint-disable-line no-invalid-position-at-import-rule */
/* stylelint-disable-line no-invalid-position-at-import-rule */
/* stylelint-disable-line no-invalid-position-at-import-rule */
/* stylelint-disable-line no-invalid-position-at-import-rule */
/* stylelint-disable-line no-invalid-position-at-import-rule */
/* stylelint-disable-line no-invalid-position-at-import-rule */
/* stylelint-disable-line no-invalid-position-at-import-rule */
/* stylelint-disable-line no-invalid-position-at-import-rule */
/* stylelint-disable-line no-invalid-position-at-import-rule */
/* stylelint-disable-line no-invalid-position-at-import-rule */
/* stylelint-disable-line no-invalid-position-at-import-rule */
/* stylelint-disable-line no-invalid-position-at-import-rule */
/* stylelint-disable-line no-invalid-position-at-import-rule */
/* stylelint-disable-line no-invalid-position-at-import-rule */
/* stylelint-disable-line no-invalid-position-at-import-rule */
/* stylelint-disable-line no-invalid-position-at-import-rule */
/* stylelint-disable-line no-invalid-position-at-import-rule */
/* stylelint-disable-line no-invalid-position-at-import-rule */
/* stylelint-disable-line no-invalid-position-at-import-rule */
/* stylelint-disable-line no-invalid-position-at-import-rule */
/* stylelint-disable-line no-invalid-position-at-import-rule */
/* stylelint-disable-line no-invalid-position-at-import-rule */
/* stylelint-disable-line no-invalid-position-at-import-rule */
/* stylelint-disable-line no-invalid-position-at-import-rule */
/* stylelint-disable-line no-invalid-position-at-import-rule */
/* stylelint-disable-line no-invalid-position-at-import-rule */
/* stylelint-disable-line no-invalid-position-at-import-rule */
/* stylelint-disable-line no-invalid-position-at-import-rule */
/* stylelint-disable-line no-invalid-position-at-import-rule */
/* stylelint-disable-line no-invalid-position-at-import-rule */
/* stylelint-disable-line no-invalid-position-at-import-rule */
/* stylelint-disable-line no-invalid-position-at-import-rule */
/* stylelint-disable-line no-invalid-position-at-import-rule */
/* stylelint-disable-line no-invalid-position-at-import-rule */
/* stylelint-disable-line no-invalid-position-at-import-rule */
/* stylelint-disable-line no-invalid-position-at-import-rule */
/* stylelint-disable-line no-invalid-position-at-import-rule */
/* stylelint-disable-line no-invalid-position-at-import-rule */
/* stylelint-disable-line no-invalid-position-at-import-rule */
/* stylelint-disable-line no-invalid-position-at-import-rule */
/* stylelint-disable-line no-invalid-position-at-import-rule */
/* stylelint-disable-line no-invalid-position-at-import-rule */
/* stylelint-disable-line no-invalid-position-at-import-rule */
/* stylelint-disable-line no-invalid-position-at-import-rule */
/* stylelint-disable-line no-invalid-position-at-import-rule */
/* stylelint-disable-line no-invalid-position-at-import-rule */
/* stylelint-disable-line no-invalid-position-at-import-rule */
/* stylelint-disable-line no-invalid-position-at-import-rule */
/* stylelint-disable-line no-invalid-position-at-import-rule */
/* stylelint-disable-line no-invalid-position-at-import-rule */
/* stylelint-disable-line no-invalid-position-at-import-rule */
/* stylelint-disable-line no-invalid-position-at-import-rule */
/* stylelint-disable-line no-invalid-position-at-import-rule */
/* stylelint-disable-line no-invalid-position-at-import-rule */
/* stylelint-disable-line no-invalid-position-at-import-rule */
/* stylelint-disable-line no-invalid-position-at-import-rule */
/* stylelint-disable-line no-invalid-position-at-import-rule */
/* stylelint-disable-line no-invalid-position-at-import-rule */
/* stylelint-disable-line no-invalid-position-at-import-rule */
/* stylelint-disable-line no-invalid-position-at-import-rule */
/* stylelint-disable-line no-invalid-position-at-import-rule */
/* stylelint-disable-line no-invalid-position-at-import-rule */
@keyframes rotate {
  0% {
    transform: rotate(0deg);
  }
  100% {
    transform: rotate(360deg);
  }
}
@keyframes rotate-end-p1 {
  100% {
    transform: rotate(360deg);
  }
}
@keyframes rotate-end-p2 {
  100% {
    transform: rotate(-360deg);
  }
}
/* Stroke animations */
@keyframes init-stroke {
  0% {
    stroke-dashoffset: 276.4608;
  }
  100% {
    stroke-dashoffset: 52.527552;
  }
}
@keyframes stroke-end {
  0% {
    stroke-dashoffset: 52.527552;
  }
  100% {
    stroke-dashoffset: 276.4608;
  }
}
@keyframes stroke {
  100% {
    stroke-dashoffset: 0;
  }
}
/* stylelint-disable-line no-invalid-position-at-import-rule */
/* stylelint-disable-line no-invalid-position-at-import-rule */
/* stylelint-disable-line no-invalid-position-at-import-rule */
/* stylelint-disable-line no-invalid-position-at-import-rule */
/* stylelint-disable-line no-invalid-position-at-import-rule */
/* stylelint-disable-line no-invalid-position-at-import-rule */
/* stylelint-disable-line no-invalid-position-at-import-rule */
/* stylelint-disable-line no-invalid-position-at-import-rule */
/* stylelint-disable-line no-invalid-position-at-import-rule */
/* stylelint-disable-line no-invalid-position-at-import-rule */
/* stylelint-disable-line no-invalid-position-at-import-rule */
/* stylelint-disable-line no-invalid-position-at-import-rule */
/* stylelint-disable-line no-invalid-position-at-import-rule */
/* stylelint-disable-line no-invalid-position-at-import-rule */
/* stylelint-disable-line no-invalid-position-at-import-rule */
/* stylelint-disable-line no-invalid-position-at-import-rule */
/* stylelint-disable-line no-invalid-position-at-import-rule */
/* stylelint-disable-line no-invalid-position-at-import-rule */
/* stylelint-disable-line no-invalid-position-at-import-rule */
/* stylelint-disable-line no-invalid-position-at-import-rule */
/* stylelint-disable-line no-invalid-position-at-import-rule */
/* stylelint-disable-line no-invalid-position-at-import-rule */
/* stylelint-disable-line no-invalid-position-at-import-rule */
/* stylelint-disable-line no-invalid-position-at-import-rule */
/* stylelint-disable-line no-invalid-position-at-import-rule */
/* stylelint-disable-line no-invalid-position-at-import-rule */
/* stylelint-disable-line no-invalid-position-at-import-rule */
/* stylelint-disable-line no-invalid-position-at-import-rule */
/* stylelint-disable-line no-invalid-position-at-import-rule */
/* stylelint-disable-line no-invalid-position-at-import-rule */
/* stylelint-disable-line no-invalid-position-at-import-rule */
/* stylelint-disable-line no-invalid-position-at-import-rule */
/* stylelint-disable-line no-invalid-position-at-import-rule */
/* stylelint-disable-line no-invalid-position-at-import-rule */
/* stylelint-disable-line no-invalid-position-at-import-rule */
<<<<<<< HEAD
.exp--user-profile-image--light {
  color: var(--cds-ui-01, #f4f4f4);
}

.exp--user-profile-image--light.exp--user-profile-image--light-cyan {
  background-color: #0072c3;
}

.exp--user-profile-image--light.exp--user-profile-image--dark-cyan {
  background-color: #003a6d;
}

.exp--user-profile-image--light.exp--user-profile-image--light-gray {
  background-color: #6f6f6f;
}

.exp--user-profile-image--light.exp--user-profile-image--dark-gray {
  background-color: #393939;
}

.exp--user-profile-image--light.exp--user-profile-image--light-green {
  background-color: #198038;
}

.exp--user-profile-image--light.exp--user-profile-image--dark-green {
  background-color: #044317;
}

.exp--user-profile-image--light.exp--user-profile-image--light-magenta {
  background-color: #d02670;
}

.exp--user-profile-image--light.exp--user-profile-image--dark-magenta {
  background-color: #740937;
}

.exp--user-profile-image--light.exp--user-profile-image--light-purple {
  background-color: #8a3ffc;
}

.exp--user-profile-image--light.exp--user-profile-image--dark-purple {
  background-color: #491d8b;
}

.exp--user-profile-image--light.exp--user-profile-image--light-teal {
  background-color: #007d79;
}

.exp--user-profile-image--light.exp--user-profile-image--dark-teal {
  background-color: #004144;
}

.exp--user-profile-image--dark {
  color: var(--cds-ui-01, #f4f4f4);
}

.exp--user-profile-image--dark.exp--user-profile-image--light-cyan {
  background-color: #1192e8;
}

.exp--user-profile-image--dark.exp--user-profile-image--dark-cyan {
  background-color: #82cfff;
}

.exp--user-profile-image--dark.exp--user-profile-image--light-gray {
  background-color: #8d8d8d;
}

.exp--user-profile-image--dark.exp--user-profile-image--dark-gray {
  background-color: #c6c6c6;
}

.exp--user-profile-image--dark.exp--user-profile-image--light-green {
  background-color: #24a148;
}

.exp--user-profile-image--dark.exp--user-profile-image--dark-green {
  background-color: #6fdc8c;
}

.exp--user-profile-image--dark.exp--user-profile-image--light-magenta {
  background-color: #ee5396;
}

.exp--user-profile-image--dark.exp--user-profile-image--dark-magenta {
  background-color: #ffafd2;
}

.exp--user-profile-image--dark.exp--user-profile-image--light-purple {
  background-color: #a56eff;
}

.exp--user-profile-image--dark.exp--user-profile-image--dark-purple {
  background-color: #d4bbff;
}

.exp--user-profile-image--dark.exp--user-profile-image--light-teal {
  background-color: #009d9a;
}

.exp--user-profile-image--dark.exp--user-profile-image--dark-teal {
  background-color: #3ddbd9;
}

.exp--user-profile-image {
=======
.c4p-user-profile-avatar--light {
  color: var(--cds-ui-01, #f4f4f4);
}

.c4p-user-profile-avatar--light.c4p-user-profile-avatar--light-cyan {
  background-color: #0072c3;
}

.c4p-user-profile-avatar--light.c4p-user-profile-avatar--dark-cyan {
  background-color: #003a6d;
}

.c4p-user-profile-avatar--light.c4p-user-profile-avatar--light-gray {
  background-color: #6f6f6f;
}

.c4p-user-profile-avatar--light.c4p-user-profile-avatar--dark-gray {
  background-color: #393939;
}

.c4p-user-profile-avatar--light.c4p-user-profile-avatar--light-green {
  background-color: #198038;
}

.c4p-user-profile-avatar--light.c4p-user-profile-avatar--dark-green {
  background-color: #044317;
}

.c4p-user-profile-avatar--light.c4p-user-profile-avatar--light-magenta {
  background-color: #d02670;
}

.c4p-user-profile-avatar--light.c4p-user-profile-avatar--dark-magenta {
  background-color: #740937;
}

.c4p-user-profile-avatar--light.c4p-user-profile-avatar--light-purple {
  background-color: #8a3ffc;
}

.c4p-user-profile-avatar--light.c4p-user-profile-avatar--dark-purple {
  background-color: #491d8b;
}

.c4p-user-profile-avatar--light.c4p-user-profile-avatar--light-teal {
  background-color: #007d79;
}

.c4p-user-profile-avatar--light.c4p-user-profile-avatar--dark-teal {
  background-color: #004144;
}

.c4p-user-profile-avatar--dark {
  color: var(--cds-ui-01, #f4f4f4);
}

.c4p-user-profile-avatar--dark.c4p-user-profile-avatar--light-cyan {
  background-color: #1192e8;
}

.c4p-user-profile-avatar--dark.c4p-user-profile-avatar--dark-cyan {
  background-color: #82cfff;
}

.c4p-user-profile-avatar--dark.c4p-user-profile-avatar--light-gray {
  background-color: #8d8d8d;
}

.c4p-user-profile-avatar--dark.c4p-user-profile-avatar--dark-gray {
  background-color: #c6c6c6;
}

.c4p-user-profile-avatar--dark.c4p-user-profile-avatar--light-green {
  background-color: #24a148;
}

.c4p-user-profile-avatar--dark.c4p-user-profile-avatar--dark-green {
  background-color: #6fdc8c;
}

.c4p-user-profile-avatar--dark.c4p-user-profile-avatar--light-magenta {
  background-color: #ee5396;
}

.c4p-user-profile-avatar--dark.c4p-user-profile-avatar--dark-magenta {
  background-color: #ffafd2;
}

.c4p-user-profile-avatar--dark.c4p-user-profile-avatar--light-purple {
  background-color: #a56eff;
}

.c4p-user-profile-avatar--dark.c4p-user-profile-avatar--dark-purple {
  background-color: #d4bbff;
}

.c4p-user-profile-avatar--dark.c4p-user-profile-avatar--light-teal {
  background-color: #009d9a;
}

.c4p-user-profile-avatar--dark.c4p-user-profile-avatar--dark-teal {
  background-color: #3ddbd9;
}

.c4p-user-profile-avatar {
>>>>>>> e8ccfa33
  display: flex;
  flex-direction: column;
  align-items: center;
  justify-content: center;
  border-radius: 100%;
  text-transform: uppercase;
}

<<<<<<< HEAD
.bx--tooltip__trigger .exp--user-profile-image svg {
  fill: var(--cds-ui-01, #f4f4f4);
}

.exp--user-profile-image__photo {
=======
.bx--tooltip__trigger .c4p-user-profile-avatar svg {
  fill: var(--cds-ui-01, #f4f4f4);
}

.c4p-user-profile-avatar__photo {
>>>>>>> e8ccfa33
  width: 100%;
  border-radius: 100%;
}

<<<<<<< HEAD
.exp--user-profile-image__photo--xlg {
=======
.c4p-user-profile-avatar__photo--xlg {
>>>>>>> e8ccfa33
  width: var(--cds-spacing-10, 4rem);
  height: var(--cds-spacing-10, 4rem);
}

<<<<<<< HEAD
.exp--user-profile-image__photo--lg {
=======
.c4p-user-profile-avatar__photo--lg {
>>>>>>> e8ccfa33
  width: var(--cds-spacing-07, 2rem);
  height: var(--cds-spacing-07, 2rem);
}

<<<<<<< HEAD
.exp--user-profile-image__photo--md {
=======
.c4p-user-profile-avatar__photo--md {
>>>>>>> e8ccfa33
  width: var(--cds-spacing-06, 1.5rem);
  height: var(--cds-spacing-06, 1.5rem);
}

<<<<<<< HEAD
.exp--user-profile-image__photo--sm {
=======
.c4p-user-profile-avatar__photo--sm {
>>>>>>> e8ccfa33
  width: calc(var(--cds-spacing-05, 1rem) + var(--cds-spacing-02, 0.25rem));
  height: calc(var(--cds-spacing-05, 1rem) + var(--cds-spacing-02, 0.25rem));
}

<<<<<<< HEAD
.exp--user-profile-image__photo--xs {
=======
.c4p-user-profile-avatar__photo--xs {
>>>>>>> e8ccfa33
  width: var(--cds-spacing-05, 1rem);
  height: var(--cds-spacing-05, 1rem);
}

<<<<<<< HEAD
.exp--user-profile-image--xlg {
=======
.c4p-user-profile-avatar--xlg {
>>>>>>> e8ccfa33
  width: var(--cds-spacing-10, 4rem);
  height: var(--cds-spacing-10, 4rem);
  font-size: var(--cds-productive-heading-04-font-size, 1.75rem);
  font-weight: var(--cds-productive-heading-04-font-weight, 400);
  line-height: var(--cds-productive-heading-04-line-height, 1.28572);
  letter-spacing: var(--cds-productive-heading-04-letter-spacing, 0);
}

<<<<<<< HEAD
.exp--user-profile-image--lg {
=======
.c4p-user-profile-avatar--lg {
>>>>>>> e8ccfa33
  width: var(--cds-spacing-07, 2rem);
  height: var(--cds-spacing-07, 2rem);
  font-size: var(--cds-body-short-01-font-size, 0.875rem);
  font-weight: var(--cds-body-short-01-font-weight, 400);
  line-height: var(--cds-body-short-01-line-height, 1.28572);
  letter-spacing: var(--cds-body-short-01-letter-spacing, 0.16px);
}

<<<<<<< HEAD
.exp--user-profile-image--md {
=======
.c4p-user-profile-avatar--md {
>>>>>>> e8ccfa33
  width: var(--cds-spacing-06, 1.5rem);
  height: var(--cds-spacing-06, 1.5rem);
  font-size: var(--cds-label-01-font-size, 0.75rem);
  font-weight: var(--cds-label-01-font-weight, 400);
  line-height: var(--cds-label-01-line-height, 1.33333);
  letter-spacing: var(--cds-label-01-letter-spacing, 0.32px);
  font-weight: 600;
}

<<<<<<< HEAD
.exp--user-profile-image--sm {
=======
.c4p-user-profile-avatar--sm {
>>>>>>> e8ccfa33
  width: calc(var(--cds-spacing-05, 1rem) + var(--cds-spacing-02, 0.25rem));
  height: calc(var(--cds-spacing-05, 1rem) + var(--cds-spacing-02, 0.25rem));
  font-size: var(--cds-label-01-font-size, 0.75rem);
  font-weight: var(--cds-label-01-font-weight, 400);
  line-height: var(--cds-label-01-line-height, 1.33333);
  letter-spacing: var(--cds-label-01-letter-spacing, 0.32px);
  font-weight: 600;
}

<<<<<<< HEAD
.exp--user-profile-image--xs {
=======
.c4p-user-profile-avatar--xs {
>>>>>>> e8ccfa33
  width: var(--cds-spacing-05, 1rem);
  height: var(--cds-spacing-05, 1rem);
  font-size: var(--cds-label-01-font-size, 0.75rem);
  font-weight: var(--cds-label-01-font-weight, 400);
  line-height: var(--cds-label-01-line-height, 1.33333);
  letter-spacing: var(--cds-label-01-letter-spacing, 0.32px);
  font-weight: 600;
}
"
`;<|MERGE_RESOLUTION|>--- conflicted
+++ resolved
@@ -5821,19 +5821,7 @@
   justify-content: flex-end;
 }
 
-<<<<<<< HEAD
-@keyframes background-appear {
-  from {
-    background-color: var(--from-color);
-  }
-  to {
-    background-color: var(--to-color);
-  }
-}
-.exp--page-header.exp--page-header {
-=======
 .c4p--page-header.c4p--page-header {
->>>>>>> e8ccfa33
   /* Bleed class for the background */
   position: sticky;
   /* z-index used to raise above any position relative content as per Carbon header */
@@ -5846,22 +5834,6 @@
   background-color: var(--cds-ui-background, #ffffff);
   color: var(--cds-text-01, #161616);
   /* custom props */
-<<<<<<< HEAD
-  --exp--page-header--breadcrumb-title-visibility: hidden;
-  --exp--page-header--breadcrumb-title-opacity: 1;
-  --exp--page-header--breadcrumb-top: 0;
-  --exp--page-header--background-opacity: 1;
-  --exp--page-header--breadcrumb-title-top: initial;
-  --exp--page-header--button-set-in-breadcrumb-width-px: initial;
-  --exp--page-header--navigation-buffer-top: $spacing-06;
-}
-.exp--page-header.exp--page-header--has-navigation-tags-only {
-  --exp--page-header--navigation-buffer-top: $spacing-04;
-}
-.exp--page-header::before {
-  --from-color: var(--cds-ui-background, #ffffff);
-  --to-color: var(--cds-ui-01, #f4f4f4);
-=======
   --c4p--page-header--breadcrumb-title-visibility: hidden;
   --c4p--page-header--breadcrumb-title-opacity: 1;
   --c4p--page-header--breadcrumb-top: 0;
@@ -5874,7 +5846,6 @@
   --c4p--page-header--navigation-buffer-top: $spacing-04;
 }
 .c4p--page-header.c4p--page-header--show-background::before {
->>>>>>> e8ccfa33
   position: absolute;
   top: 0;
   left: 0;
@@ -5883,10 +5854,7 @@
   height: 100%;
   animation: background-appear 1000ms calc(-1000ms * var(--exp--page-header--background-opacity)) linear paused forwards;
   content: \\"\\";
-<<<<<<< HEAD
-=======
   opacity: var(--c4p--page-header--background-opacity);
->>>>>>> e8ccfa33
   z-index: -1;
   box-shadow: 0 1px 0 var(--cds-ui-03, #e0e0e0);
 }
@@ -5911,15 +5879,9 @@
   min-width: 100%;
   flex-wrap: nowrap;
 }
-<<<<<<< HEAD
-.exp--page-header .exp--page-header__has-page-actions-without-action-bar {
-  min-width: calc(0.6 * (100% + 2 * var(--cds-spacing-05, 1rem)));
-  max-width: calc(0.6 * (100% + 2 * var(--cds-spacing-05, 1rem)));
-=======
 .c4p--page-header .c4p--page-header__has-page-actions-without-action-bar {
   min-width: 60%;
   max-width: 60%;
->>>>>>> e8ccfa33
 }
 .c4p--page-header .c4p--page-header__has-page-actions-without-action-bar .c4p--page-header__has-page-actions-without-action-bar {
   min-width: 100%;
@@ -6002,30 +5964,17 @@
     /* required for ellipsis in title, title not visible in breadcrumb with back arrow */
   }
 }
-<<<<<<< HEAD
-.exp--page-header .exp--page-header__breadcrumb-row--has-action-bar.exp--page-header__breadcrumb-row .exp--page-header__breadcrumb-column {
-  max-width: 75%;
-  flex: 0 1 75%;
-}
-@media (min-width: 42rem) {
-  .exp--page-header .exp--page-header__breadcrumb-row--has-action-bar.exp--page-header__breadcrumb-row .exp--page-header__breadcrumb-column {
-=======
 .c4p--page-header .c4p--page-header__breadcrumb-row .c4p--page-header__breadcrumb-column {
   max-width: 25%;
   flex: 0 1 25%;
 }
 @media (min-width: 42rem) {
   .c4p--page-header .c4p--page-header__breadcrumb-row .c4p--page-header__breadcrumb-column {
->>>>>>> e8ccfa33
     max-width: 60%;
     flex: 0 1 60%;
   }
 }
-<<<<<<< HEAD
-.exp--page-header .exp--page-header__has-page-actions-without-action-bar.exp--page-header__breadcrumb-row .exp--page-header__breadcrumb-column {
-=======
 .c4p--page-header .c4p--page-header__breadcrumb-row .c4p--page-header__breadcrumb-column .c4p--page-header__has-page-actions-without-action-bar .c4p--page-header__breadcrumb-row .c4p--page-header__breadcrumb-column {
->>>>>>> e8ccfa33
   max-width: 100%;
   flex: 0 1 100%;
 }
@@ -6033,14 +5982,7 @@
 .c4p--page-header .c4p--page-header__action-bar-column--background {
   position: relative;
 }
-<<<<<<< HEAD
-.exp--page-header .exp--page-header__breadcrumb-column--background::before,
-.exp--page-header .exp--page-header__action-bar-column--background::before {
-  --from-color: var(--cds-ui-background, #ffffff);
-  --to-color: var(--cds-ui-01, #f4f4f4);
-=======
 .c4p--page-header.c4p--page-header--show-background .c4p--page-header__breadcrumb-column--background::before, .c4p--page-header.c4p--page-header--show-background .c4p--page-header__action-bar-column--background::before {
->>>>>>> e8ccfa33
   position: absolute;
   top: 0;
   left: 0;
@@ -6049,10 +5991,7 @@
   height: 100%;
   animation: background-appear 1000ms calc(-1000ms * var(--exp--page-header--background-opacity)) linear paused forwards;
   content: \\"\\";
-<<<<<<< HEAD
-=======
   opacity: var(--c4p--page-header--background-opacity);
->>>>>>> e8ccfa33
 }
 .c4p--page-header .c4p--page-header__action-bar-column--influenced-by-collapse-button {
   padding-right: var(--cds-spacing-08, 2.5rem);
@@ -6205,34 +6144,13 @@
     justify-content: flex-end;
   }
 }
-<<<<<<< HEAD
-.exp--page-header .exp--page-header__title-row .exp--page-header__page-actions {
-  position: relative;
-=======
 .c4p--page-header .c4p--page-header__title-row .c4p--page-header__page-actions {
->>>>>>> e8ccfa33
   opacity: 1;
   transition: all 110ms cubic-bezier(0, 0, 0.38, 0.9);
   transition-property: opacity, visibility;
   visibility: visible;
 }
-<<<<<<< HEAD
-.exp--page-header .exp--page-header__title-row .exp--page-header__page-actions::before {
-  --from-color: var(--cds-ui-background, #ffffff);
-  --to-color: var(--cds-ui-01, #f4f4f4);
-  position: absolute;
-  top: 0;
-  left: 0;
-  display: block;
-  width: 100%;
-  height: 100%;
-  animation: background-appear 1000ms calc(-1000ms * var(--exp--page-header--background-opacity)) linear paused forwards;
-  content: \\"\\";
-}
-.exp--page-header .exp--page-header__title-row .exp--page-header__page-actions--in-breadcrumb {
-=======
 .c4p--page-header .c4p--page-header__title-row .c4p--page-header__page-actions--in-breadcrumb {
->>>>>>> e8ccfa33
   opacity: 0;
   visibility: hidden;
 }
@@ -6308,16 +6226,7 @@
   text-align: right;
   white-space: nowrap;
 }
-<<<<<<< HEAD
-@media (min-width: 42rem) {
-  .exp--page-header .exp--page-header__navigation-tags {
-    padding-right: var(--cds-spacing-05, 1rem);
-  }
-}
-.exp--page-header .exp--page-header__navigation-tags--tags-only {
-=======
 .c4p--page-header .c4p--page-header__navigation-tags--tags-only {
->>>>>>> e8ccfa33
   justify-content: flex-start;
   padding-top: 0;
   padding-bottom: var(--cds-spacing-04, 0.75rem);
@@ -6339,8 +6248,6 @@
 .c4p--page-header .c4p--page-header__collapse-expand-toggle--collapsed .bx--btn__icon {
   transform: scaleY(-1);
 }
-<<<<<<< HEAD
-=======
 .c4p--page-header.c4p--page-header--show-background .c4p--page-header__navigation-tags {
   padding-right: var(--cds-spacing-07, 2rem);
 }
@@ -6349,7 +6256,6 @@
     padding-right: var(--cds-spacing-05, 1rem);
   }
 }
->>>>>>> e8ccfa33
 
 :root {
   --c4p--page-header--tagset-tooltip-offset: 0;
@@ -7688,113 +7594,6 @@
 /* stylelint-disable-line no-invalid-position-at-import-rule */
 /* stylelint-disable-line no-invalid-position-at-import-rule */
 /* stylelint-disable-line no-invalid-position-at-import-rule */
-<<<<<<< HEAD
-.exp--user-profile-image--light {
-  color: var(--cds-ui-01, #f4f4f4);
-}
-
-.exp--user-profile-image--light.exp--user-profile-image--light-cyan {
-  background-color: #0072c3;
-}
-
-.exp--user-profile-image--light.exp--user-profile-image--dark-cyan {
-  background-color: #003a6d;
-}
-
-.exp--user-profile-image--light.exp--user-profile-image--light-gray {
-  background-color: #6f6f6f;
-}
-
-.exp--user-profile-image--light.exp--user-profile-image--dark-gray {
-  background-color: #393939;
-}
-
-.exp--user-profile-image--light.exp--user-profile-image--light-green {
-  background-color: #198038;
-}
-
-.exp--user-profile-image--light.exp--user-profile-image--dark-green {
-  background-color: #044317;
-}
-
-.exp--user-profile-image--light.exp--user-profile-image--light-magenta {
-  background-color: #d02670;
-}
-
-.exp--user-profile-image--light.exp--user-profile-image--dark-magenta {
-  background-color: #740937;
-}
-
-.exp--user-profile-image--light.exp--user-profile-image--light-purple {
-  background-color: #8a3ffc;
-}
-
-.exp--user-profile-image--light.exp--user-profile-image--dark-purple {
-  background-color: #491d8b;
-}
-
-.exp--user-profile-image--light.exp--user-profile-image--light-teal {
-  background-color: #007d79;
-}
-
-.exp--user-profile-image--light.exp--user-profile-image--dark-teal {
-  background-color: #004144;
-}
-
-.exp--user-profile-image--dark {
-  color: var(--cds-ui-01, #f4f4f4);
-}
-
-.exp--user-profile-image--dark.exp--user-profile-image--light-cyan {
-  background-color: #1192e8;
-}
-
-.exp--user-profile-image--dark.exp--user-profile-image--dark-cyan {
-  background-color: #82cfff;
-}
-
-.exp--user-profile-image--dark.exp--user-profile-image--light-gray {
-  background-color: #8d8d8d;
-}
-
-.exp--user-profile-image--dark.exp--user-profile-image--dark-gray {
-  background-color: #c6c6c6;
-}
-
-.exp--user-profile-image--dark.exp--user-profile-image--light-green {
-  background-color: #24a148;
-}
-
-.exp--user-profile-image--dark.exp--user-profile-image--dark-green {
-  background-color: #6fdc8c;
-}
-
-.exp--user-profile-image--dark.exp--user-profile-image--light-magenta {
-  background-color: #ee5396;
-}
-
-.exp--user-profile-image--dark.exp--user-profile-image--dark-magenta {
-  background-color: #ffafd2;
-}
-
-.exp--user-profile-image--dark.exp--user-profile-image--light-purple {
-  background-color: #a56eff;
-}
-
-.exp--user-profile-image--dark.exp--user-profile-image--dark-purple {
-  background-color: #d4bbff;
-}
-
-.exp--user-profile-image--dark.exp--user-profile-image--light-teal {
-  background-color: #009d9a;
-}
-
-.exp--user-profile-image--dark.exp--user-profile-image--dark-teal {
-  background-color: #3ddbd9;
-}
-
-.exp--user-profile-image {
-=======
 .c4p-user-profile-avatar--light {
   color: var(--cds-ui-01, #f4f4f4);
 }
@@ -7900,7 +7699,6 @@
 }
 
 .c4p-user-profile-avatar {
->>>>>>> e8ccfa33
   display: flex;
   flex-direction: column;
   align-items: center;
@@ -7909,73 +7707,41 @@
   text-transform: uppercase;
 }
 
-<<<<<<< HEAD
-.bx--tooltip__trigger .exp--user-profile-image svg {
-  fill: var(--cds-ui-01, #f4f4f4);
-}
-
-.exp--user-profile-image__photo {
-=======
 .bx--tooltip__trigger .c4p-user-profile-avatar svg {
   fill: var(--cds-ui-01, #f4f4f4);
 }
 
 .c4p-user-profile-avatar__photo {
->>>>>>> e8ccfa33
   width: 100%;
   border-radius: 100%;
 }
 
-<<<<<<< HEAD
-.exp--user-profile-image__photo--xlg {
-=======
 .c4p-user-profile-avatar__photo--xlg {
->>>>>>> e8ccfa33
   width: var(--cds-spacing-10, 4rem);
   height: var(--cds-spacing-10, 4rem);
 }
 
-<<<<<<< HEAD
-.exp--user-profile-image__photo--lg {
-=======
 .c4p-user-profile-avatar__photo--lg {
->>>>>>> e8ccfa33
   width: var(--cds-spacing-07, 2rem);
   height: var(--cds-spacing-07, 2rem);
 }
 
-<<<<<<< HEAD
-.exp--user-profile-image__photo--md {
-=======
 .c4p-user-profile-avatar__photo--md {
->>>>>>> e8ccfa33
   width: var(--cds-spacing-06, 1.5rem);
   height: var(--cds-spacing-06, 1.5rem);
 }
 
-<<<<<<< HEAD
-.exp--user-profile-image__photo--sm {
-=======
 .c4p-user-profile-avatar__photo--sm {
->>>>>>> e8ccfa33
   width: calc(var(--cds-spacing-05, 1rem) + var(--cds-spacing-02, 0.25rem));
   height: calc(var(--cds-spacing-05, 1rem) + var(--cds-spacing-02, 0.25rem));
 }
 
-<<<<<<< HEAD
-.exp--user-profile-image__photo--xs {
-=======
 .c4p-user-profile-avatar__photo--xs {
->>>>>>> e8ccfa33
   width: var(--cds-spacing-05, 1rem);
   height: var(--cds-spacing-05, 1rem);
 }
 
-<<<<<<< HEAD
-.exp--user-profile-image--xlg {
-=======
 .c4p-user-profile-avatar--xlg {
->>>>>>> e8ccfa33
   width: var(--cds-spacing-10, 4rem);
   height: var(--cds-spacing-10, 4rem);
   font-size: var(--cds-productive-heading-04-font-size, 1.75rem);
@@ -7984,11 +7750,7 @@
   letter-spacing: var(--cds-productive-heading-04-letter-spacing, 0);
 }
 
-<<<<<<< HEAD
-.exp--user-profile-image--lg {
-=======
 .c4p-user-profile-avatar--lg {
->>>>>>> e8ccfa33
   width: var(--cds-spacing-07, 2rem);
   height: var(--cds-spacing-07, 2rem);
   font-size: var(--cds-body-short-01-font-size, 0.875rem);
@@ -7997,11 +7759,7 @@
   letter-spacing: var(--cds-body-short-01-letter-spacing, 0.16px);
 }
 
-<<<<<<< HEAD
-.exp--user-profile-image--md {
-=======
 .c4p-user-profile-avatar--md {
->>>>>>> e8ccfa33
   width: var(--cds-spacing-06, 1.5rem);
   height: var(--cds-spacing-06, 1.5rem);
   font-size: var(--cds-label-01-font-size, 0.75rem);
@@ -8011,11 +7769,7 @@
   font-weight: 600;
 }
 
-<<<<<<< HEAD
-.exp--user-profile-image--sm {
-=======
 .c4p-user-profile-avatar--sm {
->>>>>>> e8ccfa33
   width: calc(var(--cds-spacing-05, 1rem) + var(--cds-spacing-02, 0.25rem));
   height: calc(var(--cds-spacing-05, 1rem) + var(--cds-spacing-02, 0.25rem));
   font-size: var(--cds-label-01-font-size, 0.75rem);
@@ -8025,11 +7779,7 @@
   font-weight: 600;
 }
 
-<<<<<<< HEAD
-.exp--user-profile-image--xs {
-=======
 .c4p-user-profile-avatar--xs {
->>>>>>> e8ccfa33
   width: var(--cds-spacing-05, 1rem);
   height: var(--cds-spacing-05, 1rem);
   font-size: var(--cds-label-01-font-size, 0.75rem);
