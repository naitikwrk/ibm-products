--- conflicted
+++ resolved
@@ -590,75 +590,6 @@
     jest.spyOn(console, 'error').mockRestore();
   });
 
-<<<<<<< HEAD
-  test('Works, for now, with deprecated props', () => {
-    const warn = jest.spyOn(console, 'warn').mockImplementation(() => {});
-
-    const warnings = [
-      'The prop `actionBarOverflowLabel` of `PageHeader` has been deprecated and will soon be removed. Property renamed to `actionBarOverflowAriaLabel`.',
-      'The prop `availableSpace` of `PageHeader` has been deprecated and will soon be removed. Make use of children instead.',
-      'The prop `background` of `PageHeader` has been deprecated and will soon be removed. Property renamed to `hasBackgroundAlways`',
-      'The prop `collapseHeaderLabel` of `PageHeader` has been deprecated and will soon be removed. Property renamed to `collapseHeaderIconDescription`.',
-      'The prop `collapseHeaderToggleWanted` of `PageHeader` has been deprecated and will soon be removed. Property renamed to `hasCollapseHeaderToggle`',
-      'The prop `expandHeaderLabel` of `PageHeader` has been deprecated and will soon be removed. Property renamed to `expandHeaderIconDescription`.',
-      'The prop `preCollapseTitleRow` of `PageHeader` has been deprecated and will soon be removed. Property renamed to `collapseTitle`.',
-      'The prop `preventBreadcrumbScroll` of `PageHeader` has been deprecated and will soon be removed. Prop renamed to `disableBreadcrumbScroll`.',
-    ];
-
-    const dataTestId = uuidv4();
-    render(
-      <PageHeader
-        data-testid={dataTestId}
-        actionBarItems={actionBarItems}
-        actionBarOverflowLabel={testProps.actionBarOverflowAriaLabel}
-        availableSpace={children}
-        background={testProps.hasBackgroundAlways}
-        collapseHeaderLabel={testProps.collapseHeaderIconDescription}
-        collapseHeaderToggleWanted={true}
-        expandHeaderLabel={testProps.expandHeaderIconDescription}
-        preCollapseTitleRow={true}
-        preventBreadcrumbScroll={true}
-        title={titleString}
-      />
-    );
-
-    for (let i = 0; i < warnings.length; i++) {
-      expect(warn).toBeCalledWith(warnings[i]);
-    }
-
-    screen.getByTestId(dataTestId);
-
-    // check for rendered items
-    screen.getByLabelText(testProps.actionBarOverflowAriaLabel);
-    screen.getByText(availableSpaceTextContent);
-    screen.getByLabelText(testProps.collapseHeaderIconDescription);
-
-    // const collapseButton =
-    screen.getByRole('button', {
-      name: testProps.collapseHeaderIconDescription,
-    });
-    // Determine how to test this
-    // userEvent.click(collapseButton);
-    // screen.getByLabelText(testProps.expandHeaderIconDescription);
-
-    warn.mockRestore(); // Remove mock
-  });
-
-  test('Title skeleton with deprecated breadcrumbs', () => {
-    const warn = jest.spyOn(console, 'warn').mockImplementation(() => {});
-
-    render(<PageHeader title={{ text: titleString, loading: true }} />);
-
-    const skeletons = document.querySelectorAll(
-      `.${carbon.prefix}--skeleton__text`
-    );
-    expect(skeletons).toHaveLength(1);
-
-    warn.mockRestore(); // Remove mock
-  });
-
-=======
->>>>>>> 037b19d1
   test('PageHeader grid settings narrow and fullWidth', () => {
     const dataTestId = uuidv4();
     const { container } = render(
