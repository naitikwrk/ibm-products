--- conflicted
+++ resolved
@@ -108,7 +108,6 @@
   content: '';
 }
 
-<<<<<<< HEAD
 @include block-wrap($block-class) {
   &.#{$block-class} {
     /* Bleed class for the background */
@@ -116,6 +115,7 @@
     /* z-index used to raise above any position relative content as per Carbon header */
     /* dropped  1 below Carbon header so as not to overlay the side panel */
     z-index: $z-index-header-minus;
+    /* stylelint-disable-next-line carbon/layout-token-use */
     top: var(--#{$block-class}--header-top);
     display: inline-block; /* cause top/bottom margin to reserve space */
     width: 100%;
@@ -131,32 +131,6 @@
     --#{$block-class}--button-set-in-breadcrumb-width-px: initial;
     --#{$block-class}--navigation-buffer-top: $spacing-06;
   }
-=======
-@mixin page-header {
-  @include block-wrap($block-class) {
-    &.#{$block-class} {
-      /* Bleed class for the background */
-      position: sticky;
-      /* z-index used to raise above any position relative content as per Carbon header */
-      /* dropped  1 below Carbon header so as not to overlay the side panel */
-      z-index: $z-index-header-minus;
-      /* stylelint-disable-next-line carbon/layout-token-use */
-      top: var(--#{$block-class}--header-top);
-      display: inline-block; /* cause top/bottom margin to reserve space */
-      width: 100%;
-      background-color: $ui-background;
-      color: $text-01;
-
-      /* custom props */
-      --#{$block-class}--breadcrumb-title-visibility: hidden;
-      --#{$block-class}--breadcrumb-title-opacity: 1;
-      --#{$block-class}--breadcrumb-top: 0; //1
-      --#{$block-class}--background-opacity: 1;
-      --#{$block-class}--breadcrumb-title-top: initial;
-      --#{$block-class}--button-set-in-breadcrumb-width-px: initial;
-      --#{$block-class}--navigation-buffer-top: $spacing-06;
-    }
->>>>>>> a1b29720
 
   &.#{$block-class}--has-navigation-tags-only {
     --#{$block-class}--navigation-buffer-top: $spacing-04;
@@ -368,7 +342,6 @@
     &:not(.#{$block-class}__breadcrumb-title--pre-collapsed) {
       opacity: var(--#{$block-class}--breadcrumb-title-opacity);
 
-      // stylelint-disable-next-line carbon/layout-token-use
       transform: translateY(
         var(--#{$block-class}--breadcrumb-title-top)
       ); /* token linter does not support this form */
@@ -392,16 +365,12 @@
     white-space: nowrap;
   }
 
-<<<<<<< HEAD
   .#{$block-class}__title-row {
     margin-top: 0;
     margin-bottom: 0;
     transform: translateY(
       $spacing-01
     ); // position adjusted for editable title focus outline
-=======
-        transform: translateY(var(--#{$block-class}--breadcrumb-title-top));
->>>>>>> a1b29720
 
     @include breakpoint-up('md') {
       flex-wrap: nowrap; /* assume enough space */
