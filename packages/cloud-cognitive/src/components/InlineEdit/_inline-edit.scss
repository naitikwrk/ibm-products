//
// Copyright IBM Corp. 2022, 2022
//
// This source code is licensed under the Apache-2.0 license found in the
// LICENSE file in the root directory of this source tree.
//

// Standard imports.
@use '@carbon/styles/scss/theme' as *;
@use '@carbon/styles/scss/spacing' as *;
@use '@carbon/styles/scss/motion' as *;
@use '../../global/styles/project-settings' as c4p-settings;
@use '../../global/styles/mixins' as *;

// Other Carbon settings.
// TODO: @import '@carbon/react/scss/grid'; if needed

// InlineEdit uses the following Carbon components:
// TODO: @import(s) of Carbon component styles used by InlineEdit

// InlineEdit uses the following Carbon for IBM Products components:
// TODO: @import(s) of IBM Products component styles used by InlineEdit

// cut down version borrowed from 'carbon-components/scss/globals/scss/vendor/@carbon/styles/scss/utilities/focus-outline';
@mixin input-outline($color: $focus) {
  /* stylelint-disable-next-line carbon/theme-token-use */
  outline: $spacing-01 solid $color;
  outline-offset: calc(-1 * $spacing-01);

  @media screen and (prefers-contrast) {
    outline-style: dotted;
  }
}

@mixin input-button-defaults($block-class) {
  display: inline-flex;
  width: var(--#{$block-class}--size);
  max-width: var(--#{$block-class}--size);
  height: 100%;
  min-height: initial;
  max-height: var(--#{$block-class}--size);
  align-items: center;
  justify-content: center;

  border: 2px solid transparent;
}

// The block part of our conventional BEM class names (blockClass__E--M).
$block-class: #{c4p-settings.$pkg-prefix}--inline-edit;

@include block-wrap($block-class) {
  --#{$block-class}--size: #{$spacing-08};
  --#{$block-class}--icon-size: #{$spacing-05};
  --#{$block-class}--background-color: #{$layer-01};
  --#{$block-class}--toolbar-width: calc(2 * var(--#{$block-class}--size));

  &.#{$block-class}--light {
    --#{$block-class}--background-color: transparent;
  }

  &:hover {
    --#{$block-class}--background-color: #{$background-hover};
    // background-color: $background-color;
  }

  position: relative;
  display: inline-block;
  // A standard input box is based on size (often around 150px)
  // In our case there are potentially 2 * size buttons which we double
  min-width: calc(4 * var(--#{$block-class}--size));
  max-width: 100%;
  height: var(--#{$block-class}--size);
  background-color: var(--#{$block-class}--background-color);
  cursor: text; // appear to be part of the text box
  transition: background-color $duration-fast-01 motion(entrance, productive),
    box-shadow $duration-fast-01 motion(entrance, productive),
    border-color $duration-fast-01 motion(entrance, productive);
  vertical-align: middle; // mis-aligned items cause height to grow beyond setting.

  white-space: nowrap;

  &.#{$block-class}--sm {
    --#{$block-class}--size: #{$spacing-07};
    --#{$block-class}--icon-size: #{$spacing-05};
  }

  &.#{$block-class}--lg {
    --#{$block-class}--size: #{$spacing-09};
    --#{$block-class}--icon-size: #{$spacing-05};
  }

  &.#{$block-class}--invalid {
    // editing takes precedence over invalid
    @include input-outline($support-error);
  }

  &.#{$block-class}--editing {
    @include input-outline($focus);

    background-color: $layer-01;
  }

  .#{$block-class}__input {
    display: inline-block;
    overflow: hidden;
    // positions text and placeholder including when showing placeholder
    // NOTE: Using flex does strange things to a caret in content editable
    width: calc(100% - var(--#{$block-class}--toolbar-width) - $spacing-05);
    max-width: calc(100% - var(--#{$block-class}--toolbar-width) - $spacing-05);
    min-height: var(--#{$block-class}--size);
    /* stylelint-disable-next-line carbon/layout-token-use */
    margin-right: var(--#{$block-class}--toolbar-width);
    // room for toolbar
    margin-left: $spacing-05;
    font-family: inherit;
    // stylelint-disable-next-line carbon/type-token-use
    line-height: var(--#{$block-class}--size);

    &:focus {
      outline: none;
    }
  }

  &.#{$block-class}--invalid .#{$block-class}__input {
    // add space for validation
    --#{$block-class}--toolbar-width: calc(3 * var(--#{$block-class}--size));
  }

  .#{$block-class}__input::after {
    position: absolute;
    top: 0;
    left: 0;
    display: block;
    overflow: hidden;
    width: 0;
    margin-left: $spacing-05;
    color: $text-helper;
    content: attr(data-placeholder);
    opacity: 0;
    visibility: hidden;
  }

  .#{$block-class}__ellipsis {
    display: inline-block;
    overflow: hidden;
    width: 0;
    height: var(--#{$block-class}--size);
    // stylelint-disable-next-line carbon/type-token-use
    line-height: var(--#{$block-class}--size);
    opacity: 0;
    pointer-events: none;

    // only transition fade in
    transition: opacity $duration-moderate-02 motion(standard, productive);
  }

  &.#{$block-class}--overflows:not(.#{$block-class}--editing)
    .#{$block-class}__ellipsis {
    width: initial;
    opacity: 1;
  }

  .#{$block-class}__disabled-cover {
    position: absolute;
    top: 0;
    left: 0;
    width: 100%;
    height: 100%;
    pointer-events: none; // act as if not there
  }

  &.#{$block-class}--disabled .#{$block-class}__disabled-cover {
    // when disabled prevent pointer events going through to the input
    cursor: not-allowed;
    pointer-events: all;
  }

  .#{$block-class}__input--empty::after {
    width: initial;
    opacity: 1;
    // only transition fade in
    transition: opacity $duration-moderate-02 motion(standard, productive);
    visibility: visible;
  }

  .#{$block-class}__after-input-elements {
    --#{$block-class}--toolbar-width: calc(2 * var(--#{$block-class}--size));

    // not simply flexed in as this causes flexbox to mis-measure the size of the input
    position: absolute;
    top: 0;
    right: 0;
    display: flex;
    // width: room for validation, and two buttons
    width: var(--#{$block-class}--toolbar-width);
    height: 100%;
    justify-content: space-between;
    cursor: text;
  }

  &.#{$block-class}--invalid .#{$block-class}__after-input-elements {
    // width: room for validation, and two buttons
    --#{$block-class}--toolbar-width: calc(3 * var(--#{$block-class}--size));
  }

  .#{$block-class}__toolbar--animation {
    // width: ;
  }

  &.#{$block-class}--editing .#{$block-class}__toolbar::after {
    // cover top and bottom when focus within block
    // doing the same on the buttons is problematic when animating
    // and causes visual artifacts when the button is hovered without focus
    // as the buttons leave a 45% join between sides with transparent borders and top/bottom with $focus
    position: absolute;
    top: 0;
    left: 0;
    display: block;
    width: 100%;
    height: 100%;
    box-sizing: border-box;
    border: 2px solid $focus;
    border-left: 0;
    content: '';
    pointer-events: none;
  }

  &.#{$block-class}.#{$block-class} .#{$block-class}__save,
  &.#{$block-class}.#{$block-class} .#{$block-class}__cancel {
    @include input-button-defaults($block-class);

    // input does not have focus
    &:hover {
      outline: initial;
    }

    &:focus:active,
    &:focus {
      // border focus input does NOT have focus
      border-color: $focus;
      box-shadow: initial;
      outline: initial;
    }

    &:focus:active:hover {
      box-shadow: inset 0 0 0 1px $field-01;
    }

<<<<<<< HEAD
    &::before {
      background-color: transparent;
    }

    &[disabled] {
      border-color: transparent;
=======
    &.#{$block-class}--editing
      .#{$block-class}__toolbar--animation
      .#{$block-class}__save {
      overflow: visible;
      width: var(--#{$block-class}--edit-size);
      transition: all $duration--moderate-02 motion(standard, productive);
      transition-property: margin, padding;
    }

    &.#{$block-class}--editing
      .#{$block-class}__toolbar--animation:not(.#{$block-class}__toolbar--saveable)
      .#{$block-class}__save {
      overflow: hidden;
      width: 0;
      padding: 0;
      border-right: 0;
      border-left: 0;
>>>>>>> c6b9cad7
    }
  }

  &.#{$block-class}--editing
    .#{$block-class}__toolbar--animation
    .#{$block-class}__save {
    margin-right: 0;
    transition: all $duration-moderate-02 motion(standard, productive);
    transition-property: margin, padding;

    svg {
      transition: width $duration-moderate-02 motion(standard, productive);
      @media (prefers-reduced-motion: reduce) {
        transition: none;
      }
    }
  }

  &.#{$block-class}--editing
    .#{$block-class}__toolbar--animation:not(.#{$block-class}__toolbar--saveable)
    .#{$block-class}__save {
    padding-right: 0;
    padding-left: 0;
    border-right: 0;
    border-left: 0;
    margin-right: calc(-1 * var(--#{$block-class}--size));

    svg {
      overflow: hidden;
      width: 0;
    }
  }

  &.#{$block-class}.#{$block-class} .#{$block-class}__edit {
    @include input-button-defaults($block-class);
    // pointer-events: none;
    &:hover,
    &:active,
    &:focus {
      border-color: transparent;
      background-color: transparent;
      box-shadow: initial;
      outline: initial;
    }
  }

  @media (hover: hover) {
    // if hover is the primary input mechanism hide edit button
    .#{$block-class}__edit {
      opacity: 0;
      transition: opacity $duration-fast-01 motion(entrance, productive);
    }

    &:hover .#{$block-class}__edit {
      opacity: 1;
    }
  }

  .#{$block-class}__edit--always-visible {
    opacity: 1;
  }

  .#{$block-class}__validation-icon {
    @include input-button-defaults($block-class);
  }

  &.#{$block-class}--invalid .#{$block-class}__validation-icon {
    color: $support-error;
  }

  .#{$block-class}__validation-text {
    display: block;
    overflow: visible;
    margin-left: $spacing-05;
  }

  &.#{$block-class}--invalid .#{$block-class}__validation-text {
    color: $support-error;
  }
}<|MERGE_RESOLUTION|>--- conflicted
+++ resolved
@@ -246,33 +246,32 @@
       box-shadow: inset 0 0 0 1px $field-01;
     }
 
-<<<<<<< HEAD
     &::before {
       background-color: transparent;
     }
 
     &[disabled] {
       border-color: transparent;
-=======
-    &.#{$block-class}--editing
-      .#{$block-class}__toolbar--animation
-      .#{$block-class}__save {
-      overflow: visible;
-      width: var(--#{$block-class}--edit-size);
-      transition: all $duration--moderate-02 motion(standard, productive);
-      transition-property: margin, padding;
-    }
-
-    &.#{$block-class}--editing
-      .#{$block-class}__toolbar--animation:not(.#{$block-class}__toolbar--saveable)
-      .#{$block-class}__save {
-      overflow: hidden;
-      width: 0;
-      padding: 0;
-      border-right: 0;
-      border-left: 0;
->>>>>>> c6b9cad7
-    }
+    }
+  }
+
+  &.#{$block-class}--editing
+    .#{$block-class}__toolbar--animation
+    .#{$block-class}__save {
+    overflow: visible;
+    width: var(--#{$block-class}--edit-size);
+    transition: all $duration-moderate-02 motion(standard, productive);
+    transition-property: margin, padding;
+  }
+
+  &.#{$block-class}--editing
+    .#{$block-class}__toolbar--animation:not(.#{$block-class}__toolbar--saveable)
+    .#{$block-class}__save {
+    overflow: hidden;
+    width: 0;
+    padding: 0;
+    border-right: 0;
+    border-left: 0;
   }
 
   &.#{$block-class}--editing
