import React, { isValidElement } from 'react';
import PropTypes from 'prop-types';
import { Close } from '@carbon/icons-react';
import { Button } from '@carbon/react';
import { pkg } from '../../settings';

const blockClass = `${pkg.prefix}--add-select__meta-panel`;
const componentName = 'AddSelectMetaPanel';

export let AddSelectMetaPanel = ({
  closeIconDescription,
  meta,
  setDisplayMetaPanel,
  title,
}) => {
  const onCloseHandler = () => {
    setDisplayMetaPanel({});
  };

  return (
    <div className={blockClass}>
      <div className={`${blockClass}-header`}>
        <p className={`${blockClass}-title`}>{title}</p>
        <Button
<<<<<<< HEAD
          renderIcon={(props) => <Close size={16} {...props} />}
=======
          className={`${blockClass}-close`}
          renderIcon={Close16}
>>>>>>> 79219168
          iconDescription={closeIconDescription}
          tooltipPosition="left"
          tooltipAlignment="center"
          hasIconOnly
          onClick={onCloseHandler}
          kind="ghost"
          size="sm"
        />
      </div>
      {isValidElement(meta)
        ? meta
        : meta.map((entry) => (
            <div key={entry?.id} className={`${blockClass}-entry`}>
              <p className={`${blockClass}-entry-title`}>{entry?.title}</p>
              <p className={`${blockClass}-entry-body`}>{entry?.value}</p>
            </div>
          ))}
    </div>
  );
};

AddSelectMetaPanel.propTypes = {
  closeIconDescription: PropTypes.string.isRequired,
  meta: PropTypes.oneOfType([
    PropTypes.arrayOf(
      PropTypes.shape({
        id: PropTypes.string,
        title: PropTypes.string,
        value: PropTypes.string,
      })
    ),
    PropTypes.node,
  ]).isRequired,
  setDisplayMetaPanel: PropTypes.func.isRequired,
  title: PropTypes.string.isRequired,
};

AddSelectMetaPanel.displayName = componentName;<|MERGE_RESOLUTION|>--- conflicted
+++ resolved
@@ -22,12 +22,8 @@
       <div className={`${blockClass}-header`}>
         <p className={`${blockClass}-title`}>{title}</p>
         <Button
-<<<<<<< HEAD
           renderIcon={(props) => <Close size={16} {...props} />}
-=======
           className={`${blockClass}-close`}
-          renderIcon={Close16}
->>>>>>> 79219168
           iconDescription={closeIconDescription}
           tooltipPosition="left"
           tooltipAlignment="center"
