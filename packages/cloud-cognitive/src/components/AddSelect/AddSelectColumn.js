//
// Copyright IBM Corp. 2022
//
// This source code is licensed under the Apache-2.0 license found in the
// LICENSE file in the root directory of this source tree.
//

import React, { useState, useEffect } from 'react';
import PropTypes from 'prop-types';
import {
  TextInput,
  Tag,
  OverflowMenu,
  Checkbox,
<<<<<<< HEAD
} from '@carbon/react';
import {
  Filter,
  ArrowsVertical,
  ArrowUp,
  ArrowDown,
} from '@carbon/icons-react';
=======
} from 'carbon-components-react';
import { Filter32 } from '@carbon/icons-react';
>>>>>>> 34951a75
import { pkg, carbon } from '../../settings';
import { AddSelectList } from './AddSelectList';
import { AddSelectSort } from './AddSelectSort';
import { sortItems, getSortBy } from './add-select-utils';
import { useItemSort } from './hooks/useItemSort';
import uuidv4 from '../../global/js/utils/uuidv4';
const componentName = 'AddSelect';

export let AddSelectColumn = ({
  columnInputPlaceholder,
  filteredItems,
  header,
  multiSelection,
  setMultiSelection,
  ...props
}) => {
  const [allSelected, setAllSelected] = useState(false);
  const [searchTerm, setSearchTerm] = useState('');
  const { sortDirection, setSortDirection, sortAttribute, setSortAttribute } =
    useItemSort();
  const [filters, setFilters] = useState([]);
  const blockClass = `${pkg.prefix}--add-select`;
  const colClass = `${blockClass}__column`;

  useEffect(() => {
    const isAllSelected = filteredItems.every((item) =>
      multiSelection.includes(item.id)
    );
    setAllSelected(isAllSelected);
  }, [filteredItems, multiSelection]);

<<<<<<< HEAD
  // sorting
  const colSortBy = filteredItems.find((item) => item.sortBy)?.sortBy;
  const sortByOpts = colSortBy
    ? colSortBy.reduce((acc, cur) => {
        const opts = [
          {
            id: `${cur}-asc`,
            itemText: (
              <>
                <ArrowUp size={16} />
                {cur}
              </>
            ),
            direction: 'asc',
            attribute: cur,
          },
          {
            id: `${cur}-desc`,
            itemText: (
              <>
                <ArrowDown size={16} />
                {cur}
              </>
            ),
            direction: 'desc',
            attribute: cur,
          },
        ];
        return [...acc, ...opts];
      }, [])
    : [];

=======
>>>>>>> 34951a75
  // filtering
  const colFilterBy = filteredItems.find((item) => item.filterBy)?.filterBy;
  const filterByOpts = colFilterBy
    ? filteredItems.map((item) => item[colFilterBy])
    : [];

  const selectAllHandler = (checked) => {
    const itemIds = filteredItems.map((item) => item.id);
    if (checked) {
      setMultiSelection([...multiSelection, ...itemIds]);
    } else {
      const newItems = multiSelection.filter((i) => !itemIds.includes(i));
      setMultiSelection(newItems);
    }
  };

  const filterHandler = (checked, opt) => {
    if (checked) {
      const newFilters = [...filters, opt];
      setFilters(newFilters);
    } else {
      const newFilters = filters.filter((o) => o !== opt);
      setFilters(newFilters);
    }
  };

  // filter and sort array functions
  const filterBySearch = (item) =>
    item.title.toLowerCase().includes(searchTerm);

  const filterByAttribute = (item) => {
    if (filters.length === 0) {
      return true;
    }
    const { filterBy } = item;
    const filterByValue = item[filterBy];
    return filters.some((filter) => filter === filterByValue);
  };

  const sortFn = sortItems(sortAttribute, sortDirection);
  const sortBy = getSortBy(filteredItems);

  const colItems = filteredItems
    .filter(filterBySearch) // first check if the item meets the search
    .filter(filterByAttribute) // then check if the item is included in the filter
    .sort(sortFn); // then sort the items by whatever criteria

  return (
    <div className={colClass}>
      <div className={`${colClass}-search-bar`}>
        <TextInput
          value={searchTerm}
          onChange={(e) => setSearchTerm(e.target.value)}
          light
          placeholder={columnInputPlaceholder}
          className={`${colClass}-input`}
          id={uuidv4()}
          labelText={columnInputPlaceholder}
        />
        <div className={`${colClass}-sort-filter`}>
<<<<<<< HEAD
          {sortByOpts.length > 0 && (
            <OverflowMenu
              renderIcon={(props) => <ArrowsVertical size={32} {...props} />}
              className={`${colClass}-overflow`}
              flipped
            >
              {sortByOpts.map((opt) => (
                <OverflowMenuItem
                  key={opt.id}
                  itemText={opt.itemText}
                  onClick={() => sortHandler(opt)}
                />
              ))}
            </OverflowMenu>
          )}
=======
          <AddSelectSort
            items={filteredItems}
            setSortAttribute={setSortAttribute}
            setSortDirection={setSortDirection}
            sortAttribute={sortAttribute}
            sortDirection={sortDirection}
            sortBy={sortBy}
          />
>>>>>>> 34951a75
          {filterByOpts.length > 0 && (
            <OverflowMenu
              renderIcon={(props) => <Filter size={32} {...props} />}
              className={`${colClass}-overflow`}
              flipped
            >
              {filterByOpts.map((opt) => (
                <div
                  key={opt}
                  className={`${carbon.prefix}--overflow-menu-options__option`}
                >
                  <div
                    className={`${carbon.prefix}--overflow-menu-options__btn`}
                  >
                    <Checkbox
                      id={opt}
                      labelText={opt}
                      onChange={(checked) => filterHandler(checked, opt)}
                      checked={filters.find((o) => o === opt) ? true : false}
                    />
                  </div>
                </div>
              ))}
            </OverflowMenu>
          )}
        </div>
      </div>
      <div className={`${blockClass}__tag-container`}>
        <Checkbox
          id={`${uuidv4()}-select-all`}
          checked={allSelected}
          onChange={selectAllHandler}
          labelText={
            <>
              <span className={`${blockClass}__tag-container-label`}>
                {header}
              </span>
              <Tag type="gray" size="sm">
                {colItems.length}
              </Tag>
            </>
          }
        />
      </div>
      <AddSelectList
        {...props}
        filteredItems={colItems}
        setMultiSelection={setMultiSelection}
        multiSelection={multiSelection}
      />
    </div>
  );
};

AddSelectColumn.propTypes = {
  columnInputPlaceholder: PropTypes.string,
  filteredItems: PropTypes.array,
  header: PropTypes.string,
  multiSelection: PropTypes.array,
  setMultiSelection: PropTypes.func,
};

AddSelectColumn.displayName = componentName;<|MERGE_RESOLUTION|>--- conflicted
+++ resolved
@@ -7,23 +7,8 @@
 
 import React, { useState, useEffect } from 'react';
 import PropTypes from 'prop-types';
-import {
-  TextInput,
-  Tag,
-  OverflowMenu,
-  Checkbox,
-<<<<<<< HEAD
-} from '@carbon/react';
-import {
-  Filter,
-  ArrowsVertical,
-  ArrowUp,
-  ArrowDown,
-} from '@carbon/icons-react';
-=======
-} from 'carbon-components-react';
-import { Filter32 } from '@carbon/icons-react';
->>>>>>> 34951a75
+import { TextInput, Tag, OverflowMenu, Checkbox } from '@carbon/react';
+import { Filter } from '@carbon/icons-react';
 import { pkg, carbon } from '../../settings';
 import { AddSelectList } from './AddSelectList';
 import { AddSelectSort } from './AddSelectSort';
@@ -55,41 +40,6 @@
     setAllSelected(isAllSelected);
   }, [filteredItems, multiSelection]);
 
-<<<<<<< HEAD
-  // sorting
-  const colSortBy = filteredItems.find((item) => item.sortBy)?.sortBy;
-  const sortByOpts = colSortBy
-    ? colSortBy.reduce((acc, cur) => {
-        const opts = [
-          {
-            id: `${cur}-asc`,
-            itemText: (
-              <>
-                <ArrowUp size={16} />
-                {cur}
-              </>
-            ),
-            direction: 'asc',
-            attribute: cur,
-          },
-          {
-            id: `${cur}-desc`,
-            itemText: (
-              <>
-                <ArrowDown size={16} />
-                {cur}
-              </>
-            ),
-            direction: 'desc',
-            attribute: cur,
-          },
-        ];
-        return [...acc, ...opts];
-      }, [])
-    : [];
-
-=======
->>>>>>> 34951a75
   // filtering
   const colFilterBy = filteredItems.find((item) => item.filterBy)?.filterBy;
   const filterByOpts = colFilterBy
@@ -150,23 +100,6 @@
           labelText={columnInputPlaceholder}
         />
         <div className={`${colClass}-sort-filter`}>
-<<<<<<< HEAD
-          {sortByOpts.length > 0 && (
-            <OverflowMenu
-              renderIcon={(props) => <ArrowsVertical size={32} {...props} />}
-              className={`${colClass}-overflow`}
-              flipped
-            >
-              {sortByOpts.map((opt) => (
-                <OverflowMenuItem
-                  key={opt.id}
-                  itemText={opt.itemText}
-                  onClick={() => sortHandler(opt)}
-                />
-              ))}
-            </OverflowMenu>
-          )}
-=======
           <AddSelectSort
             items={filteredItems}
             setSortAttribute={setSortAttribute}
@@ -175,7 +108,6 @@
             sortDirection={sortDirection}
             sortBy={sortBy}
           />
->>>>>>> 34951a75
           {filterByOpts.length > 0 && (
             <OverflowMenu
               renderIcon={(props) => <Filter size={32} {...props} />}
