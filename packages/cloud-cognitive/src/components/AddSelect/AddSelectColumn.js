//
// Copyright IBM Corp. 2022
//
// This source code is licensed under the Apache-2.0 license found in the
// LICENSE file in the root directory of this source tree.
//

import React, { useState } from 'react';
import PropTypes from 'prop-types';
import {
  TextInput,
  Tag,
  OverflowMenu,
  Checkbox,
  usePrefix,
} from '@carbon/react';
import { Filter } from '@carbon/icons-react';
import { pkg } from '../../settings';
import { AddSelectList } from './AddSelectList';
import { AddSelectSort } from './AddSelectSort';
import { sortItems } from './add-select-utils';
import { useItemSort } from './hooks/useItemSort';
import uuidv4 from '../../global/js/utils/uuidv4';
import useParentSelect from './hooks/useParentSelect';

const blockClass = `${pkg.prefix}--add-select`;
const colClass = `${blockClass}__column`;
const componentName = 'AddSelectColumn';

export let AddSelectColumn = ({
  columnInputPlaceholder,
  header,
  items,
  multiSelection,
  parentId,
  path,
  setMultiSelection,
  setPath,
  ...props
}) => {
<<<<<<< HEAD
  const carbonPrefix = usePrefix();
  const [allSelected, setAllSelected] = useState(false);
=======
  const { parentSelected, setParentSelected } = useParentSelect();
>>>>>>> 106f29b7
  const [searchTerm, setSearchTerm] = useState('');
  const { sortDirection, setSortDirection, sortAttribute, setSortAttribute } =
    useItemSort();
  const [filters, setFilters] = useState([]);
  const { entries, filterBy, sortBy } = items;
  const getSelectedItem = () => {
    const parentInPath = path.find((entry) => entry.parentId === parentId);
    /**
     * this check helps ensure that when the state of the open columns is cleared by global search
     * that the columns are rebuilt from the data in the path array
     */
    if (parentInPath && !parentSelected) {
      return entries.find((item) => item.id === parentInPath.id);
    }
    return entries.find((item) => item.id === parentSelected) ?? null;
  };

  const selectedItem = getSelectedItem();
  /**
   * this check helps prevent children from already being open when you switch from parents
   * on the same level. for example- using the storybook example, if you click on folder 1,
   * file 1, folder 2, and then folder 1 again file 1 children shouldn't be expanded. this
   * check ensures that when a user navigates to parents on the same level that the open state
   * of their children is cleared by referencing the path array.
   */
  const itemInPath =
    selectedItem && path.find((entry) => entry.id === selectedItem.id);

  const allSelected = entries.every((item) => multiSelection.includes(item.id));

  // filtering
  const filterByOpts = filterBy ? entries.map((item) => item[filterBy]) : [];

  const selectAllHandler = (checked) => {
    const itemIds = entries.map((item) => item.id);
    if (checked) {
      setMultiSelection([...multiSelection, ...itemIds]);
    } else {
      const newItems = multiSelection.filter((i) => !itemIds.includes(i));
      setMultiSelection(newItems);
    }
  };

  const filterHandler = (checked, opt) => {
    if (checked) {
      const newFilters = [...filters, opt];
      setFilters(newFilters);
    } else {
      const newFilters = filters.filter((o) => o !== opt);
      setFilters(newFilters);
    }
  };

  // filter and sort array functions
  const filterBySearch = (item) =>
    item.title.toLowerCase().includes(searchTerm);

  const filterByAttribute = (item) => {
    if (filters.length === 0) {
      return true;
    }
    const { filterBy } = item;
    const filterByValue = item[filterBy];
    return filters.some((filter) => filter === filterByValue);
  };

  const sortFn = sortItems(sortAttribute, sortDirection);

  const colItems = entries
    .filter(filterBySearch) // first check if the item meets the search
    .filter(filterByAttribute) // then check if the item is included in the filter
    .sort(sortFn); // then sort the items by whatever criteria

  const parentSelectionHandler = (id, title) => {
    setParentSelected(id);
    setPath(id, title, parentId);
  };

  return (
    <>
      <div className={colClass}>
        <div className={`${colClass}-search-bar`}>
          <TextInput
            value={searchTerm}
            onChange={(e) => setSearchTerm(e.target.value)}
            light
            placeholder={columnInputPlaceholder}
            className={`${colClass}-input`}
            id={uuidv4()}
            labelText={columnInputPlaceholder}
          />
<<<<<<< HEAD
          {filterByOpts.length > 0 && (
            <OverflowMenu
              renderIcon={(props) => <Filter size={32} {...props} />}
              className={`${colClass}-overflow`}
              flipped
            >
              {filterByOpts.map((opt) => (
                <div
                  key={opt}
                  className={`${carbonPrefix}--overflow-menu-options__option`}
                >
                  <div
                    className={`${carbonPrefix}--overflow-menu-options__btn`}
=======
          <div className={`${colClass}-sort-filter`}>
            <AddSelectSort
              items={entries}
              setSortAttribute={setSortAttribute}
              setSortDirection={setSortDirection}
              sortAttribute={sortAttribute}
              sortDirection={sortDirection}
              sortBy={sortBy}
            />
            {filterByOpts.length > 0 && (
              <OverflowMenu
                renderIcon={Filter32}
                className={`${colClass}-overflow`}
                flipped
              >
                {filterByOpts.map((opt) => (
                  <div
                    key={opt}
                    className={`${carbon.prefix}--overflow-menu-options__option`}
>>>>>>> 106f29b7
                  >
                    <div
                      className={`${carbon.prefix}--overflow-menu-options__btn`}
                    >
                      <Checkbox
                        id={opt}
                        labelText={opt}
                        onChange={(checked) => filterHandler(checked, opt)}
                        checked={filters.find((o) => o === opt) ? true : false}
                      />
                    </div>
                  </div>
                ))}
              </OverflowMenu>
            )}
          </div>
        </div>
        <div className={`${blockClass}__tag-container`}>
          <Checkbox
            id={`${uuidv4()}-select-all`}
            checked={allSelected}
            onChange={selectAllHandler}
            labelText={
              <>
                <span className={`${blockClass}__tag-container-label`}>
                  {header}
                </span>
                <Tag type="gray" size="sm">
                  {colItems.length}
                </Tag>
              </>
            }
          />
        </div>
        <AddSelectList
          {...props}
          filteredItems={colItems}
          setMultiSelection={setMultiSelection}
          multiSelection={multiSelection}
          setParentSelected={parentSelectionHandler}
        />
      </div>
      {selectedItem && itemInPath && (
        <AddSelectColumn
          columnInputPlaceholder={columnInputPlaceholder}
          header={selectedItem.title}
          items={selectedItem.children}
          multiSelection={multiSelection}
          setMultiSelection={setMultiSelection}
          parentId={selectedItem.id}
          setPath={setPath}
          path={path}
          {...props}
        />
      )}
    </>
  );
};

AddSelectColumn.propTypes = {
  columnInputPlaceholder: PropTypes.string,
  header: PropTypes.string,
  items: PropTypes.object,
  multiSelection: PropTypes.array,
  parentId: PropTypes.string,
  path: PropTypes.array,
  setMultiSelection: PropTypes.func,
  setPath: PropTypes.func,
};

AddSelectColumn.displayName = componentName;<|MERGE_RESOLUTION|>--- conflicted
+++ resolved
@@ -38,12 +38,8 @@
   setPath,
   ...props
 }) => {
-<<<<<<< HEAD
   const carbonPrefix = usePrefix();
-  const [allSelected, setAllSelected] = useState(false);
-=======
   const { parentSelected, setParentSelected } = useParentSelect();
->>>>>>> 106f29b7
   const [searchTerm, setSearchTerm] = useState('');
   const { sortDirection, setSortDirection, sortAttribute, setSortAttribute } =
     useItemSort();
@@ -135,21 +131,6 @@
             id={uuidv4()}
             labelText={columnInputPlaceholder}
           />
-<<<<<<< HEAD
-          {filterByOpts.length > 0 && (
-            <OverflowMenu
-              renderIcon={(props) => <Filter size={32} {...props} />}
-              className={`${colClass}-overflow`}
-              flipped
-            >
-              {filterByOpts.map((opt) => (
-                <div
-                  key={opt}
-                  className={`${carbonPrefix}--overflow-menu-options__option`}
-                >
-                  <div
-                    className={`${carbonPrefix}--overflow-menu-options__btn`}
-=======
           <div className={`${colClass}-sort-filter`}>
             <AddSelectSort
               items={entries}
@@ -161,18 +142,17 @@
             />
             {filterByOpts.length > 0 && (
               <OverflowMenu
-                renderIcon={Filter32}
+                renderIcon={(props) => <Filter size={32} {...props} />}
                 className={`${colClass}-overflow`}
                 flipped
               >
                 {filterByOpts.map((opt) => (
                   <div
                     key={opt}
-                    className={`${carbon.prefix}--overflow-menu-options__option`}
->>>>>>> 106f29b7
+                    className={`${carbonPrefix}--overflow-menu-options__option`}
                   >
                     <div
-                      className={`${carbon.prefix}--overflow-menu-options__btn`}
+                      className={`${carbonPrefix}--overflow-menu-options__btn`}
                     >
                       <Checkbox
                         id={opt}
