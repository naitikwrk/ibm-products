--- conflicted
+++ resolved
@@ -10,7 +10,6 @@
 import { AddSelect } from './AddSelect';
 import { pkg } from '../../settings';
 
-const carbonPrefix = 'cds';
 const blockClass = `${pkg.prefix}--add-select`;
 const componentName = AddSelect.name;
 const singleProps = {
@@ -114,16 +113,6 @@
   });
 
   it('filters the items', () => {
-<<<<<<< HEAD
-    const { change } = fireEvent;
-    const { container } = render(<AddSelect {...defaultProps} />);
-    change(container.querySelector(`.${carbonPrefix}--text-input`), {
-      target: { value: 'item a' },
-    });
-    expect(screen.queryByText('item a')).toBeVisible();
-    expect(screen.queryByText('item b')).toBeNull();
-    expect(screen.queryByText('item c')).toBeNull();
-=======
     render(<AddSelect {...singleHierarchyProps} />);
     const input = screen.getByPlaceholderText('Find categories');
     expect(screen.queryByText('Florida'));
@@ -131,7 +120,6 @@
     fireEvent.change(input, { target: { value: 'florida' } });
     expect(screen.queryByText('Florida'));
     expect(screen.queryByText('Kansas')).toBeNull();
->>>>>>> 106f29b7
   });
 
   it('displays child items', () => {
