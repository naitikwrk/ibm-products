--- conflicted
+++ resolved
@@ -15,13 +15,8 @@
   StructuredListBody,
   StructuredListCell,
   Dropdown,
-<<<<<<< HEAD
 } from '@carbon/react';
-import { ChevronRight } from '@carbon/icons-react';
-=======
-} from 'carbon-components-react';
-import { ChevronRight16, View16 } from '@carbon/icons-react';
->>>>>>> 34951a75
+import { ChevronRight, View } from '@carbon/icons-react';
 import PropTypes from 'prop-types';
 import cx from 'classnames';
 import { UserProfileImage } from '../UserProfileImage';
@@ -173,14 +168,10 @@
                     />
                   )}
                   {item.children && (
-<<<<<<< HEAD
-                    <ChevronRight
-                      size={16}
-                      onClick={() => onNavigateItem(item)}
-                    />
-=======
                     <Button
-                      renderIcon={ChevronRight16}
+                      renderIcon={(props) => (
+                        <ChevronRight size={16} {...props} />
+                      )}
                       iconDescription={navIconDescription}
                       tooltipPosition="left"
                       tooltipAlignment="center"
@@ -193,7 +184,7 @@
                   {item.meta && (
                     <div className={`${blockClass}-hidden-hover`}>
                       <Button
-                        renderIcon={View16}
+                        renderIcon={(props) => <View size={16} {...props} />}
                         iconDescription={metaIconDescription}
                         tooltipPosition="left"
                         tooltipAlignment="center"
@@ -203,7 +194,6 @@
                         size="sm"
                       />
                     </div>
->>>>>>> 34951a75
                   )}
                 </div>
               </StructuredListCell>
