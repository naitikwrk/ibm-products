//
// Copyright IBM Corp. 2022
//
// This source code is licensed under the Apache-2.0 license found in the
// LICENSE file in the root directory of this source tree.
//

import React from 'react';
import {
  Button,
  Checkbox,
  RadioButton,
  StructuredListRow,
  StructuredListWrapper,
  StructuredListBody,
  StructuredListCell,
  Dropdown,
} from '@carbon/react';
import { ChevronRight, View } from '@carbon/icons-react';
import PropTypes from 'prop-types';
import cx from 'classnames';
import { pkg } from '../../settings';
import { UserProfileImage } from '../UserProfileImage';

const blockClass = `${pkg.prefix}--add-select__selections`;
const componentName = 'AddSelectList';

export let AddSelectList = ({
  appliedModifiers,
  filteredItems,
  metaIconDescription,
  modifiers,
  multi,
  multiSelection,
  navIconDescription,
  parentId,
  setAppliedModifiers,
  setDisplayMetaPanel,
  setMultiSelection,
  setParentSelected,
  setSingleSelection,
  singleSelection,
}) => {
  const hasModifiers = modifiers?.options?.length > 0;

  const handleSingleSelection = (value) => {
    setSingleSelection(value);
  };

  const handleMultiSelection = (id, checked) => {
    if (checked) {
      const newValues = [...multiSelection, id];
      setMultiSelection(newValues);
    } else {
      const newValues = multiSelection.filter((v) => v !== id);
      setMultiSelection(newValues);
    }
  };

  const onNavigateItem = ({ id, title }) => {
    setParentSelected(id, title, parentId);
  };

  const isSelected = (id) => multiSelection.includes(id);

  const getAvatarProps = ({ src, alt, icon, backgroundColor }) => ({
    className: `${blockClass}-cell-avatar`,
    size: 'lg',
    theme: 'light',
    image: src,
    imageDescription: alt,
    icon,
    backgroundColor,
  });

  const getItemIcon = ({ icon: Icon }) => <Icon />;

  const modifierHandler = (id, selectedItem) => {
    const modifiersClone = [...appliedModifiers];
    const modifierIdx = modifiersClone.findIndex((item) => item.id === id);
    modifiersClone[modifierIdx] = {
      id,
      [modifiers.id]: selectedItem,
    };
    setAppliedModifiers(modifiersClone);
  };

  return (
    <div className={`${blockClass}-wrapper`}>
      <StructuredListWrapper selection className={`${blockClass}`}>
        <StructuredListBody>
          {filteredItems.map((item) => (
            <StructuredListRow
              key={item.id}
              className={cx(`${blockClass}-row`, {
                [`${blockClass}-row-selected`]: isSelected(item.id),
              })}
            >
              <StructuredListCell className={`${blockClass}-cell`}>
                <div className={`${blockClass}-cell-wrapper`}>
                  {multi ? (
                    <>
                      <div className={`${blockClass}-checkbox`}>
                        <Checkbox
                          onChange={(checked) =>
                            handleMultiSelection(item.id, checked)
                          }
                          labelText={item.title}
                          id={item.id}
                          checked={isSelected(item.id)}
                          className={`${blockClass}-checkbox-wrapper`}
                        />
                        <div className={`${blockClass}-checkbox-label-wrapper`}>
                          {item.avatar && (
                            <UserProfileImage
                              {...getAvatarProps(item.avatar)}
                            />
                          )}
                          {item.icon && (
                            <div className={`${blockClass}-cell-icon`}>
                              {getItemIcon(item)}
                            </div>
                          )}
                          <div className={`${blockClass}-checkbox-label-text`}>
                            <span className={`${blockClass}-cell-title`}>
                              {item.title}
                            </span>
                            {item.subtitle && (
                              <span className={`${blockClass}-cell-subtitle`}>
                                {item.subtitle}
                              </span>
                            )}
                          </div>
                        </div>
                      </div>
                      {hasModifiers && (
                        <Dropdown
                          id={`${item.id}-modifier`}
                          type="inline"
                          items={modifiers.options}
                          light
                          label={modifiers.label}
                          disabled={!isSelected(item.id)}
                          className={`${blockClass}-dropdown ${blockClass}-hidden-hover`}
                          initialSelectedItem={item[modifiers.id]}
                          onChange={({ selectedItem }) =>
                            modifierHandler(item.id, selectedItem)
                          }
                        />
                      )}
                    </>
                  ) : (
                    <RadioButton
                      className={`${blockClass}-radio`}
                      name="add-select-selections"
                      id={item.id}
                      value={item.value}
                      labelText={item.title}
                      onChange={() => handleSingleSelection(item.id)}
                      selected={item.id === singleSelection}
                    />
                  )}
                  {item.children && (
                    <Button
<<<<<<< HEAD
                      renderIcon={(props) => (
                        <ChevronRight size={16} {...props} />
                      )}
=======
                      className={`${blockClass}-view-children`}
                      renderIcon={ChevronRight16}
>>>>>>> 106f29b7
                      iconDescription={navIconDescription}
                      tooltipPosition="left"
                      tooltipAlignment="center"
                      hasIconOnly
                      onClick={() => onNavigateItem(item)}
                      kind="ghost"
                      size="sm"
                    />
                  )}
                  {item.meta && (
                    <div className={`${blockClass}-hidden-hover`}>
                      <Button
<<<<<<< HEAD
                        renderIcon={(props) => <View size={16} {...props} />}
=======
                        className={`${blockClass}-view-meta`}
                        renderIcon={View16}
>>>>>>> 106f29b7
                        iconDescription={metaIconDescription}
                        tooltipPosition="left"
                        tooltipAlignment="center"
                        hasIconOnly
                        onClick={() => setDisplayMetaPanel(item)}
                        kind="ghost"
                        size="sm"
                      />
                    </div>
                  )}
                </div>
              </StructuredListCell>
            </StructuredListRow>
          ))}
        </StructuredListBody>
      </StructuredListWrapper>
    </div>
  );
};

AddSelectList.propTypes = {
  appliedModifiers: PropTypes.array,
  filteredItems: PropTypes.array,
  metaIconDescription: PropTypes.string,
  modifiers: PropTypes.object,
  multi: PropTypes.bool,
  multiSelection: PropTypes.array,
  navIconDescription: PropTypes.string,
  parentId: PropTypes.string,
  setAppliedModifiers: PropTypes.func,
  setDisplayMetaPanel: PropTypes.func,
  setMultiSelection: PropTypes.func,
  setParentSelected: PropTypes.func,
  setSingleSelection: PropTypes.func,
  singleSelection: PropTypes.string,
};

AddSelectList.displayName = componentName;<|MERGE_RESOLUTION|>--- conflicted
+++ resolved
@@ -162,14 +162,10 @@
                   )}
                   {item.children && (
                     <Button
-<<<<<<< HEAD
+                      className={`${blockClass}-view-children`}
                       renderIcon={(props) => (
                         <ChevronRight size={16} {...props} />
                       )}
-=======
-                      className={`${blockClass}-view-children`}
-                      renderIcon={ChevronRight16}
->>>>>>> 106f29b7
                       iconDescription={navIconDescription}
                       tooltipPosition="left"
                       tooltipAlignment="center"
@@ -182,12 +178,8 @@
                   {item.meta && (
                     <div className={`${blockClass}-hidden-hover`}>
                       <Button
-<<<<<<< HEAD
+                        className={`${blockClass}-view-meta`}
                         renderIcon={(props) => <View size={16} {...props} />}
-=======
-                        className={`${blockClass}-view-meta`}
-                        renderIcon={View16}
->>>>>>> 106f29b7
                         iconDescription={metaIconDescription}
                         tooltipPosition="left"
                         tooltipAlignment="center"
