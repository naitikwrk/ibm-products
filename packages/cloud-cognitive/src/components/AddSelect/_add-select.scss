//
// Copyright IBM Corp. 2021
//
// This source code is licensed under the Apache-2.0 license found in the
// LICENSE file in the root directory of this source tree.
//

// Standard imports.
@use '@carbon/styles/scss/theme' as *;
@use '@carbon/styles/scss/spacing' as *;
@use '@carbon/styles/scss/type';
@use '@carbon/type/scss/font-family' as *;

// Standard imports.
@use '../../global/styles/project-settings' as *;

$block-class: #{$pkg-prefix}--add-select;
$tearsheet-class: #{$pkg-prefix}--tearsheet;

.#{$block-class}__header {
  padding: $spacing-05;
  padding-bottom: 0;
  border-top: 1px solid $layer-accent-01;
}

.#{$block-class}__body {
  padding: $spacing-05;
}

/* stylelint-disable max-nesting-depth */
.#{$block-class}__selections {
  &.#{$carbon-prefix}--structured-list {
    border-top: 1px solid $layer-accent-01;
    margin-bottom: 0;
  }

  &-wrapper {
    display: block;
  }

  &-cell-wrapper {
    display: flex;
    align-items: center;
    justify-content: space-between;
  }

  &-cell-title {
    display: block;
    color: $text-primary;
  }

  &-cell-subtitle {
    @include type.type-style('label-01');

    display: block;
    color: $text-secondary;
  }

  &-cell:hover .#{$block-class}__selections-hidden-hover {
    visibility: visible;
  }

  &-hidden-hover {
    visibility: hidden;
  }

  &-row-selected {
    background: #e5e5e5;
  }

  &-row-selected .#{$block-class}__selections-hidden-hover {
    visibility: visible;
  }

<<<<<<< HEAD
  &-checkbox {
=======
  .#{$block-class} .#{$block-class}__selections-row:hover {
    .#{$block-class}__selections-radio {
      color: $interactive-04;
    }

    .#{$block-class}__selections-view-children svg {
      color: $interactive-04;
    }

    button.#{$block-class}__selections-view-children.#{$carbon-prefix}--btn--ghost.#{$carbon-prefix}--btn--icon-only
      .#{$carbon-prefix}--btn__icon
      path {
      fill: currentColor;
    }
  }

  .#{$block-class}__sub-header {
>>>>>>> 72a6dbc4
    display: flex;
    align-items: center;
  }

  &-checkbox-label-wrapper {
    display: flex;
    margin-left: $spacing-03;
  }

  &-checkbox-label-text {
    display: flex;
    flex-direction: column;
  }

  &-checkbox-wrapper.#{$carbon-prefix}--form-item {
    flex: 0;
  }

  &-checkbox-wrapper .#{$carbon-prefix}--checkbox-label-text {
    display: none;
  }

  &-cell-avatar {
    margin-right: $spacing-03;
  }

  &-cell-icon {
    margin-right: $spacing-03;
  }
}

.#{$block-class}__sub-header {
  display: flex;
  align-items: flex-end;
  justify-content: space-between;
}

// sidebar

.#{$block-class}__sidebar-header {
  display: flex;
  padding: $spacing-06 $spacing-05 $spacing-03 $spacing-05;
  border-bottom: 1px solid $layer-accent-01;

  .#{$block-class}__sidebar-title {
    @include type.type-style('productive-heading-02');
  }
}

.#{$block-class}__sidebar-title {
  margin-right: $spacing-03;
}

.#{$block-class}__sidebar-selected-item {
  &-title {
    color: $text-primary;
  }

  &-subtitle {
    @include type.type-style('label-01');

    color: $text-secondary;
  }
}

.#{$block-class}__sidebar-body {
  padding: $spacing-05;
}

.#{$block-class} .#{$block-class}__sidebar-item-header {
  @include type.type-style('label-01');

  margin-bottom: $spacing-03;
  color: $text-secondary;
}

.#{$block-class} .#{$block-class}__sidebar-item-body {
  @include type.type-style('body-long-01');

  margin-bottom: $spacing-05;
}

.#{$block-class} .#{$block-class}__sidebar-item-remove-button:hover {
  background: $text-disabled;
}

.#{$block-class} .#{$block-class}__sidebar-accordion-title {
  display: flex;
  align-items: center;
  justify-content: space-between;
}

// columns

.#{$block-class}__columns {
  display: flex;
  flex-direction: row;
  overflow-x: auto;
}

// table override
.#{$block-class}
  .#{$block-class}__columns
  .#{$carbon-prefix}--structured-list-td {
  height: 0;
  // stylelint-disable-next-line
  padding: 0 !important;
}

.#{$block-class}__column {
  overflow: auto;
  max-width: 15rem;
  flex: 1 0 15rem;
  padding: $spacing-05;
  border-top: 1px solid $border-subtle-01;
  border-right: 1px solid $border-subtle-01;

  &-search-bar {
    display: flex;

    label {
      display: none;
    }
  }

  &-sort-filter {
    display: flex;
  }

  .#{$carbon-prefix}--overflow-menu {
    border-bottom: 1px solid $border-strong-01;
  }
}

.#{$block-class}__tag-container {
  display: flex;
  align-items: center;
  margin-top: $spacing-05;
  margin-bottom: $spacing-03;

  &-label {
    margin-right: $spacing-03;
  }
}

.#{$block-class}__global-filter {
  position: absolute;
  z-index: 6000;
  right: 0;
  width: 100%;
  max-width: 40rem;
  background: $layer-01;
  box-shadow: 0 6px 6px 0 rgba(0, 0, 0, 0.2);
  transform: translate(0, 100%);

  &-search {
    position: relative;
    display: flex;
    align-items: flex-end;
  }

  &-content {
    padding: $spacing-05;
  }

  &-opts {
    display: grid;
    grid-gap: $spacing-05 2rem;
    grid-template-columns: repeat(2, 1fr);
  }

  &-applied {
    display: flex;
    align-items: center;
    padding: $spacing-03;
    background: $layer-01;
  }
}

.#{$block-class}__global-filter-button-set
  button.#{$block-class}__global-filter-button {
  max-width: none;
  flex: 1;
}

button.#{$block-class}__global-filter-toggle {
  border-bottom-color: $border-strong-01;
  background: $field-01;

  &--open {
    border-bottom: $border-strong-01;
    box-shadow: 0 2px 6px 0 rgba(0, 0, 0, 0.2);
  }
}

// meta panel
.#{$block-class}__meta-panel {
  padding: $spacing-05;

  &-header {
    display: flex;
    align-items: center;
    justify-content: space-between;
    margin-bottom: $spacing-05;
  }

  &-entry {
    margin-bottom: $spacing-05;
  }
}

.#{$block-class}__meta-panel p.#{$block-class}__meta-panel-title {
  @include type.type-style('productive-heading-03');
}

<<<<<<< HEAD
.#{$block-class}__meta-panel p.#{$block-class}__meta-panel-entry-title {
  @include type.type-style('productive-heading-01');
}
=======
  .#{$block-class} .#{$carbon-prefix}--structured-list-td {
    height: $layout-04;
    padding-top: 0;
    padding-bottom: 0;
    vertical-align: middle;
  }
>>>>>>> 72a6dbc4

.#{$block-class}__meta-panel p.#{$block-class}__meta-panel-entry-body {
  @include type.type-style('body-short-01');
}

// overrides

.#{$block-class}__tag-container .#{$carbon-prefix}--tag {
  margin: 0;
}

// the influencer sidebar needs to be even with the buttons
.#{$block-class} .#{$tearsheet-class}__influencer {
  max-width: 29rem;
  flex: 0 0 50%;
}

.#{$block-class} .#{$tearsheet-class}__header-description {
  color: $text-secondary;
}

.#{$block-class} .#{$tearsheet-class}__content {
  display: flex;
  flex-direction: column;
}

.#{$block-class} .#{$block-class}__items-label {
  @include type.type-style('productive-heading-01');
}

.#{$block-class}
  .#{$carbon-prefix}--modal-container--sm
  .#{$carbon-prefix}--modal-content
  p {
  padding-right: 0;
}

.#{$block-class} .#{$carbon-prefix}--structured-list-td {
  height: 4rem;
  padding: $spacing-05;
  vertical-align: middle;
}

.#{$block-class} .#{$carbon-prefix}--radio-button__appearance {
  margin: 0 $spacing-05 0 0;
}

.#{$block-class}
  .#{$carbon-prefix}--radio-button-wrapper
  .#{$carbon-prefix}--radio-button__label {
  justify-content: left;
}

.#{$block-class} .#{$carbon-prefix}--breadcrumb .#{$carbon-prefix}--link {
  cursor: pointer;
}

.#{$block-class} .#{$carbon-prefix}--accordion__item {
  &:hover .#{$block-class}__sidebar-accordion-title button {
    opacity: 1;
  }

  .#{$block-class}__sidebar-accordion-title button {
    opacity: 0;
  }
}

.#{$block-class} .#{$carbon-prefix}--checkbox-label-text {
  padding-left: $spacing-03;
}<|MERGE_RESOLUTION|>--- conflicted
+++ resolved
@@ -72,27 +72,7 @@
     visibility: visible;
   }
 
-<<<<<<< HEAD
   &-checkbox {
-=======
-  .#{$block-class} .#{$block-class}__selections-row:hover {
-    .#{$block-class}__selections-radio {
-      color: $interactive-04;
-    }
-
-    .#{$block-class}__selections-view-children svg {
-      color: $interactive-04;
-    }
-
-    button.#{$block-class}__selections-view-children.#{$carbon-prefix}--btn--ghost.#{$carbon-prefix}--btn--icon-only
-      .#{$carbon-prefix}--btn__icon
-      path {
-      fill: currentColor;
-    }
-  }
-
-  .#{$block-class}__sub-header {
->>>>>>> 72a6dbc4
     display: flex;
     align-items: center;
   }
@@ -121,6 +101,22 @@
 
   &-cell-icon {
     margin-right: $spacing-03;
+  }
+}
+
+.#{$block-class} .#{$block-class}__selections-row:hover {
+  .#{$block-class}__selections-radio {
+    color: $interactive;
+  }
+
+  .#{$block-class}__selections-view-children svg {
+    color: $interactive;
+  }
+
+  button.#{$block-class}__selections-view-children.#{$carbon-prefix}--btn--ghost.#{$carbon-prefix}--btn--icon-only
+    .#{$carbon-prefix}--btn__icon
+    path {
+    fill: currentColor;
   }
 }
 
@@ -308,18 +304,16 @@
   @include type.type-style('productive-heading-03');
 }
 
-<<<<<<< HEAD
 .#{$block-class}__meta-panel p.#{$block-class}__meta-panel-entry-title {
   @include type.type-style('productive-heading-01');
 }
-=======
-  .#{$block-class} .#{$carbon-prefix}--structured-list-td {
-    height: $layout-04;
-    padding-top: 0;
-    padding-bottom: 0;
-    vertical-align: middle;
-  }
->>>>>>> 72a6dbc4
+
+.#{$block-class} .#{$carbon-prefix}--structured-list-td {
+  height: $spacing-09;
+  padding-top: 0;
+  padding-bottom: 0;
+  vertical-align: middle;
+}
 
 .#{$block-class}__meta-panel p.#{$block-class}__meta-panel-entry-body {
   @include type.type-style('body-short-01');
