--- conflicted
+++ resolved
@@ -6,18 +6,8 @@
 //
 
 import React, { useState } from 'react';
-<<<<<<< HEAD
 import { Button, ButtonSet, Dropdown, TextInput, Tag } from '@carbon/react';
-=======
-import {
-  Button,
-  ButtonSet,
-  Dropdown,
-  TextInput,
-  Tag,
-} from 'carbon-components-react';
 import cx from 'classnames';
->>>>>>> 34951a75
 import PropTypes from 'prop-types';
 import { Filter } from '@carbon/icons-react';
 import { pkg } from '../../settings';
