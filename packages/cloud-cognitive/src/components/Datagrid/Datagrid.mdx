--- conflicted
+++ resolved
@@ -904,7 +904,6 @@
     treated as `true`)
 
 ```jsx
-<<<<<<< HEAD
 const columns = React.useMemo(() => defaultHeader, []);
 const [data] = useState(makeData(10));
 const DatagridActions = (datagridState) => (
@@ -936,39 +935,6 @@
 return (
   <Datagrid datagridState={datagridState} />
 );
-=======
-  const columns = React.useMemo(() => defaultHeader, []);
-  const [data] = useState(makeData(10));
-  const DatagridActions = (datagridState) => (
-    <TableToolbarContent>
-      <TableToolbarSearch ... />
-      <Button ... />
-      <datagridState.CustomizeColumnsButton />
-    </TableToolbarContent>
-  )
-  const datagridState = useDatagrid(
-    {
-      columns,
-      data,
-      initialState: {
-        hiddenColumns: ['age'],
-        columnOrder: [],
-      },
-      customizeColumnsProps: {
-        onSaveColumnPrefs: (newColDefs) => {
-          console.log(newColDefs);
-        },
-      },
-      DatagridActions,
-    },
-    useCustomizeColumns,
-    useColumnOrder,
-  );
-
-  return (
-    <Datagrid datagridState={datagridState} />
-  );
->>>>>>> a3d93841
 ```
 
 ## Disabling select rows
@@ -1048,7 +1014,6 @@
 );
 ```
 
-<<<<<<< HEAD
 ## Nested rows
 
 Nested rows allow disclosing content in data tables progressively by displaying
@@ -1278,8 +1243,6 @@
 return <Datagrid datagridState={datagridState} />;
 ```
 
-=======
->>>>>>> a3d93841
 ## Code sample
 
 <CodesandboxLink exampleDirectory="Datagrid" />
