<<<<<<< HEAD
//
// Copyright IBM Corp. 2021, 2022
//
// This source code is licensed under the Apache-2.0 license found in the
// LICENSE file in the root directory of this source tree.
//

@use '@carbon/styles/scss/spacing' as *;
@use './variables';

.#{$block-class}__expanded-row-content {
  padding: $spacing-05 $spacing-05 $spacing-06 $spacing-10;
}
=======
/*
* Licensed Materials - Property of IBM
* 5724-Q36
* (c) Copyright IBM Corp. 2022
* US Government Users Restricted Rights - Use, duplication or disclosure
* restricted by GSA ADP Schedule Contract with IBM Corp.
*/
>>>>>>> c6b9cad7
<|MERGE_RESOLUTION|>--- conflicted
+++ resolved
@@ -1,4 +1,3 @@
-<<<<<<< HEAD
 //
 // Copyright IBM Corp. 2021, 2022
 //
@@ -9,15 +8,6 @@
 @use '@carbon/styles/scss/spacing' as *;
 @use './variables';
 
-.#{$block-class}__expanded-row-content {
+.#{variables.$block-class}__expanded-row-content {
   padding: $spacing-05 $spacing-05 $spacing-06 $spacing-10;
-}
-=======
-/*
-* Licensed Materials - Property of IBM
-* 5724-Q36
-* (c) Copyright IBM Corp. 2022
-* US Government Users Restricted Rights - Use, duplication or disclosure
-* restricted by GSA ADP Schedule Contract with IBM Corp.
-*/
->>>>>>> c6b9cad7
+}