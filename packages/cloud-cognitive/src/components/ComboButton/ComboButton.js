--- conflicted
+++ resolved
@@ -7,12 +7,8 @@
 
 import { ChevronDown, ChevronUp } from '@carbon/icons-react';
 
-<<<<<<< HEAD
 import { Button, OverflowMenuItem, OverflowMenu } from '@carbon/react';
-import setupGetInstanceId from '@carbon/react/lib/tools/setupGetInstanceId';
 
-=======
->>>>>>> f6ea8d88
 import classnames from 'classnames';
 import { node, shape, string } from 'prop-types';
 import uuidv4 from '../../global/js/utils/uuidv4';
