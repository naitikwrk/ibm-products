//
// Copyright IBM Corp. 2020, 2022
//
// This source code is licensed under the Apache-2.0 license found in the
// LICENSE file in the root directory of this source tree.
//

@use '@carbon/styles/scss/spacing' as *;
@use '@carbon/styles/scss/theme' as *;
@use '@carbon/styles/scss/components/button/tokens' as *;
@use '../../global/styles/project-settings' as c4p-settings;

@use '@carbon/styles/scss/components/button';
@use '@carbon/styles/scss/components/overflow-menu';

$security--prefix: security;

.#{$security--prefix}--combo-button {
  position: relative;
  display: inline-flex;
}

.#{$security--prefix}--combo-button__action {
  display: block;
  overflow-x: hidden;
  text-overflow: ellipsis;
  white-space: nowrap;
}

<<<<<<< HEAD
.#{$security--prefix}--combo-button__overflow-menu {
  width: $spacing-09;
  height: auto;
  border-left: $spacing-01 solid $border-subtle-01;
  background-color: $button-primary;
}
=======
  .#{$security--prefix}--combo-button
    .#{$security--prefix}--combo-button__overflow-menu {
    width: carbon--mini-units($count: 6);
    height: auto;
    border-left: carbon--rem($px: 1px) solid $ui-03;
    background-color: $interactive-01;
  }
>>>>>>> eb1c96e0

.#{$security--prefix}--combo-button__overflow-menu.#{c4p-settings.$carbon-prefix}--overflow-menu:hover,
.#{$security--prefix}--combo-button__overflow-menu.#{c4p-settings.$carbon-prefix}--overflow-menu--open {
  background-color: $button-primary-hover;
}

.#{$security--prefix}--combo-button__overflow-menu.#{c4p-settings.$carbon-prefix}--overflow-menu:active {
  background-color: $button-primary-active;
}

.#{$security--prefix}--combo-button__overflow-menu__icon {
  fill: $icon-on-color;
  pointer-events: none;
}

.#{$security--prefix}--combo-button__overflow-menu__list {
  width: 100%;
}

.#{$security--prefix}--combo-button__overflow-menu__list:after {
  display: none;
}

.#{$security--prefix}--combo-button__overflow-menu__item {
  max-width: none;
}

.#{$security--prefix}--combo-button__overflow-menu__item__icon {
  margin-left: auto;
}<|MERGE_RESOLUTION|>--- conflicted
+++ resolved
@@ -27,22 +27,13 @@
   white-space: nowrap;
 }
 
-<<<<<<< HEAD
-.#{$security--prefix}--combo-button__overflow-menu {
+.#{$security--prefix}--combo-button
+  .#{$security--prefix}--combo-button__overflow-menu {
   width: $spacing-09;
   height: auto;
   border-left: $spacing-01 solid $border-subtle-01;
-  background-color: $button-primary;
+  background-color: $interactive-01;
 }
-=======
-  .#{$security--prefix}--combo-button
-    .#{$security--prefix}--combo-button__overflow-menu {
-    width: carbon--mini-units($count: 6);
-    height: auto;
-    border-left: carbon--rem($px: 1px) solid $ui-03;
-    background-color: $interactive-01;
-  }
->>>>>>> eb1c96e0
 
 .#{$security--prefix}--combo-button__overflow-menu.#{c4p-settings.$carbon-prefix}--overflow-menu:hover,
 .#{$security--prefix}--combo-button__overflow-menu.#{c4p-settings.$carbon-prefix}--overflow-menu--open {
