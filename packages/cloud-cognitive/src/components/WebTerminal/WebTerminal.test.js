/**
 * Copyright IBM Corp. 2020, 2021
 *
 * This source code is licensed under the Apache-2.0 license found in the
 * LICENSE file in the root directory of this source tree.
 */

import React from 'react';
import { fireEvent, render, screen } from '@testing-library/react';
import userEvent from '@testing-library/user-event';
<<<<<<< HEAD
import { Code, Copy } from '@carbon/icons-react';
=======
import { act, renderHook } from '@testing-library/react-hooks';
import { Code16 as Code, Copy16 as Copy } from '@carbon/icons-react';
>>>>>>> 72a6dbc4

import { pkg } from '../../settings';

import uuidv4 from '../../global/js/utils/uuidv4';
import { documentationLinks } from './preview-components/documentationLinks';
import { WebTerminal, WebTerminalProvider, useWebTerminal } from './index';

const blockClass = `${pkg.prefix}--web-terminal`;
const name = WebTerminal.displayName;
const dataTestId = uuidv4();

const MockWebTerminal = React.forwardRef(
  (
    { children, ...props }, // eslint-disable-line
    ref
  ) => (
    <WebTerminalProvider>
      <WebTerminal
        isInitiallyOpen
        closeIconDescription="Close terminal"
        ref={ref}
        {...props}
      >
        {children}
      </WebTerminal>
    </WebTerminalProvider>
  )
);

describe(name, () => {
  test('Renders the component `WebTerminal` if flag is enabled', () => {
    const { container } = render(
      <MockWebTerminal>Body content</MockWebTerminal>
    );

    expect(container.querySelector(`.${blockClass}`)).not.toBeNull();
  });

  test('should attach a custom class to the web terminal', () => {
    const testClassName = 'test-class-name';
    const { container } = render(
      <MockWebTerminal isInitiallyOpen className={testClassName}>
        Body content
      </MockWebTerminal>
    );
    expect(container.querySelector(`.${testClassName}`)).not.toBeNull();
  });

  test('should render child element content', () => {
    render(<MockWebTerminal>Body content</MockWebTerminal>);
    expect(screen.getByText(/Body content/i)).toBeInTheDocument();
  });

  it('custom hook should toggle web terminal', () => {
    /**  Utilizing renderHook so jest knows about the custom hook and passing 
         in the WebTerminalProvider so that the hook can consume the value  */
    const { result } = renderHook(() => useWebTerminal(), {
      wrapper: WebTerminalProvider,
    });

    // open should be false by default and check if openWebTerminal is a function
    expect(result.current.open).toBe(false);
    expect(typeof result.current.toggleWebTerminal).toBe('function');

    act(() => {
      result.current.toggleWebTerminal();
    });

    expect(result.current.open).toBe(true);

    act(() => {
      result.current.toggleWebTerminal();
    });

    expect(result.current.open).toBe(false);
  });

  it('custom hook should open and close web terminal', () => {
    /**  Utilizing renderHook so jest knows about the custom hook and passing 
         in the WebTerminalProvider so that the hook can consume the value  */
    const { result } = renderHook(() => useWebTerminal(), {
      wrapper: WebTerminalProvider,
    });

    // open should be false by default and check if openWebTerminal is a function
    expect(result.current.open).toBe(false);
    expect(typeof result.current.openWebTerminal).toBe('function');

    // open web terminal
    act(() => {
      result.current.openWebTerminal();
    });

    // open should be true
    expect(result.current.open).toBe(true);

    // check if closeWebTerminal is a function
    expect(typeof result.current.closeWebTerminal).toBe('function');

    // close web terminal
    act(() => {
      result.current.closeWebTerminal();
    });

    // open should be false
    expect(result.current.open).toBe(false);
  });

<<<<<<< HEAD
  test('should render documentation link text', () => {
    const overflowLabel = 'Open overflow';
    render(
      <WebTerminal
        closeTerminal={jest.fn()}
        open
        documentationLinks={documentationLinks}
        closeIconDescription="Close terminal"
        documentationLinksIconDescription={overflowLabel}
      >
=======
  it('should render documentation link text', () => {
    render(
      <MockWebTerminal documentationLinks={documentationLinks}>
>>>>>>> 72a6dbc4
        Body content
      </MockWebTerminal>
    );
    const { click } = userEvent;
    click(screen.getByRole('button', { name: overflowLabel }));
    documentationLinks.forEach((link) => {
      screen.getByText(link.itemText);
    });
  });

  it('adds additional properties to the containing node', () => {
    const { container } = render(
      <MockWebTerminal data-testid={dataTestId}>Body content</MockWebTerminal>
    );
    expect(
      container.querySelector(`.${blockClass}[data-testid="${dataTestId}"]`)
    ).toBeInTheDocument();
  });

  it('forwards a ref to an appropriate node', async () => {
    const ref = React.createRef(null);
    render(<MockWebTerminal ref={ref}>Body content</MockWebTerminal>);

    /** 
      This await is necessary so that the document loads completely and the ref isn't null */
    await screen.findByText('Body content');

    expect(ref.current.classList.contains(blockClass)).toBeTruthy();
  });

  it('should call the animationEnd event', () => {
    const { animationEnd } = fireEvent;
    const { rerender, container } = render(
      <MockWebTerminal isInitiallyOpen closeIconDescription="Close terminal">
        Body content
      </MockWebTerminal>
    );

    const outerElement = container.querySelector(`.${blockClass}`);

    rerender(
      <MockWebTerminal isInitiallyOpen closeIconDescription="Close terminal">
        Body content
      </MockWebTerminal>
    );
    animationEnd(outerElement);
    expect(outerElement).toBeNull;
  });

  it('should render action icon buttons', () => {
    const { click } = userEvent;
    const deploymentButtonFn = jest.fn();
    const copyLogsButtonFn = jest.fn();

    render(
      <MockWebTerminal
        actions={[
          {
            renderIcon: (props) => <Code size={16} {...props} />,
            onClick: deploymentButtonFn,
            iconDescription: 'Create new deployment',
          },
          {
            renderIcon: (props) => <Copy size={16} {...props} />,
            onClick: copyLogsButtonFn,
            iconDescription: 'Copy logs',
          },
        ]}
      >
        Body content
      </MockWebTerminal>
    );

<<<<<<< HEAD
    click(screen.getByRole('button', { name: /Create new deployment/i }));
=======
    click(screen.getByText(/Create new deployment/i));
>>>>>>> 72a6dbc4
    expect(deploymentButtonFn).toHaveBeenCalledTimes(1);

    click(screen.getByRole('button', { name: /Copy logs/i }));
    expect(copyLogsButtonFn).toHaveBeenCalledTimes(1);
  });
});<|MERGE_RESOLUTION|>--- conflicted
+++ resolved
@@ -8,12 +8,8 @@
 import React from 'react';
 import { fireEvent, render, screen } from '@testing-library/react';
 import userEvent from '@testing-library/user-event';
-<<<<<<< HEAD
 import { Code, Copy } from '@carbon/icons-react';
-=======
 import { act, renderHook } from '@testing-library/react-hooks';
-import { Code16 as Code, Copy16 as Copy } from '@carbon/icons-react';
->>>>>>> 72a6dbc4
 
 import { pkg } from '../../settings';
 
@@ -122,22 +118,10 @@
     expect(result.current.open).toBe(false);
   });
 
-<<<<<<< HEAD
-  test('should render documentation link text', () => {
-    const overflowLabel = 'Open overflow';
-    render(
-      <WebTerminal
-        closeTerminal={jest.fn()}
-        open
-        documentationLinks={documentationLinks}
-        closeIconDescription="Close terminal"
-        documentationLinksIconDescription={overflowLabel}
-      >
-=======
   it('should render documentation link text', () => {
+    const overflowLabel = 'Show documentation links';
     render(
       <MockWebTerminal documentationLinks={documentationLinks}>
->>>>>>> 72a6dbc4
         Body content
       </MockWebTerminal>
     );
@@ -211,11 +195,7 @@
       </MockWebTerminal>
     );
 
-<<<<<<< HEAD
-    click(screen.getByRole('button', { name: /Create new deployment/i }));
-=======
-    click(screen.getByText(/Create new deployment/i));
->>>>>>> 72a6dbc4
+    click(screen.getByLabelText(/Create new deployment/i));
     expect(deploymentButtonFn).toHaveBeenCalledTimes(1);
 
     click(screen.getByRole('button', { name: /Copy logs/i }));
