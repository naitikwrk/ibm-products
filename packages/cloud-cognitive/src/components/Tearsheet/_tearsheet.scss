//
// Copyright IBM Corp. 2020, 2021
//
// This source code is licensed under the Apache-2.0 license found in the
// LICENSE file in the root directory of this source tree.
//

// Standard imports.
@use '@carbon/styles/scss/theme' as *;
@use '@carbon/styles/scss/colors' as *;
@use '@carbon/styles/scss/spacing' as *;
@use '@carbon/styles/scss/motion' as *;
@use '@carbon/styles/scss/breakpoint' as *;
@use '@carbon/styles/scss/type';
@use '@carbon/styles/scss/utilities';
@use '../../global/styles/project-settings' as *;
@use '../../global/styles/mixins' as *;

// Tearsheets use the following IBM Products components:
// ActionSet
@use '../ActionSet/action-set';

// Tearsheets use the following Carbon components:
// Button, ComposedModal, ModalHeader, ModalBody,
@use '@carbon/react/scss/components/modal';

$block-class: #{$pkg-prefix}--tearsheet;

// stylelint-disable-next-line carbon/theme-token-use
$overlay-color: $gray-100;

$motion-duration: $duration-moderate-02;

@include block-wrap($block-class) {
  &.#{$block-class} {
    // Need to disable stylelint until dart sass namespace support is added
    /* stylelint-disable-next-line function-no-unknown */
    z-index: utilities.z('modal') + 1;
    align-items: flex-end;
    color: $text-primary;
    // stylelint-disable-next-line carbon/motion-token-use
    transition: visibility 0s linear $motion-duration,
      background-color $motion-duration motion(exit, expressive),
      opacity $motion-duration motion(exit, expressive);
    --#{$block-class}--stacking-scale-factor-single: 0.95;
    --#{$block-class}--stacking-scale-factor-double: 0.9;
  }

  &.is-visible {
    // Need to disable stylelint until dart sass namespace support is added
    /* stylelint-disable-next-line function-no-unknown */
    z-index: utilities.z('modal');
    align-items: flex-end;
    // stylelint-disable-next-line carbon/motion-token-use
    transition: visibility 0s linear,
      background-color $motion-duration motion(entrance, expressive),
      opacity $motion-duration motion(entrance, expressive);
    @media (prefers-reduced-motion: reduce) {
      transition: none;
    }
  }

  &.#{$block-class}--stacked-1-of-2 {
    // Need to disable stylelint until dart sass namespace support is added
    /* stylelint-disable-next-line function-no-unknown */
    z-index: utilities.z('modal') - 1;
    // stylelint-disable-next-line carbon/theme-token-use
    background-color: rgba($overlay-color, 0.33);
  }

  &.#{$block-class}--stacked-1-of-3 {
    // Need to disable stylelint until dart sass namespace support is added
    /* stylelint-disable-next-line function-no-unknown */
    z-index: utilities.z('modal') - 2;
    // stylelint-disable-next-line carbon/theme-token-use
    background-color: rgba($overlay-color, 0.11);
  }

  &.#{$block-class}--stacked-2-of-3 {
    // Need to disable stylelint until dart sass namespace support is added
    /* stylelint-disable-next-line function-no-unknown */
    z-index: utilities.z('modal') - 1;
    // stylelint-disable-next-line carbon/theme-token-use
    background-color: rgba($overlay-color, 0.25);
  }

  &.#{$block-class}--stacked-2-of-2,
  &.#{$block-class}--stacked-3-of-3 {
    // stylelint-disable-next-line carbon/theme-token-use
    background-color: rgba($overlay-color, 0.25);
  }

  .#{$block-class}__container {
    top: auto;
    height: 100%;
    max-height: calc(100% - #{$spacing-09});
    // we want the enter/leave animation to run up most of the height of the
    // viewport, capped at 500px to set an upper limit on the movement speed
    // For the reason for calc() see https://github.com/sass/sass/issues/2849
    // and https://github.com/sass/node-sass/issues/2815.
    // stylelint-disable-next-line carbon/layout-token-use
    transform: translate3d(0, calc(min(95vh, 500px)), 0);
  }

  // extra specificity to ensure this transition overrides the carbon default
  &.#{$block-class}.#{$block-class} .#{$block-class}__container {
    transition: transform $motion-duration motion(entrance, expressive),
      max-height $motion-duration motion(entrance, expressive);
  }

  &.#{$block-class}--stacked-1-of-2 .#{$block-class}__container,
  &.#{$block-class}--stacked-2-of-3 .#{$block-class}__container {
    max-height: calc(100% - #{$spacing-09} + #{$spacing-05});
  }

  &.#{$block-class}--stacked-1-of-3 .#{$block-class}__container {
    max-height: calc(100% - #{$spacing-09} + (2 * #{$spacing-05}));
  }

  .#{$block-class}__container--lower {
    max-height: calc(100% - (#{$spacing-09} + #{$spacing-08}));
  }

  &.#{$block-class}--stacked-1-of-2 .#{$block-class}__container--lower,
  &.#{$block-class}--stacked-2-of-3 .#{$block-class}__container--lower {
    max-height: calc(100% - (#{$spacing-09} + #{$spacing-08}) + #{$spacing-05});
  }

  &.#{$block-class}--stacked-1-of-3 .#{$block-class}__container--lower {
    max-height: calc(
      100% - (#{$spacing-09} + #{$spacing-08}) + (2 * #{$spacing-05})
    );
  }

  &.#{$block-class}--wide .#{$block-class}__container {
    width: 100%;
  }

  @include breakpoint(md) {
    &.#{$block-class}--wide .#{$block-class}__container {
      width: calc(100% - (2 * #{$spacing-10}));
    }
  }

  &.#{$block-class}--stacked-1-of-2.is-visible .#{$block-class}__container,
  &.#{$block-class}--stacked-2-of-3.is-visible .#{$block-class}__container {
    transform: scale(var(--#{$block-class}--stacking-scale-factor-single));
  }

  &.#{$block-class}--stacked-1-of-3.is-visible .#{$block-class}__container {
    transform: scale(var(--#{$block-class}--stacking-scale-factor-double));
  }

  &.#{$block-class}--wide .#{$block-class}__header {
    padding: $spacing-06 $spacing-07;
    border-bottom: 1px solid $border-subtle-01;
    margin: 0;
  }

<<<<<<< HEAD
  &.#{$block-class}--wide .#{$block-class}__header--with-nav {
    padding-bottom: 0;
  }
=======
    &.#{$block-class}--narrow .#{$block-class}__header {
      padding: $spacing-05;
      border-bottom: 1px solid $ui-03;
      margin: 0;
    }
>>>>>>> 995f47cd

  &.#{$block-class}--narrow .#{$block-class}__header {
    padding: $spacing-05;
    margin: 0;
  }

  &.#{$block-class}--wide .#{$block-class}__header--with-close-icon {
    padding-right: $spacing-10;
  }

  .#{$block-class}__header-content {
    display: flex;
    justify-content: space-between;
  }

  .#{$block-class}__header-fields {
    flex: 1 1 100%;
  }

  .#{$block-class}__header-actions {
    flex: 0 0 auto;
    padding-left: $spacing-06;
  }

  // buttons inside button sets in the header action area have 8px gap
  .#{$block-class}__header-actions
    .#{$carbon-prefix}--btn-set
    .#{$carbon-prefix}--btn:not(:first-of-type) {
    margin-left: $spacing-03;
  }

  .#{$block-class}__header--no-close-icon {
    display: none;
  }

  &.#{$block-class}--wide
    .#{$carbon-prefix}--modal-header__heading.#{$block-class}__heading {
    @include type.type-style('productive-heading-04');
  }

  .#{$block-class}__header-description {
    display: -webkit-box;
    overflow: hidden;
    max-width: 100%;
    margin-top: $spacing-05;
    @include type.type-style('body-short-01');

    -webkit-box-orient: vertical;
    -webkit-line-clamp: 2;

    @include breakpoint-up('md') {
      max-width: 60%;
    }
  }

<<<<<<< HEAD
  &.#{$block-class}--wide .#{$block-class}__header-description {
    margin-top: $spacing-03;
  }
=======
    &.#{$block-class}--narrow .#{$block-class}__header-description {
      margin-top: $spacing-03;
    }

    .#{$block-class}__header-navigation {
      margin: $spacing-04 0 0;
    }
>>>>>>> 995f47cd

  .#{$block-class}__header-navigation {
    margin: $spacing-04 0 0;
  }

  &.#{$block-class} .#{$block-class}__body {
    display: flex;
    flex-direction: row;
    padding: 0;
    margin: 0;
  }

  .#{$block-class}__resize-detector {
    width: 100%;
    height: 0;
  }

  .#{$block-class}__influencer {
    flex: 0 0 257px; // influencer width 256px plus 1px border
    border-right: 1px solid $border-subtle-01;
    overflow-y: auto;

    // the normal 80% content width inside modals should not apply to influencer content
    // apply the class again for higher specificity
    &.#{$block-class}__influencer p {
      padding-right: 0;
    }
  }

  .#{$block-class}__influencer--wide {
    flex-basis: 321px; // influencer width 320px plus 1px border
  }

  .#{$block-class}__right {
    display: grid;
    flex-grow: 1;
    grid-template-columns: 100%;
    grid-template-rows: 1fr auto;
  }

  .#{$block-class}__main {
    display: flex;
    flex-direction: row;
    grid-column: 1 / -1;
    grid-row: 1 / -1;
  }

  .#{$block-class}__main .#{$block-class}__influencer {
    border-right: none;
    border-left: 1px solid $border-subtle-01;
  }

  .#{$block-class}__content {
    overflow: auto;
    flex-grow: 1;
  }

  &.#{$block-class}--wide .#{$block-class}__content {
    background: $background;

    // revert the background color overridden by #{$carbon-prefix}--modal styles
    .#{$carbon-prefix}--pagination,
    .#{$carbon-prefix}--pagination__control-buttons,
    .#{$carbon-prefix}--text-input,
    .#{$carbon-prefix}--text-area,
    .#{$carbon-prefix}--search-input,
    .#{$carbon-prefix}--select-input,
    .#{$carbon-prefix}--dropdown,
    .#{$carbon-prefix}--dropdown-list,
    .#{$carbon-prefix}--number input[type='number'],
    .#{$carbon-prefix}--date-picker__input {
      background-color: $field-01;
    }

    .#{$carbon-prefix}--select--inline .#{$carbon-prefix}--select-input {
      background-color: transparent;
    }

    // and restore the 'light' prop in case light fields are wanted
    .#{$carbon-prefix}--text-input--light,
    .#{$carbon-prefix}--text-area--light,
    .#{$carbon-prefix}--search--light .#{$carbon-prefix}--search-input,
    .#{$carbon-prefix}--select--light .#{$carbon-prefix}--select-input,
    .#{$carbon-prefix}--dropdown--light,
    .#{$carbon-prefix}--dropdown--light .#{$carbon-prefix}--dropdown-list,
    /* stylelint-disable-next-line prettier/prettier */
    .#{$carbon-prefix}--number--light input[type='number'],
    .#{$carbon-prefix}--date-picker--light .#{$carbon-prefix}--date-picker__input {
      background-color: $field-02;
    }
  }

  .#{$block-class}__button-container {
    grid-column: 1 / -1;
    grid-row: -1 / -1;
    overflow-x: auto;
  }

  .#{$block-class}__buttons {
    display: inline-flex;
    min-width: 100%;
    border-top: 1px solid $border-subtle-01;
  }

  &.#{$block-class}--wide .#{$block-class}__buttons {
    background: $background;
  }
}<|MERGE_RESOLUTION|>--- conflicted
+++ resolved
@@ -157,20 +157,9 @@
     margin: 0;
   }
 
-<<<<<<< HEAD
-  &.#{$block-class}--wide .#{$block-class}__header--with-nav {
-    padding-bottom: 0;
-  }
-=======
-    &.#{$block-class}--narrow .#{$block-class}__header {
-      padding: $spacing-05;
-      border-bottom: 1px solid $ui-03;
-      margin: 0;
-    }
->>>>>>> 995f47cd
-
   &.#{$block-class}--narrow .#{$block-class}__header {
     padding: $spacing-05;
+    border-bottom: 1px solid $border-subtle-01;
     margin: 0;
   }
 
@@ -223,19 +212,13 @@
     }
   }
 
-<<<<<<< HEAD
-  &.#{$block-class}--wide .#{$block-class}__header-description {
+  &.#{$block-class}--narrow .#{$block-class}__header-description {
     margin-top: $spacing-03;
   }
-=======
-    &.#{$block-class}--narrow .#{$block-class}__header-description {
-      margin-top: $spacing-03;
-    }
-
-    .#{$block-class}__header-navigation {
-      margin: $spacing-04 0 0;
-    }
->>>>>>> 995f47cd
+
+  .#{$block-class}__header-navigation {
+    margin: $spacing-04 0 0;
+  }
 
   .#{$block-class}__header-navigation {
     margin: $spacing-04 0 0;
