//
// Copyright IBM Corp. 2020, 2022
//
// This source code is licensed under the Apache-2.0 license found in the
// LICENSE file in the root directory of this source tree.
//

// Standard imports.
@use '@carbon/styles/scss/theme' as *;
@use '@carbon/styles/scss/colors' as *;
@use '@carbon/styles/scss/spacing' as *;
@use '@carbon/styles/scss/motion' as *;
@use '@carbon/styles/scss/breakpoint' as *;
@use '@carbon/styles/scss/type';
@use '@carbon/styles/scss/utilities';
@use '../../global/styles/project-settings' as *;
@use '../../global/styles/mixins' as *;

// Tearsheets use the following IBM Products components:
// ActionSet
@use '../ActionSet/action-set';

// Tearsheets use the following Carbon components:
// Button, ComposedModal, ModalHeader, ModalBody,
@use '@carbon/react/scss/components/modal';

$block-class: #{$pkg-prefix}--tearsheet;

// stylelint-disable-next-line carbon/theme-token-use
$overlay-color: $gray-100;

$motion-duration: $duration-moderate-02;

@include block-wrap($block-class) {
  &.#{$block-class} {
    // Need to disable stylelint until dart sass namespace support is added
    /* stylelint-disable-next-line function-no-unknown */
    z-index: utilities.z('modal') + 1;
    align-items: flex-end;
    color: $text-primary;
    // stylelint-disable-next-line carbon/motion-token-use
    transition: visibility 0s linear $motion-duration,
      background-color $motion-duration motion(exit, expressive),
      opacity $motion-duration motion(exit, expressive);
    --#{$block-class}--stacking-scale-factor-single: 0.95;
    --#{$block-class}--stacking-scale-factor-double: 0.9;
  }

<<<<<<< HEAD
  &.is-visible {
    // Need to disable stylelint until dart sass namespace support is added
    /* stylelint-disable-next-line function-no-unknown */
    z-index: utilities.z('modal');
    align-items: flex-end;
    // stylelint-disable-next-line carbon/motion-token-use
    transition: visibility 0s linear,
      background-color $motion-duration motion(entrance, expressive),
      opacity $motion-duration motion(entrance, expressive);
    @media (prefers-reduced-motion: reduce) {
      transition: none;
=======
// Tearsheets use the following IBM Products components:
// ActionSet
@import '../ActionSet/action-set';

// Define all component styles in a mixin which is then exported using
// the Carbon import-once mechanism.
@mixin tearsheet {
  $block-class: #{$pkg-prefix}--tearsheet;

  // stylelint-disable-next-line carbon/theme-token-use
  $overlay-color: $carbon--gray-100;

  $motion-duration: $duration--moderate-02;

  @include block-wrap($block-class) {
    &.#{$block-class} {
      z-index: z('modal') + 1;
      align-items: flex-end;
      color: $text-01;
      // stylelint-disable-next-line carbon/motion-duration-use, carbon/motion-easing-use
      transition: visibility 0s linear $motion-duration,
        background-color $motion-duration motion(exit, expressive),
        opacity $motion-duration motion(exit, expressive);
      --#{$block-class}--stacking-scale-factor-single: 0.95;
      --#{$block-class}--stacking-scale-factor-double: 0.9;
>>>>>>> c6b9cad7
    }
  }

<<<<<<< HEAD
  &.#{$block-class}--stacked-1-of-2 {
    // Need to disable stylelint until dart sass namespace support is added
    /* stylelint-disable-next-line function-no-unknown */
    z-index: utilities.z('modal') - 1;
    // stylelint-disable-next-line carbon/theme-token-use
    background-color: rgba($overlay-color, 0.33);
  }
=======
    &.is-visible {
      z-index: z('modal');
      align-items: flex-end;
      // stylelint-disable-next-line carbon/motion-duration-use, carbon/motion-easing-use
      transition: visibility 0s linear,
        background-color $motion-duration motion(entrance, expressive),
        opacity $motion-duration motion(entrance, expressive);
      @media (prefers-reduced-motion: reduce) {
        transition: none;
      }
    }
>>>>>>> c6b9cad7

  &.#{$block-class}--stacked-1-of-3 {
    // Need to disable stylelint until dart sass namespace support is added
    /* stylelint-disable-next-line function-no-unknown */
    z-index: utilities.z('modal') - 2;
    // stylelint-disable-next-line carbon/theme-token-use
    background-color: rgba($overlay-color, 0.11);
  }

  &.#{$block-class}--stacked-2-of-3 {
    // Need to disable stylelint until dart sass namespace support is added
    /* stylelint-disable-next-line function-no-unknown */
    z-index: utilities.z('modal') - 1;
    // stylelint-disable-next-line carbon/theme-token-use
    background-color: rgba($overlay-color, 0.25);
  }

  &.#{$block-class}--stacked-2-of-2,
  &.#{$block-class}--stacked-3-of-3 {
    // stylelint-disable-next-line carbon/theme-token-use
    background-color: rgba($overlay-color, 0.25);
  }

  .#{$block-class}__container {
    top: auto;
    height: 100%;
    max-height: calc(100% - #{$spacing-09});
    // we want the enter/leave animation to run up most of the height of the
    // viewport, capped at 500px to set an upper limit on the movement speed
    // For the reason for calc() see https://github.com/sass/sass/issues/2849
    // and https://github.com/sass/node-sass/issues/2815.
    // stylelint-disable-next-line carbon/layout-token-use
    transform: translate3d(0, calc(min(95vh, 500px)), 0);
  }

  // extra specificity to ensure this transition overrides the carbon default
  &.#{$block-class}.#{$block-class} .#{$block-class}__container {
    transition: transform $motion-duration motion(entrance, expressive),
      max-height $motion-duration motion(entrance, expressive);
  }

  &.#{$block-class}--stacked-1-of-2 .#{$block-class}__container,
  &.#{$block-class}--stacked-2-of-3 .#{$block-class}__container {
    max-height: calc(100% - #{$spacing-09} + #{$spacing-05});
  }

  &.#{$block-class}--stacked-1-of-3 .#{$block-class}__container {
    max-height: calc(100% - #{$spacing-09} + (2 * #{$spacing-05}));
  }

  .#{$block-class}__container--lower {
    max-height: calc(100% - (#{$spacing-09} + #{$spacing-08}));
  }

  &.#{$block-class}--stacked-1-of-2 .#{$block-class}__container--lower,
  &.#{$block-class}--stacked-2-of-3 .#{$block-class}__container--lower {
    max-height: calc(100% - (#{$spacing-09} + #{$spacing-08}) + #{$spacing-05});
  }

  &.#{$block-class}--stacked-1-of-3 .#{$block-class}__container--lower {
    max-height: calc(
      100% - (#{$spacing-09} + #{$spacing-08}) + (2 * #{$spacing-05})
    );
  }

  &.#{$block-class}--wide .#{$block-class}__container {
    width: 100%;
  }

  @include breakpoint(md) {
    &.#{$block-class}--wide .#{$block-class}__container {
      width: calc(100% - (2 * #{$spacing-10}));
    }
  }

  &.#{$block-class}--stacked-1-of-2.is-visible .#{$block-class}__container,
  &.#{$block-class}--stacked-2-of-3.is-visible .#{$block-class}__container {
    transform: scale(var(--#{$block-class}--stacking-scale-factor-single));
  }

  &.#{$block-class}--stacked-1-of-3.is-visible .#{$block-class}__container {
    transform: scale(var(--#{$block-class}--stacking-scale-factor-double));
  }

  &.#{$block-class}--wide .#{$block-class}__header {
    padding: $spacing-06 $spacing-07;
    border-bottom: 1px solid $border-subtle-01;
    margin: 0;
  }

  &.#{$block-class}--narrow .#{$block-class}__header {
    padding: $spacing-05;
    border-bottom: 1px solid $border-subtle-01;
    margin: 0;
  }

  .#{$block-class}__header-content {
    display: flex;
    justify-content: space-between;
  }

  .#{$block-class}__header-fields {
    flex: 1 1 100%;
  }

  .#{$block-class}__header-actions {
    flex: 0 0 auto;
    padding-left: $spacing-06;
  }

  // buttons inside button sets in the header action area have 8px gap
  .#{$block-class}__header-actions
    .#{$carbon-prefix}--btn-set
    .#{$carbon-prefix}--btn:not(:first-of-type) {
    margin-left: $spacing-03;
  }

  .#{$block-class}__header--no-close-icon {
    display: none;
  }

  &.#{$block-class}--wide
    .#{$carbon-prefix}--modal-header__heading.#{$block-class}__heading {
    @include type.type-style('productive-heading-04');
  }

  .#{$block-class}__header-description {
    display: -webkit-box;
    overflow: hidden;
    max-width: 100%;
    margin-top: $spacing-05;
    @include type.type-style('body-short-01');

    -webkit-box-orient: vertical;
    -webkit-line-clamp: 2;

    @include breakpoint-up('md') {
      max-width: 60%;
    }
  }

  &.#{$block-class}--narrow .#{$block-class}__header-description {
    margin-top: $spacing-03;
  }

  .#{$block-class}__header-navigation {
    margin: $spacing-04 0 0;
  }

  &.#{$block-class}--wide
    .#{$block-class}__header.#{$block-class}__header--with-nav {
    padding: $spacing-06 $spacing-07 0;
  }

  &.#{$block-class}--wide
    .#{$block-class}__header.#{$block-class}__header--with-close-icon {
    padding-right: $spacing-10;
  }

  .#{$block-class}__header-navigation {
    margin: $spacing-04 0 0;
  }

  &.#{$block-class} .#{$block-class}__body {
    display: flex;
    flex-direction: row;
    padding: 0;
    margin: 0;
  }

  .#{$block-class}__resize-detector {
    width: 100%;
    height: 0;
  }

  .#{$block-class}__influencer {
    flex: 0 0 257px; // influencer width 256px plus 1px border
    border-right: 1px solid $border-subtle-01;
    overflow-y: auto;

    // the normal 80% content width inside modals should not apply to influencer content
    // apply the class again for higher specificity
    &.#{$block-class}__influencer p {
      padding-right: 0;
    }
  }

  .#{$block-class}__influencer--wide {
    flex-basis: 321px; // influencer width 320px plus 1px border
  }

  .#{$block-class}__right {
    display: grid;
    flex-grow: 1;
    grid-template-columns: 100%;
    grid-template-rows: 1fr auto;
  }

  .#{$block-class}__main {
    display: flex;
    flex-direction: row;
    grid-column: 1 / -1;
    grid-row: 1 / -1;
  }

  .#{$block-class}__main .#{$block-class}__influencer {
    border-right: none;
    border-left: 1px solid $border-subtle-01;
  }

  .#{$block-class}__content {
    overflow: auto;
    flex-grow: 1;
  }

  &.#{$block-class}--wide .#{$block-class}__content {
    background: $background;

    // revert the background color overridden by #{$carbon-prefix}--modal styles
    .#{$carbon-prefix}--pagination,
    .#{$carbon-prefix}--pagination__control-buttons,
    .#{$carbon-prefix}--text-input,
    .#{$carbon-prefix}--text-area,
    .#{$carbon-prefix}--search-input,
    .#{$carbon-prefix}--select-input,
    .#{$carbon-prefix}--dropdown,
    .#{$carbon-prefix}--dropdown-list,
    .#{$carbon-prefix}--number input[type='number'],
    .#{$carbon-prefix}--date-picker__input {
      background-color: $field-01;
    }

    .#{$carbon-prefix}--select--inline .#{$carbon-prefix}--select-input {
      background-color: transparent;
    }

    // and restore the 'light' prop in case light fields are wanted
    .#{$carbon-prefix}--text-input--light,
    .#{$carbon-prefix}--text-area--light,
    .#{$carbon-prefix}--search--light .#{$carbon-prefix}--search-input,
    .#{$carbon-prefix}--select--light .#{$carbon-prefix}--select-input,
    .#{$carbon-prefix}--dropdown--light,
    .#{$carbon-prefix}--dropdown--light .#{$carbon-prefix}--dropdown-list,
    /* stylelint-disable-next-line prettier/prettier */
    .#{$carbon-prefix}--number--light input[type='number'],
    .#{$carbon-prefix}--date-picker--light .#{$carbon-prefix}--date-picker__input {
      background-color: $field-02;
    }
  }

  .#{$block-class}__button-container {
    grid-column: 1 / -1;
    grid-row: -1 / -1;
    overflow-x: auto;
  }

  .#{$block-class}__buttons {
    display: inline-flex;
    min-width: 100%;
    border-top: 1px solid $border-subtle-01;
  }

  &.#{$block-class}--wide .#{$block-class}__buttons {
    background: $background;
  }
}<|MERGE_RESOLUTION|>--- conflicted
+++ resolved
@@ -38,7 +38,7 @@
     z-index: utilities.z('modal') + 1;
     align-items: flex-end;
     color: $text-primary;
-    // stylelint-disable-next-line carbon/motion-token-use
+    /* stylelint-disable-next-line */
     transition: visibility 0s linear $motion-duration,
       background-color $motion-duration motion(exit, expressive),
       opacity $motion-duration motion(exit, expressive);
@@ -46,49 +46,20 @@
     --#{$block-class}--stacking-scale-factor-double: 0.9;
   }
 
-<<<<<<< HEAD
   &.is-visible {
     // Need to disable stylelint until dart sass namespace support is added
     /* stylelint-disable-next-line function-no-unknown */
     z-index: utilities.z('modal');
     align-items: flex-end;
-    // stylelint-disable-next-line carbon/motion-token-use
+    /* stylelint-disable-next-line */
     transition: visibility 0s linear,
       background-color $motion-duration motion(entrance, expressive),
       opacity $motion-duration motion(entrance, expressive);
     @media (prefers-reduced-motion: reduce) {
       transition: none;
-=======
-// Tearsheets use the following IBM Products components:
-// ActionSet
-@import '../ActionSet/action-set';
-
-// Define all component styles in a mixin which is then exported using
-// the Carbon import-once mechanism.
-@mixin tearsheet {
-  $block-class: #{$pkg-prefix}--tearsheet;
-
-  // stylelint-disable-next-line carbon/theme-token-use
-  $overlay-color: $carbon--gray-100;
-
-  $motion-duration: $duration--moderate-02;
-
-  @include block-wrap($block-class) {
-    &.#{$block-class} {
-      z-index: z('modal') + 1;
-      align-items: flex-end;
-      color: $text-01;
-      // stylelint-disable-next-line carbon/motion-duration-use, carbon/motion-easing-use
-      transition: visibility 0s linear $motion-duration,
-        background-color $motion-duration motion(exit, expressive),
-        opacity $motion-duration motion(exit, expressive);
-      --#{$block-class}--stacking-scale-factor-single: 0.95;
-      --#{$block-class}--stacking-scale-factor-double: 0.9;
->>>>>>> c6b9cad7
-    }
-  }
-
-<<<<<<< HEAD
+    }
+  }
+
   &.#{$block-class}--stacked-1-of-2 {
     // Need to disable stylelint until dart sass namespace support is added
     /* stylelint-disable-next-line function-no-unknown */
@@ -96,19 +67,6 @@
     // stylelint-disable-next-line carbon/theme-token-use
     background-color: rgba($overlay-color, 0.33);
   }
-=======
-    &.is-visible {
-      z-index: z('modal');
-      align-items: flex-end;
-      // stylelint-disable-next-line carbon/motion-duration-use, carbon/motion-easing-use
-      transition: visibility 0s linear,
-        background-color $motion-duration motion(entrance, expressive),
-        opacity $motion-duration motion(entrance, expressive);
-      @media (prefers-reduced-motion: reduce) {
-        transition: none;
-      }
-    }
->>>>>>> c6b9cad7
 
   &.#{$block-class}--stacked-1-of-3 {
     // Need to disable stylelint until dart sass namespace support is added
