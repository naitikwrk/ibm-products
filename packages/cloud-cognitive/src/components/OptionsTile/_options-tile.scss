//
// Copyright IBM Corp. 2021, 2022
//
// This source code is licensed under the Apache-2.0 license found in the
// LICENSE file in the root directory of this source tree.
//

// Standard imports.
@use '@carbon/styles/scss/theme' as *;
@use '@carbon/styles/scss/spacing' as *;
@use '@carbon/styles/scss/type';
@use '@carbon/styles/scss/motion' as *;
@use '@carbon/react/scss/colors' as *;
@use '../../global/styles/project-settings' as c4p-settings;
@use '../../global/styles/mixins' as *;

// Other Carbon settings.
@use '@carbon/styles/scss/utilities' as *;
// scss/utilities/_focus-outline.scss
// PageHeader uses the following Carbon components:
// Toggle
@use '@carbon/react/scss/components/toggle';

// The block part of our conventional BEM class names (blockClass__E--M).
$block-class: #{c4p-settings.$pkg-prefix}--options-tile;

.#{$block-class} {
  border-bottom: 1px solid $border-subtle-01;
  background-color: $layer-01;
}

.#{$block-class}__toggle-container {
  position: relative;
}

.#{$block-class}__toggle {
  position: absolute;
  right: $spacing-05;
}

.#{$block-class}__toggle
  .#{c4p-settings.$carbon-prefix}--toggle-input__label
  .#{c4p-settings.$carbon-prefix}--toggle__switch {
  margin: 0;
}

.#{$block-class}__toggle .#{c4p-settings.$carbon-prefix}--toggle__label-text {
  @include visually-hidden;
}

.#{$block-class}__header,
.#{$block-class}__static-content {
  display: grid;
  box-sizing: border-box;
  align-items: center;
  padding-right: $spacing-05;
  grid-template-columns: 3rem 1fr 2rem; // chevron container, heading, toggle width
}

.#{$block-class}__header {
  background-color: transparent;
  cursor: pointer;
  transition: background-color $duration-fast-01 motion(entrance, productive);
}

.#{$block-class}__header::-webkit-details-marker {
  display: none;
}

.#{$block-class}__header:hover {
  background-color: $background-hover;
}

.#{$block-class}__header:focus {
  @include focus-outline('outline');
}

.#{$block-class}__heading {
  grid-column: 2;
}

.#{$block-class}__title {
  @include type.type-style('productive-heading-01');

  color: $text-primary;
}

.#{$block-class}__summary {
  @include type.type-style('helper-text-01');

  display: grid;
  height: $spacing-05;
  margin-top: $spacing-02;
  color: $text-secondary;
  opacity: 1;
  transition-duration: $duration-moderate-01;
  transition-property: height, opacity, margin-top;
  transition-timing-function: motion(standard, productive);
}

.#{$block-class}__summary--invalid,
.#{$block-class}__summary--warn,
.#{$block-class}__summary--locked {
  column-gap: $spacing-02;
  grid-template-columns: 1rem 1fr; // icon, text
}

.#{$block-class}__summary--invalid {
  color: $support-error;
}

.#{$block-class}__summary--warn {
  color: $text-primary;
}

<<<<<<< HEAD
.#{$block-class}__summary--warn svg {
  color: $support-warning;
}
=======
  .#{$block-class}__summary--warn svg path[fill='none'] {
    /* stylelint-disable-next-line carbon/theme-token-use */
    fill: $carbon__black-100;
  }
>>>>>>> a1b29720

.#{$block-class}__summary--warn svg path[fill='none'] {
  /* stylelint-disable-next-line carbon/theme-token-use */
  fill: $black-100;
}

.#{$block-class}__summary-text {
  overflow: hidden;
  height: max-content;
  // spacing-05 + toggle width
  // stylelint-disable-next-line carbon/layout-token-use
  padding-right: calc(#{$spacing-05} + 2rem);
  text-overflow: ellipsis;
  white-space: nowrap;
}

.#{$block-class}__chevron {
  display: block;
  justify-self: center;
  transition: transform $duration-fast-02 motion(standard, productive);
}

.#{$block-class}__content {
  padding-right: $spacing-05;
  // spacing-05 + chevron size + spacing-05
  // stylelint-disable-next-line carbon/layout-token-use
  padding-left: calc(#{$spacing-05} * 2 + 1rem);
}

.#{$block-class}__content
  > .#{c4p-settings.$carbon-prefix}--fieldset
  > .#{c4p-settings.$carbon-prefix}--label:empty {
  display: none;
}

.#{$block-class}--closing .#{$block-class}__content {
  overflow: hidden;
}

.#{$block-class}:not(.#{$block-class}--closing)
  > details[open]
  .#{$block-class}__summary,
.#{$block-class}__summary--hidden {
  height: 0;
  margin-top: 0;
  opacity: 0;
}

.#{$block-class}:not(.#{$block-class}--closing)
  > details[open]
  .#{$block-class}__chevron {
  transform: rotate(180deg);
}

.#{$block-class} > details[open] .#{$block-class}__content {
  padding-top: $spacing-03;
  padding-bottom: $spacing-06;
}

.#{$block-class}__locked-text {
  @include type.type-style('body-long-01');

  display: inline-flex;
  align-items: center;
  margin-bottom: $spacing-06;
  color: $text-secondary;
}

.#{$block-class}__locked-text > svg {
  margin-right: $spacing-02;
}

.#{$block-class}--lg .#{$block-class}__header,
.#{$block-class}--lg .#{$block-class}__static-content {
  height: 3rem;
}

.#{$block-class}--xl .#{$block-class}__header,
.#{$block-class}--xl .#{$block-class}__static-content {
  height: 4rem;
}

.#{$block-class}--lg .#{$block-class}__toggle {
  // "top" shouldn't be spacing token as it depends on the toggle size
  // stylelint-disable-next-line carbon/layout-token-use
  top: 1rem;
}

.#{$block-class}--xl .#{$block-class}__toggle {
  // "top" shouldn't be spacing token as it depends on the toggle size
  // stylelint-disable-next-line carbon/layout-token-use
  top: 1.5rem;
}

.#{$block-class}--lg .#{$block-class}__summary {
  margin-top: $spacing-01;
}

@media (prefers-reduced-motion: reduce) {
  .#{$block-class}__summary,
  .#{$block-class}__chevron {
    transition: none;
  }
}<|MERGE_RESOLUTION|>--- conflicted
+++ resolved
@@ -113,16 +113,14 @@
   color: $text-primary;
 }
 
-<<<<<<< HEAD
 .#{$block-class}__summary--warn svg {
   color: $support-warning;
 }
-=======
-  .#{$block-class}__summary--warn svg path[fill='none'] {
-    /* stylelint-disable-next-line carbon/theme-token-use */
-    fill: $carbon__black-100;
-  }
->>>>>>> a1b29720
+
+.#{$block-class}__summary--warn svg path[fill='none'] {
+  /* stylelint-disable-next-line carbon/theme-token-use */
+  fill: $black-100;
+}
 
 .#{$block-class}__summary--warn svg path[fill='none'] {
   /* stylelint-disable-next-line carbon/theme-token-use */
