//
// Copyright IBM Corp. 20201, 2021
//
// This source code is licensed under the Apache-2.0 license found in the
// LICENSE file in the root directory of this source tree.
//

// Standard imports.
@use '@carbon/react/scss/grid' as *;
@use '@carbon/react/scss/motion' as *;
@use '../../global/styles/project-settings' as c4p-settings;

$block-class: #{c4p-settings.$pkg-prefix}--cascade;
$animationProps: $duration-moderate-02 motion(standard, productive) 0s 1;
$fadeStart: translateY(3rem);
$fadeEnd: translateY(0);

@keyframes fade {
  0% {
    opacity: 0;
    transform: $fadeStart;
  }

<<<<<<< HEAD
  100% {
    opacity: 1;
    transform: $fadeEnd;
=======
  .#{$block-class}__element,
  .#{$block-class}__col {
    @media (prefers-reduced-motion: no-preference) {
      // stylelint-disable-next-line carbon/motion-duration-use
      animation: $animationProps fade; // stylelint note animation duration declared in $animationProps
      animation-fill-mode: forwards;
      opacity: 0;
    }
>>>>>>> c6b9cad7
  }
}

.#{$block-class}__element,
.#{$block-class}__col {
  /* stylelint-disable-next-line max-nesting-depth */
  @media (prefers-reduced-motion: no-preference) {
    /* stylelint-disable-next-line carbon/motion-token-use -- Carbon animation duration defined above in $animationProps */
    animation: $animationProps fade;
    animation-fill-mode: forwards;
    opacity: 0;
  }
}

//adds cascading delay
@for $i from 1 through 8 {
  .#{$block-class}__element:nth-child(n + #{$i}),
  .#{$block-class}__col-#{$i} {
    animation-delay: #{$i * 60}ms;
  }
}<|MERGE_RESOLUTION|>--- conflicted
+++ resolved
@@ -21,20 +21,9 @@
     transform: $fadeStart;
   }
 
-<<<<<<< HEAD
   100% {
     opacity: 1;
     transform: $fadeEnd;
-=======
-  .#{$block-class}__element,
-  .#{$block-class}__col {
-    @media (prefers-reduced-motion: no-preference) {
-      // stylelint-disable-next-line carbon/motion-duration-use
-      animation: $animationProps fade; // stylelint note animation duration declared in $animationProps
-      animation-fill-mode: forwards;
-      opacity: 0;
-    }
->>>>>>> c6b9cad7
   }
 }
 
@@ -42,7 +31,7 @@
 .#{$block-class}__col {
   /* stylelint-disable-next-line max-nesting-depth */
   @media (prefers-reduced-motion: no-preference) {
-    /* stylelint-disable-next-line carbon/motion-token-use -- Carbon animation duration defined above in $animationProps */
+    /* stylelint-disable-next-line carbon/motion-duration-use -- Carbon animation duration defined above in $animationProps */
     animation: $animationProps fade;
     animation-fill-mode: forwards;
     opacity: 0;
