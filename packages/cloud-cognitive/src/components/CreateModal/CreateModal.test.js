--- conflicted
+++ resolved
@@ -83,13 +83,8 @@
   });
 
   it('is not visible when open is not true', () => {
-<<<<<<< HEAD
-    render(<RenderComponent open={false} />);
-    expect(screen.getByRole('presentation')).not.toHaveClass('is-visible');
-=======
-    const { container } = renderComponent({ open: false });
+    const { container } = render(<RenderComponent open={false} />);
     expect(container.firstChild).not.toHaveClass('is-visible');
->>>>>>> a1b29720
   });
 
   it('forwards a ref to an appropriate node', () => {
@@ -111,13 +106,8 @@
     );
   });
 
-<<<<<<< HEAD
-  it('has no accessibility violations', async () => {
+  it.skip('has no accessibility violations', async () => {
     const { container } = render(<RenderComponent />);
-=======
-  it.skip('has no accessibility violations', async () => {
-    const { container } = renderComponent();
->>>>>>> a1b29720
     await expect(container).toBeAccessible(componentName, 'scan_label');
     await expect(container).toHaveNoAxeViolations();
   });
