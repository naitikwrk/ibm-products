--- conflicted
+++ resolved
@@ -50,7 +50,6 @@
   overflow-y: auto;
 }
 
-<<<<<<< HEAD
 .#{$influencer-block-class}__progress-indicator.#{c4p-settings.$carbon-prefix}--progress {
   padding: $spacing-06;
 }
@@ -60,37 +59,23 @@
   grid-column: 1 / -1;
   grid-row: -1 / -1;
 }
+
 .#{$influencer-block-class}__side-nav-opening,
 .#{$influencer-block-class}__progress-indicator-opening {
-  // stylelint-disable-next-line carbon/motion-token-use
   animation: influencer-menu-entrance $duration-moderate-02 1;
   animation-fill-mode: forwards;
   @include motion(entrance, productive);
 }
-=======
-  .#{$block-class}__view-all-toggle {
-    padding: $spacing-06;
-    grid-column: 1 / -1;
-    grid-row: -1 / -1;
-  }
-  .#{$block-class}__side-nav-opening,
-  .#{$block-class}__progress-indicator-opening {
-    animation: influencer-menu-entrance $duration--moderate-02 1;
-    animation-fill-mode: forwards;
-    @include carbon--motion(entrance, productive);
-  }
-
-  .#{$block-class}__side-nav-closing,
-  .#{$block-class}__progress-indicator-closing {
-    animation: influencer-menu-exit $duration--moderate-02 1;
-    animation-fill-mode: forwards;
-    @include carbon--motion(exit, productive);
-  }
->>>>>>> a1b29720
 
 .#{$influencer-block-class}__side-nav-closing,
 .#{$influencer-block-class}__progress-indicator-closing {
-  // stylelint-disable-next-line carbon/motion-token-use
+  animation: influencer-menu-exit $duration-moderate-02 1;
+  animation-fill-mode: forwards;
+  @include motion(exit, productive);
+}
+
+.#{$influencer-block-class}__side-nav-closing,
+.#{$influencer-block-class}__progress-indicator-closing {
   animation: influencer-menu-exit $duration-moderate-02 1;
   animation-fill-mode: forwards;
   @include motion(exit, productive);
