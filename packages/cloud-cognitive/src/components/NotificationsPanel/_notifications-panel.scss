--- conflicted
+++ resolved
@@ -190,20 +190,12 @@
         min-width: 5.5rem;
         padding: 0;
 
-<<<<<<< HEAD
         .#{c4p-settings.$carbon-prefix}--btn__icon {
+          /* stylelint-disable-next-line carbon/motion-easing-use */
           transition: transform $duration-moderate-02 ease;
           /* stylelint-disable-next-line max-nesting-depth */
           @media (prefers-reduced-motion: reduce) {
             transition: none;
-=======
-          .#{$carbon-prefix}--btn__icon {
-            // stylelint-disable-next-line carbon/motion-easing-use
-            transition: transform $duration--moderate-02 ease;
-            @media (prefers-reduced-motion: reduce) {
-              transition: none;
-            }
->>>>>>> c6b9cad7
           }
         }
         &.#{$block-class}__notification-read-more-button {
