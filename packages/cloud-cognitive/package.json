--- conflicted
+++ resolved
@@ -59,17 +59,10 @@
     "copyfiles": "^2.4.1",
     "cross-env": "^7.0.3",
     "fs-extra": "^11.1.0",
-<<<<<<< HEAD
     "glob": "^9.3.0",
     "jest": "^29.5.0",
-    "jest-config-ibm-cloud-cognitive": "^0.24.13",
+    "jest-config-ibm-cloud-cognitive": "^0.24.14",
     "jest-environment-jsdom": "^29.5.0",
-=======
-    "glob": "^8.1.0",
-    "jest": "^29.4.2",
-    "jest-config-ibm-cloud-cognitive": "^0.24.14",
-    "jest-environment-jsdom": "^29.4.2",
->>>>>>> c7d2855c
     "namor": "^1.1.2",
     "npm-check-updates": "^16.7.12",
     "npm-run-all": "^4.1.5",
