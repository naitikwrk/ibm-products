// Jest Snapshot v1, https://goo.gl/fbAQLP

exports[`CSS export checks doesn't change the exported CSS for released components 1`] = `
".c4p--about-modal .cds--modal-container {
  grid-template-rows: auto auto 1fr auto;
}

.c4p--about-modal .c4p--about-modal__logo {
  margin: 1rem 1rem 2rem 1rem;
}

.c4p--about-modal .c4p--about-modal__header {
  padding: 0 20% 0 1rem;
  margin-bottom: 0;
  grid-row: auto;
}

.c4p--about-modal .c4p--about-modal__title {
  font-size: var(--cds-heading-04-font-size, 1.75rem);
  font-weight: var(--cds-heading-04-font-weight, 400);
  line-height: var(--cds-heading-04-line-height, 1.28572);
  letter-spacing: var(--cds-heading-04-letter-spacing, 0);
  color: var(--cds-text-primary, #161616);
}

.c4p--about-modal .c4p--about-modal__body {
  font-size: var(--cds-body-compact-02-font-size, 1rem);
  font-weight: var(--cds-body-compact-02-font-weight, 400);
  line-height: var(--cds-body-compact-02-line-height, 1.375);
  letter-spacing: var(--cds-body-compact-02-letter-spacing, 0);
  overflow: hidden auto;
  min-height: 4rem;
  padding: 0 20% 0 1rem;
  margin-bottom: 1.5rem;
  grid-row: auto;
}

.c4p--about-modal .cds--modal-content--overflow-indicator {
  bottom: 1.5rem;
  background-image: linear-gradient(to bottom, rgba(0, 0, 0, 0), var(--cds-layer-01, #f4f4f4));
}

.c4p--about-modal .c4p--about-modal__links-container {
  font-size: var(--cds-body-compact-01-font-size, 0.875rem);
  font-weight: var(--cds-body-compact-01-font-weight, 400);
  line-height: var(--cds-body-compact-01-line-height, 1.28572);
  letter-spacing: var(--cds-body-compact-01-letter-spacing, 0.16px);
  margin-top: 1.5rem;
}

.c4p--about-modal .c4p--about-modal__version {
  color: var(--cds-text-secondary, #525252);
}

.c4p--about-modal .c4p--about-modal__links-container a + a {
  padding-left: 0.5rem;
  border-left: 1px solid var(--cds-border-strong-01, #8d8d8d);
  margin-left: 0.5rem;
}

.c4p--about-modal .c4p--about-modal__content,
.c4p--about-modal .c4p--about-modal__copyright-text {
  font-size: var(--cds-label-01-font-size, 0.75rem);
  font-weight: var(--cds-label-01-font-weight, 400);
  line-height: var(--cds-label-01-line-height, 1.33333);
  letter-spacing: var(--cds-label-01-letter-spacing, 0.32px);
  margin-top: 1.5rem;
  margin-bottom: 0;
  color: var(--cds-text-secondary, #525252);
}

.c4p--about-modal .c4p--about-modal__copyright-text {
  margin-top: 1rem;
}

p.c4p--about-modal__content:first-child,
p.c4p--about-modal__copyright-text:first-child {
  margin-top: 2rem;
}

.c4p--about-modal .c4p--about-modal__footer {
  display: block;
  height: auto;
  padding: 1rem;
  background-color: var(--cds-layer-02, #ffffff);
}

.c4p--apikey-modal .cds--modal-close {
  display: none;
}

.c4p--apikey-modal .cds--inline-loading {
  min-height: 3rem;
}

.c4p--apikey-modal .cds--modal-content {
  padding-right: 1rem;
}

.c4p--apikey-modal__body {
  padding-right: calc(20% - 1rem);
  margin-bottom: 1rem;
}

.c4p--apikey-modal__messaging {
  display: flex;
  padding-right: calc(20% - 1rem);
  margin-top: 0.5rem;
}

.c4p--apikey-modal__messaging-text {
  flex: 1;
  margin-left: 0.5rem;
  font-size: var(--cds-label-01-font-size, 0.75rem);
  font-weight: var(--cds-label-01-font-weight, 400);
  line-height: var(--cds-label-01-line-height, 1.33333);
  letter-spacing: var(--cds-label-01-letter-spacing, 0.32px);
}

.c4p--apikey-modal__messaging-text > * {
  font: inherit;
}

.c4p--apikey-modal__error-icon svg {
  fill: var(--cds-button-danger-primary, #da1e28);
}

.c4p--action-set {
  align-items: stretch;
  justify-content: flex-end;
  background-color: var(--cds-layer-01, #f4f4f4);
}

.c4p--action-set .c4p--action-set__action-button {
  font-size: var(--cds-body-short-01-font-size, 0.875rem);
  font-weight: var(--cds-body-short-01-font-weight, 400);
  line-height: var(--cds-body-short-01-line-height, 1.28572);
  letter-spacing: var(--cds-body-short-01-letter-spacing, 0.16px);
  align-items: center;
  margin: 0;
}
.c4p--action-set .c4p--action-set__action-button.c4p--action-set__action-button--expressive {
  height: 4rem;
  padding-top: 1rem;
  padding-bottom: 2rem;
}

.c4p--action-set.cds--btn-set .c4p--action-set__action-button.cds--btn.cds--btn--expressive,
.c4p--action-set.cds--btn-set .c4p--action-set__action-button.cds--btn {
  max-width: none;
}

.c4p--action-set:not(.c4p--action-set--stacking) .c4p--action-set__action-button--ghost {
  padding-left: 2rem;
}

.c4p--action-set.c4p--action-set--row-single.c4p--action-set--md .c4p--action-set__action-button,
.c4p--action-set.c4p--action-set--row-single .c4p--action-set__action-button--ghost {
  flex: 0 0 100%;
}

.c4p--action-set.c4p--action-set--row-double .c4p--action-set__action-button--ghost {
  flex: 1 1 75%;
}

.c4p--action-set.c4p--action-set--row-single.c4p--action-set--lg .c4p--action-set__action-button:not(.c4p--action-set__action-button--ghost),
.c4p--action-set.c4p--action-set--row-double.c4p--action-set--md .c4p--action-set__action-button,
.c4p--action-set.c4p--action-set--row-double.c4p--action-set--lg .c4p--action-set__action-button,
.c4p--action-set.c4p--action-set--row-triple .c4p--action-set__action-button--ghost {
  flex: 0 1 50%;
}

.c4p--action-set.c4p--action-set--row-triple .c4p--action-set__action-button--ghost {
  flex: 1 1 50%;
}

.c4p--action-set.cds--btn-set.c4p--action-set--row-triple.c4p--action-set--lg .c4p--action-set__action-button:not(.c4p--action-set__action-button--ghost),
.c4p--action-set.cds--btn-set.c4p--action-set--xl .c4p--action-set__action-button:not(.c4p--action-set__action-button--ghost),
.c4p--action-set.cds--btn-set.c4p--action-set--2xl .c4p--action-set__action-button:not(.c4p--action-set__action-button--ghost),
.c4p--action-set.cds--btn-set.c4p--action-set--row-quadruple .c4p--action-set__action-button:not(.c4p--action-set__action-button--ghost) {
  /* stylelint-disable-next-line function-no-unknown -- to-rem carbon replacement for rem */
  max-width: 14.5rem;
  flex: 0 1 25%;
}

.c4p--action-set.cds--btn-set.c4p--action-set--row-quadruple .c4p--action-set__action-button--ghost {
  flex: 1 1 25%;
}

.c4p--action-set .c4p--action-set__action-button .cds--inline-loading {
  position: absolute;
  top: 0;
  right: 0;
  width: 2rem;
}

:root {
  --cds-grid-gutter: 2rem;
  --cds-grid-columns: 4;
  --cds-grid-margin: 0;
}
@media (min-width: 42rem) {
  :root {
    --cds-grid-columns: 8;
    --cds-grid-margin: 1rem;
  }
}
@media (min-width: 66rem) {
  :root {
    --cds-grid-columns: 16;
  }
}
@media (min-width: 99rem) {
  :root {
    --cds-grid-margin: 1.5rem;
  }
}

.cds--css-grid {
  --cds-grid-gutter-start: calc(var(--cds-grid-gutter) / 2);
  --cds-grid-gutter-end: calc(var(--cds-grid-gutter) / 2);
  --cds-grid-column-hang: calc(var(--cds-grid-gutter) / 2);
  display: grid;
  grid-template-columns: repeat(var(--cds-grid-columns), minmax(0, 1fr));
  inline-size: 100%;
  margin-inline: auto;
  max-inline-size: 99rem;
  padding-inline: var(--cds-grid-margin);
}

.cds--css-grid--full-width {
  max-inline-size: 100%;
}

.cds--css-grid-column {
  --cds-grid-mode-start: var(--cds-grid-gutter-start);
  --cds-grid-mode-end: var(--cds-grid-gutter-end);
  margin-inline: var(--cds-grid-gutter-start) var(--cds-grid-gutter-end);
}
[dir=rtl] .cds--css-grid-column {
  margin-inline: var(--cds-grid-gutter-end) var(--cds-grid-gutter-start);
}

.cds--css-grid--narrow {
  --cds-grid-gutter-start: 0;
}

.cds--css-grid--condensed {
  --cds-grid-gutter: 0.0625rem;
  --cds-grid-column-hang: 0.96875rem;
}

.cds--subgrid {
  display: grid;
  grid-template-columns: repeat(var(--cds-grid-columns), minmax(0, 1fr));
  margin-inline: calc(var(--cds-grid-mode-start) * -1) calc(var(--cds-grid-mode-end) * -1);
}
[dir=rtl] .cds--subgrid {
  margin-inline: calc(var(--cds-grid-mode-end) * -1) calc(var(--cds-grid-mode-start) * -1);
}

.cds--subgrid--wide {
  --cds-grid-gutter-start: 1rem;
  --cds-grid-gutter-end: 1rem;
  --cds-grid-column-hang: 0;
}

.cds--subgrid--narrow {
  --cds-grid-gutter-start: 0;
  --cds-grid-gutter-end: 1rem;
  --cds-grid-column-hang: 1rem;
}

.cds--subgrid--condensed {
  --cds-grid-gutter-start: 0.03125rem;
  --cds-grid-gutter-end: 0.03125rem;
  --cds-grid-column-hang: 0.96875rem;
}

.cds--grid-column-hang {
  margin-inline-start: var(--cds-grid-column-hang);
}
[dir=rtl] .cds--grid-column-hang {
  margin-inline: initial var(--cds-grid-column-hang);
}

.cds--col-span-0 {
  display: none;
}

.cds--col-span-1 {
  --cds-grid-columns: 1;
  display: block;
  grid-column: span 1/span 1;
}

.cds--col-span-2 {
  --cds-grid-columns: 2;
  display: block;
  grid-column: span 2/span 2;
}

.cds--col-span-3 {
  --cds-grid-columns: 3;
  display: block;
  grid-column: span 3/span 3;
}

.cds--col-span-4 {
  --cds-grid-columns: 4;
  display: block;
  grid-column: span 4/span 4;
}

.cds--col-span-5 {
  --cds-grid-columns: 5;
  display: block;
  grid-column: span 5/span 5;
}

.cds--col-span-6 {
  --cds-grid-columns: 6;
  display: block;
  grid-column: span 6/span 6;
}

.cds--col-span-7 {
  --cds-grid-columns: 7;
  display: block;
  grid-column: span 7/span 7;
}

.cds--col-span-8 {
  --cds-grid-columns: 8;
  display: block;
  grid-column: span 8/span 8;
}

.cds--col-span-9 {
  --cds-grid-columns: 9;
  display: block;
  grid-column: span 9/span 9;
}

.cds--col-span-10 {
  --cds-grid-columns: 10;
  display: block;
  grid-column: span 10/span 10;
}

.cds--col-span-11 {
  --cds-grid-columns: 11;
  display: block;
  grid-column: span 11/span 11;
}

.cds--col-span-12 {
  --cds-grid-columns: 12;
  display: block;
  grid-column: span 12/span 12;
}

.cds--col-span-13 {
  --cds-grid-columns: 13;
  display: block;
  grid-column: span 13/span 13;
}

.cds--col-span-14 {
  --cds-grid-columns: 14;
  display: block;
  grid-column: span 14/span 14;
}

.cds--col-span-15 {
  --cds-grid-columns: 15;
  display: block;
  grid-column: span 15/span 15;
}

.cds--col-span-16 {
  --cds-grid-columns: 16;
  display: block;
  grid-column: span 16/span 16;
}

.cds--sm\\:col-span-0 {
  display: none;
}

.cds--sm\\:col-span-1 {
  --cds-grid-columns: 1;
  display: block;
  grid-column: span 1/span 1;
}

.cds--sm\\:col-span-2 {
  --cds-grid-columns: 2;
  display: block;
  grid-column: span 2/span 2;
}

.cds--sm\\:col-span-3 {
  --cds-grid-columns: 3;
  display: block;
  grid-column: span 3/span 3;
}

.cds--sm\\:col-span-4 {
  --cds-grid-columns: 4;
  display: block;
  grid-column: span 4/span 4;
}

.cds--sm\\:col-span-auto {
  grid-column: auto;
}

.cds--sm\\:col-span-100 {
  grid-column: 1/-1;
}

.cds--sm\\:col-span-75 {
  --cds-grid-columns: 3;
  grid-column: span 3 / span 3;
}

.cds--sm\\:col-span-50 {
  --cds-grid-columns: 2;
  grid-column: span 2 / span 2;
}

.cds--sm\\:col-span-25 {
  --cds-grid-columns: 1;
  grid-column: span 1 / span 1;
}

@media (min-width: 42rem) {
  .cds--md\\:col-span-0 {
    display: none;
  }
}
@media (min-width: 42rem) {
  .cds--md\\:col-span-1 {
    --cds-grid-columns: 1;
    display: block;
    grid-column: span 1/span 1;
  }
}
@media (min-width: 42rem) {
  .cds--md\\:col-span-2 {
    --cds-grid-columns: 2;
    display: block;
    grid-column: span 2/span 2;
  }
}
@media (min-width: 42rem) {
  .cds--md\\:col-span-3 {
    --cds-grid-columns: 3;
    display: block;
    grid-column: span 3/span 3;
  }
}
@media (min-width: 42rem) {
  .cds--md\\:col-span-4 {
    --cds-grid-columns: 4;
    display: block;
    grid-column: span 4/span 4;
  }
}
@media (min-width: 42rem) {
  .cds--md\\:col-span-5 {
    --cds-grid-columns: 5;
    display: block;
    grid-column: span 5/span 5;
  }
}
@media (min-width: 42rem) {
  .cds--md\\:col-span-6 {
    --cds-grid-columns: 6;
    display: block;
    grid-column: span 6/span 6;
  }
}
@media (min-width: 42rem) {
  .cds--md\\:col-span-7 {
    --cds-grid-columns: 7;
    display: block;
    grid-column: span 7/span 7;
  }
}
@media (min-width: 42rem) {
  .cds--md\\:col-span-8 {
    --cds-grid-columns: 8;
    display: block;
    grid-column: span 8/span 8;
  }
}
@media (min-width: 42rem) {
  .cds--md\\:col-span-auto {
    grid-column: auto;
  }
  .cds--md\\:col-span-100 {
    grid-column: 1/-1;
  }
  .cds--md\\:col-span-75 {
    --cds-grid-columns: 6;
    grid-column: span 6 / span 6;
  }
  .cds--md\\:col-span-50 {
    --cds-grid-columns: 4;
    grid-column: span 4 / span 4;
  }
  .cds--md\\:col-span-25 {
    --cds-grid-columns: 2;
    grid-column: span 2 / span 2;
  }
}
@media (min-width: 66rem) {
  .cds--lg\\:col-span-0 {
    display: none;
  }
}
@media (min-width: 66rem) {
  .cds--lg\\:col-span-1 {
    --cds-grid-columns: 1;
    display: block;
    grid-column: span 1/span 1;
  }
}
@media (min-width: 66rem) {
  .cds--lg\\:col-span-2 {
    --cds-grid-columns: 2;
    display: block;
    grid-column: span 2/span 2;
  }
}
@media (min-width: 66rem) {
  .cds--lg\\:col-span-3 {
    --cds-grid-columns: 3;
    display: block;
    grid-column: span 3/span 3;
  }
}
@media (min-width: 66rem) {
  .cds--lg\\:col-span-4 {
    --cds-grid-columns: 4;
    display: block;
    grid-column: span 4/span 4;
  }
}
@media (min-width: 66rem) {
  .cds--lg\\:col-span-5 {
    --cds-grid-columns: 5;
    display: block;
    grid-column: span 5/span 5;
  }
}
@media (min-width: 66rem) {
  .cds--lg\\:col-span-6 {
    --cds-grid-columns: 6;
    display: block;
    grid-column: span 6/span 6;
  }
}
@media (min-width: 66rem) {
  .cds--lg\\:col-span-7 {
    --cds-grid-columns: 7;
    display: block;
    grid-column: span 7/span 7;
  }
}
@media (min-width: 66rem) {
  .cds--lg\\:col-span-8 {
    --cds-grid-columns: 8;
    display: block;
    grid-column: span 8/span 8;
  }
}
@media (min-width: 66rem) {
  .cds--lg\\:col-span-9 {
    --cds-grid-columns: 9;
    display: block;
    grid-column: span 9/span 9;
  }
}
@media (min-width: 66rem) {
  .cds--lg\\:col-span-10 {
    --cds-grid-columns: 10;
    display: block;
    grid-column: span 10/span 10;
  }
}
@media (min-width: 66rem) {
  .cds--lg\\:col-span-11 {
    --cds-grid-columns: 11;
    display: block;
    grid-column: span 11/span 11;
  }
}
@media (min-width: 66rem) {
  .cds--lg\\:col-span-12 {
    --cds-grid-columns: 12;
    display: block;
    grid-column: span 12/span 12;
  }
}
@media (min-width: 66rem) {
  .cds--lg\\:col-span-13 {
    --cds-grid-columns: 13;
    display: block;
    grid-column: span 13/span 13;
  }
}
@media (min-width: 66rem) {
  .cds--lg\\:col-span-14 {
    --cds-grid-columns: 14;
    display: block;
    grid-column: span 14/span 14;
  }
}
@media (min-width: 66rem) {
  .cds--lg\\:col-span-15 {
    --cds-grid-columns: 15;
    display: block;
    grid-column: span 15/span 15;
  }
}
@media (min-width: 66rem) {
  .cds--lg\\:col-span-16 {
    --cds-grid-columns: 16;
    display: block;
    grid-column: span 16/span 16;
  }
}
@media (min-width: 66rem) {
  .cds--lg\\:col-span-auto {
    grid-column: auto;
  }
  .cds--lg\\:col-span-100 {
    grid-column: 1/-1;
  }
  .cds--lg\\:col-span-75 {
    --cds-grid-columns: 12;
    grid-column: span 12 / span 12;
  }
  .cds--lg\\:col-span-50 {
    --cds-grid-columns: 8;
    grid-column: span 8 / span 8;
  }
  .cds--lg\\:col-span-25 {
    --cds-grid-columns: 4;
    grid-column: span 4 / span 4;
  }
}
@media (min-width: 82rem) {
  .cds--xlg\\:col-span-0 {
    display: none;
  }
}
@media (min-width: 82rem) {
  .cds--xlg\\:col-span-1 {
    --cds-grid-columns: 1;
    display: block;
    grid-column: span 1/span 1;
  }
}
@media (min-width: 82rem) {
  .cds--xlg\\:col-span-2 {
    --cds-grid-columns: 2;
    display: block;
    grid-column: span 2/span 2;
  }
}
@media (min-width: 82rem) {
  .cds--xlg\\:col-span-3 {
    --cds-grid-columns: 3;
    display: block;
    grid-column: span 3/span 3;
  }
}
@media (min-width: 82rem) {
  .cds--xlg\\:col-span-4 {
    --cds-grid-columns: 4;
    display: block;
    grid-column: span 4/span 4;
  }
}
@media (min-width: 82rem) {
  .cds--xlg\\:col-span-5 {
    --cds-grid-columns: 5;
    display: block;
    grid-column: span 5/span 5;
  }
}
@media (min-width: 82rem) {
  .cds--xlg\\:col-span-6 {
    --cds-grid-columns: 6;
    display: block;
    grid-column: span 6/span 6;
  }
}
@media (min-width: 82rem) {
  .cds--xlg\\:col-span-7 {
    --cds-grid-columns: 7;
    display: block;
    grid-column: span 7/span 7;
  }
}
@media (min-width: 82rem) {
  .cds--xlg\\:col-span-8 {
    --cds-grid-columns: 8;
    display: block;
    grid-column: span 8/span 8;
  }
}
@media (min-width: 82rem) {
  .cds--xlg\\:col-span-9 {
    --cds-grid-columns: 9;
    display: block;
    grid-column: span 9/span 9;
  }
}
@media (min-width: 82rem) {
  .cds--xlg\\:col-span-10 {
    --cds-grid-columns: 10;
    display: block;
    grid-column: span 10/span 10;
  }
}
@media (min-width: 82rem) {
  .cds--xlg\\:col-span-11 {
    --cds-grid-columns: 11;
    display: block;
    grid-column: span 11/span 11;
  }
}
@media (min-width: 82rem) {
  .cds--xlg\\:col-span-12 {
    --cds-grid-columns: 12;
    display: block;
    grid-column: span 12/span 12;
  }
}
@media (min-width: 82rem) {
  .cds--xlg\\:col-span-13 {
    --cds-grid-columns: 13;
    display: block;
    grid-column: span 13/span 13;
  }
}
@media (min-width: 82rem) {
  .cds--xlg\\:col-span-14 {
    --cds-grid-columns: 14;
    display: block;
    grid-column: span 14/span 14;
  }
}
@media (min-width: 82rem) {
  .cds--xlg\\:col-span-15 {
    --cds-grid-columns: 15;
    display: block;
    grid-column: span 15/span 15;
  }
}
@media (min-width: 82rem) {
  .cds--xlg\\:col-span-16 {
    --cds-grid-columns: 16;
    display: block;
    grid-column: span 16/span 16;
  }
}
@media (min-width: 82rem) {
  .cds--xlg\\:col-span-auto {
    grid-column: auto;
  }
  .cds--xlg\\:col-span-100 {
    grid-column: 1/-1;
  }
  .cds--xlg\\:col-span-75 {
    --cds-grid-columns: 12;
    grid-column: span 12 / span 12;
  }
  .cds--xlg\\:col-span-50 {
    --cds-grid-columns: 8;
    grid-column: span 8 / span 8;
  }
  .cds--xlg\\:col-span-25 {
    --cds-grid-columns: 4;
    grid-column: span 4 / span 4;
  }
}
@media (min-width: 99rem) {
  .cds--max\\:col-span-0 {
    display: none;
  }
}
@media (min-width: 99rem) {
  .cds--max\\:col-span-1 {
    --cds-grid-columns: 1;
    display: block;
    grid-column: span 1/span 1;
  }
}
@media (min-width: 99rem) {
  .cds--max\\:col-span-2 {
    --cds-grid-columns: 2;
    display: block;
    grid-column: span 2/span 2;
  }
}
@media (min-width: 99rem) {
  .cds--max\\:col-span-3 {
    --cds-grid-columns: 3;
    display: block;
    grid-column: span 3/span 3;
  }
}
@media (min-width: 99rem) {
  .cds--max\\:col-span-4 {
    --cds-grid-columns: 4;
    display: block;
    grid-column: span 4/span 4;
  }
}
@media (min-width: 99rem) {
  .cds--max\\:col-span-5 {
    --cds-grid-columns: 5;
    display: block;
    grid-column: span 5/span 5;
  }
}
@media (min-width: 99rem) {
  .cds--max\\:col-span-6 {
    --cds-grid-columns: 6;
    display: block;
    grid-column: span 6/span 6;
  }
}
@media (min-width: 99rem) {
  .cds--max\\:col-span-7 {
    --cds-grid-columns: 7;
    display: block;
    grid-column: span 7/span 7;
  }
}
@media (min-width: 99rem) {
  .cds--max\\:col-span-8 {
    --cds-grid-columns: 8;
    display: block;
    grid-column: span 8/span 8;
  }
}
@media (min-width: 99rem) {
  .cds--max\\:col-span-9 {
    --cds-grid-columns: 9;
    display: block;
    grid-column: span 9/span 9;
  }
}
@media (min-width: 99rem) {
  .cds--max\\:col-span-10 {
    --cds-grid-columns: 10;
    display: block;
    grid-column: span 10/span 10;
  }
}
@media (min-width: 99rem) {
  .cds--max\\:col-span-11 {
    --cds-grid-columns: 11;
    display: block;
    grid-column: span 11/span 11;
  }
}
@media (min-width: 99rem) {
  .cds--max\\:col-span-12 {
    --cds-grid-columns: 12;
    display: block;
    grid-column: span 12/span 12;
  }
}
@media (min-width: 99rem) {
  .cds--max\\:col-span-13 {
    --cds-grid-columns: 13;
    display: block;
    grid-column: span 13/span 13;
  }
}
@media (min-width: 99rem) {
  .cds--max\\:col-span-14 {
    --cds-grid-columns: 14;
    display: block;
    grid-column: span 14/span 14;
  }
}
@media (min-width: 99rem) {
  .cds--max\\:col-span-15 {
    --cds-grid-columns: 15;
    display: block;
    grid-column: span 15/span 15;
  }
}
@media (min-width: 99rem) {
  .cds--max\\:col-span-16 {
    --cds-grid-columns: 16;
    display: block;
    grid-column: span 16/span 16;
  }
}
@media (min-width: 99rem) {
  .cds--max\\:col-span-auto {
    grid-column: auto;
  }
  .cds--max\\:col-span-100 {
    grid-column: 1/-1;
  }
  .cds--max\\:col-span-75 {
    --cds-grid-columns: 12;
    grid-column: span 12 / span 12;
  }
  .cds--max\\:col-span-50 {
    --cds-grid-columns: 8;
    grid-column: span 8 / span 8;
  }
  .cds--max\\:col-span-25 {
    --cds-grid-columns: 4;
    grid-column: span 4 / span 4;
  }
}
.cds--col-span-auto {
  grid-column: auto;
}

.cds--col-span-100 {
  grid-column: 1/-1;
}

.cds--col-span-75 {
  --cds-grid-columns: 3;
  grid-column: span 3 / span 3;
}
@media (min-width: 42rem) {
  .cds--col-span-75 {
    --cds-grid-columns: 6;
    grid-column: span 6 / span 6;
  }
}
@media (min-width: 66rem) {
  .cds--col-span-75 {
    --cds-grid-columns: 12;
    grid-column: span 12 / span 12;
  }
}

.cds--col-span-50 {
  --cds-grid-columns: 2;
  grid-column: span 2 / span 2;
}
@media (min-width: 42rem) {
  .cds--col-span-50 {
    --cds-grid-columns: 4;
    grid-column: span 4 / span 4;
  }
}
@media (min-width: 66rem) {
  .cds--col-span-50 {
    --cds-grid-columns: 8;
    grid-column: span 8 / span 8;
  }
}

.cds--col-span-25 {
  --cds-grid-columns: 1;
  grid-column: span 1 / span 1;
}
@media (min-width: 42rem) {
  .cds--col-span-25 {
    --cds-grid-columns: 2;
    grid-column: span 2 / span 2;
  }
}
@media (min-width: 66rem) {
  .cds--col-span-25 {
    --cds-grid-columns: 4;
    grid-column: span 4 / span 4;
  }
}

.cds--col-start-1 {
  grid-column-start: 1;
}

.cds--col-start-2 {
  grid-column-start: 2;
}

.cds--col-start-3 {
  grid-column-start: 3;
}

.cds--col-start-4 {
  grid-column-start: 4;
}

.cds--col-start-5 {
  grid-column-start: 5;
}

.cds--col-start-6 {
  grid-column-start: 6;
}

.cds--col-start-7 {
  grid-column-start: 7;
}

.cds--col-start-8 {
  grid-column-start: 8;
}

.cds--col-start-9 {
  grid-column-start: 9;
}

.cds--col-start-10 {
  grid-column-start: 10;
}

.cds--col-start-11 {
  grid-column-start: 11;
}

.cds--col-start-12 {
  grid-column-start: 12;
}

.cds--col-start-13 {
  grid-column-start: 13;
}

.cds--col-start-14 {
  grid-column-start: 14;
}

.cds--col-start-15 {
  grid-column-start: 15;
}

.cds--col-start-16 {
  grid-column-start: 16;
}

.cds--col-end-2 {
  grid-column-end: 2;
}

.cds--col-end-3 {
  grid-column-end: 3;
}

.cds--col-end-4 {
  grid-column-end: 4;
}

.cds--col-end-5 {
  grid-column-end: 5;
}

.cds--col-end-6 {
  grid-column-end: 6;
}

.cds--col-end-7 {
  grid-column-end: 7;
}

.cds--col-end-8 {
  grid-column-end: 8;
}

.cds--col-end-9 {
  grid-column-end: 9;
}

.cds--col-end-10 {
  grid-column-end: 10;
}

.cds--col-end-11 {
  grid-column-end: 11;
}

.cds--col-end-12 {
  grid-column-end: 12;
}

.cds--col-end-13 {
  grid-column-end: 13;
}

.cds--col-end-14 {
  grid-column-end: 14;
}

.cds--col-end-15 {
  grid-column-end: 15;
}

.cds--col-end-16 {
  grid-column-end: 16;
}

.cds--col-end-17 {
  grid-column-end: 17;
}

.cds--col-start-auto {
  grid-column-start: auto;
}

.cds--col-end-auto {
  grid-column-end: auto;
}

.cds--sm\\:col-start-1 {
  grid-column-start: 1;
}

.cds--sm\\:col-start-2 {
  grid-column-start: 2;
}

.cds--sm\\:col-start-3 {
  grid-column-start: 3;
}

.cds--sm\\:col-start-4 {
  grid-column-start: 4;
}

.cds--sm\\:col-start-5 {
  grid-column-start: 5;
}

.cds--sm\\:col-start-6 {
  grid-column-start: 6;
}

.cds--sm\\:col-start-7 {
  grid-column-start: 7;
}

.cds--sm\\:col-start-8 {
  grid-column-start: 8;
}

.cds--sm\\:col-start-9 {
  grid-column-start: 9;
}

.cds--sm\\:col-start-10 {
  grid-column-start: 10;
}

.cds--sm\\:col-start-11 {
  grid-column-start: 11;
}

.cds--sm\\:col-start-12 {
  grid-column-start: 12;
}

.cds--sm\\:col-start-13 {
  grid-column-start: 13;
}

.cds--sm\\:col-start-14 {
  grid-column-start: 14;
}

.cds--sm\\:col-start-15 {
  grid-column-start: 15;
}

.cds--sm\\:col-start-16 {
  grid-column-start: 16;
}

.cds--sm\\:col-end-2 {
  grid-column-end: 2;
}

.cds--sm\\:col-end-3 {
  grid-column-end: 3;
}

.cds--sm\\:col-end-4 {
  grid-column-end: 4;
}

.cds--sm\\:col-end-5 {
  grid-column-end: 5;
}

.cds--sm\\:col-end-6 {
  grid-column-end: 6;
}

.cds--sm\\:col-end-7 {
  grid-column-end: 7;
}

.cds--sm\\:col-end-8 {
  grid-column-end: 8;
}

.cds--sm\\:col-end-9 {
  grid-column-end: 9;
}

.cds--sm\\:col-end-10 {
  grid-column-end: 10;
}

.cds--sm\\:col-end-11 {
  grid-column-end: 11;
}

.cds--sm\\:col-end-12 {
  grid-column-end: 12;
}

.cds--sm\\:col-end-13 {
  grid-column-end: 13;
}

.cds--sm\\:col-end-14 {
  grid-column-end: 14;
}

.cds--sm\\:col-end-15 {
  grid-column-end: 15;
}

.cds--sm\\:col-end-16 {
  grid-column-end: 16;
}

.cds--sm\\:col-end-17 {
  grid-column-end: 17;
}

.cds--sm\\:col-start-auto {
  grid-column-start: auto;
}

.cds--sm\\:col-end-auto {
  grid-column-end: auto;
}

@media (min-width: 42rem) {
  .cds--md\\:col-start-1 {
    grid-column-start: 1;
  }
  .cds--md\\:col-start-2 {
    grid-column-start: 2;
  }
  .cds--md\\:col-start-3 {
    grid-column-start: 3;
  }
  .cds--md\\:col-start-4 {
    grid-column-start: 4;
  }
  .cds--md\\:col-start-5 {
    grid-column-start: 5;
  }
  .cds--md\\:col-start-6 {
    grid-column-start: 6;
  }
  .cds--md\\:col-start-7 {
    grid-column-start: 7;
  }
  .cds--md\\:col-start-8 {
    grid-column-start: 8;
  }
  .cds--md\\:col-start-9 {
    grid-column-start: 9;
  }
  .cds--md\\:col-start-10 {
    grid-column-start: 10;
  }
  .cds--md\\:col-start-11 {
    grid-column-start: 11;
  }
  .cds--md\\:col-start-12 {
    grid-column-start: 12;
  }
  .cds--md\\:col-start-13 {
    grid-column-start: 13;
  }
  .cds--md\\:col-start-14 {
    grid-column-start: 14;
  }
  .cds--md\\:col-start-15 {
    grid-column-start: 15;
  }
  .cds--md\\:col-start-16 {
    grid-column-start: 16;
  }
  .cds--md\\:col-end-2 {
    grid-column-end: 2;
  }
  .cds--md\\:col-end-3 {
    grid-column-end: 3;
  }
  .cds--md\\:col-end-4 {
    grid-column-end: 4;
  }
  .cds--md\\:col-end-5 {
    grid-column-end: 5;
  }
  .cds--md\\:col-end-6 {
    grid-column-end: 6;
  }
  .cds--md\\:col-end-7 {
    grid-column-end: 7;
  }
  .cds--md\\:col-end-8 {
    grid-column-end: 8;
  }
  .cds--md\\:col-end-9 {
    grid-column-end: 9;
  }
  .cds--md\\:col-end-10 {
    grid-column-end: 10;
  }
  .cds--md\\:col-end-11 {
    grid-column-end: 11;
  }
  .cds--md\\:col-end-12 {
    grid-column-end: 12;
  }
  .cds--md\\:col-end-13 {
    grid-column-end: 13;
  }
  .cds--md\\:col-end-14 {
    grid-column-end: 14;
  }
  .cds--md\\:col-end-15 {
    grid-column-end: 15;
  }
  .cds--md\\:col-end-16 {
    grid-column-end: 16;
  }
  .cds--md\\:col-end-17 {
    grid-column-end: 17;
  }
  .cds--md\\:col-start-auto {
    grid-column-start: auto;
  }
  .cds--md\\:col-end-auto {
    grid-column-end: auto;
  }
}
@media (min-width: 66rem) {
  .cds--lg\\:col-start-1 {
    grid-column-start: 1;
  }
  .cds--lg\\:col-start-2 {
    grid-column-start: 2;
  }
  .cds--lg\\:col-start-3 {
    grid-column-start: 3;
  }
  .cds--lg\\:col-start-4 {
    grid-column-start: 4;
  }
  .cds--lg\\:col-start-5 {
    grid-column-start: 5;
  }
  .cds--lg\\:col-start-6 {
    grid-column-start: 6;
  }
  .cds--lg\\:col-start-7 {
    grid-column-start: 7;
  }
  .cds--lg\\:col-start-8 {
    grid-column-start: 8;
  }
  .cds--lg\\:col-start-9 {
    grid-column-start: 9;
  }
  .cds--lg\\:col-start-10 {
    grid-column-start: 10;
  }
  .cds--lg\\:col-start-11 {
    grid-column-start: 11;
  }
  .cds--lg\\:col-start-12 {
    grid-column-start: 12;
  }
  .cds--lg\\:col-start-13 {
    grid-column-start: 13;
  }
  .cds--lg\\:col-start-14 {
    grid-column-start: 14;
  }
  .cds--lg\\:col-start-15 {
    grid-column-start: 15;
  }
  .cds--lg\\:col-start-16 {
    grid-column-start: 16;
  }
  .cds--lg\\:col-end-2 {
    grid-column-end: 2;
  }
  .cds--lg\\:col-end-3 {
    grid-column-end: 3;
  }
  .cds--lg\\:col-end-4 {
    grid-column-end: 4;
  }
  .cds--lg\\:col-end-5 {
    grid-column-end: 5;
  }
  .cds--lg\\:col-end-6 {
    grid-column-end: 6;
  }
  .cds--lg\\:col-end-7 {
    grid-column-end: 7;
  }
  .cds--lg\\:col-end-8 {
    grid-column-end: 8;
  }
  .cds--lg\\:col-end-9 {
    grid-column-end: 9;
  }
  .cds--lg\\:col-end-10 {
    grid-column-end: 10;
  }
  .cds--lg\\:col-end-11 {
    grid-column-end: 11;
  }
  .cds--lg\\:col-end-12 {
    grid-column-end: 12;
  }
  .cds--lg\\:col-end-13 {
    grid-column-end: 13;
  }
  .cds--lg\\:col-end-14 {
    grid-column-end: 14;
  }
  .cds--lg\\:col-end-15 {
    grid-column-end: 15;
  }
  .cds--lg\\:col-end-16 {
    grid-column-end: 16;
  }
  .cds--lg\\:col-end-17 {
    grid-column-end: 17;
  }
  .cds--lg\\:col-start-auto {
    grid-column-start: auto;
  }
  .cds--lg\\:col-end-auto {
    grid-column-end: auto;
  }
}
@media (min-width: 82rem) {
  .cds--xlg\\:col-start-1 {
    grid-column-start: 1;
  }
  .cds--xlg\\:col-start-2 {
    grid-column-start: 2;
  }
  .cds--xlg\\:col-start-3 {
    grid-column-start: 3;
  }
  .cds--xlg\\:col-start-4 {
    grid-column-start: 4;
  }
  .cds--xlg\\:col-start-5 {
    grid-column-start: 5;
  }
  .cds--xlg\\:col-start-6 {
    grid-column-start: 6;
  }
  .cds--xlg\\:col-start-7 {
    grid-column-start: 7;
  }
  .cds--xlg\\:col-start-8 {
    grid-column-start: 8;
  }
  .cds--xlg\\:col-start-9 {
    grid-column-start: 9;
  }
  .cds--xlg\\:col-start-10 {
    grid-column-start: 10;
  }
  .cds--xlg\\:col-start-11 {
    grid-column-start: 11;
  }
  .cds--xlg\\:col-start-12 {
    grid-column-start: 12;
  }
  .cds--xlg\\:col-start-13 {
    grid-column-start: 13;
  }
  .cds--xlg\\:col-start-14 {
    grid-column-start: 14;
  }
  .cds--xlg\\:col-start-15 {
    grid-column-start: 15;
  }
  .cds--xlg\\:col-start-16 {
    grid-column-start: 16;
  }
  .cds--xlg\\:col-end-2 {
    grid-column-end: 2;
  }
  .cds--xlg\\:col-end-3 {
    grid-column-end: 3;
  }
  .cds--xlg\\:col-end-4 {
    grid-column-end: 4;
  }
  .cds--xlg\\:col-end-5 {
    grid-column-end: 5;
  }
  .cds--xlg\\:col-end-6 {
    grid-column-end: 6;
  }
  .cds--xlg\\:col-end-7 {
    grid-column-end: 7;
  }
  .cds--xlg\\:col-end-8 {
    grid-column-end: 8;
  }
  .cds--xlg\\:col-end-9 {
    grid-column-end: 9;
  }
  .cds--xlg\\:col-end-10 {
    grid-column-end: 10;
  }
  .cds--xlg\\:col-end-11 {
    grid-column-end: 11;
  }
  .cds--xlg\\:col-end-12 {
    grid-column-end: 12;
  }
  .cds--xlg\\:col-end-13 {
    grid-column-end: 13;
  }
  .cds--xlg\\:col-end-14 {
    grid-column-end: 14;
  }
  .cds--xlg\\:col-end-15 {
    grid-column-end: 15;
  }
  .cds--xlg\\:col-end-16 {
    grid-column-end: 16;
  }
  .cds--xlg\\:col-end-17 {
    grid-column-end: 17;
  }
  .cds--xlg\\:col-start-auto {
    grid-column-start: auto;
  }
  .cds--xlg\\:col-end-auto {
    grid-column-end: auto;
  }
}
@media (min-width: 99rem) {
  .cds--max\\:col-start-1 {
    grid-column-start: 1;
  }
  .cds--max\\:col-start-2 {
    grid-column-start: 2;
  }
  .cds--max\\:col-start-3 {
    grid-column-start: 3;
  }
  .cds--max\\:col-start-4 {
    grid-column-start: 4;
  }
  .cds--max\\:col-start-5 {
    grid-column-start: 5;
  }
  .cds--max\\:col-start-6 {
    grid-column-start: 6;
  }
  .cds--max\\:col-start-7 {
    grid-column-start: 7;
  }
  .cds--max\\:col-start-8 {
    grid-column-start: 8;
  }
  .cds--max\\:col-start-9 {
    grid-column-start: 9;
  }
  .cds--max\\:col-start-10 {
    grid-column-start: 10;
  }
  .cds--max\\:col-start-11 {
    grid-column-start: 11;
  }
  .cds--max\\:col-start-12 {
    grid-column-start: 12;
  }
  .cds--max\\:col-start-13 {
    grid-column-start: 13;
  }
  .cds--max\\:col-start-14 {
    grid-column-start: 14;
  }
  .cds--max\\:col-start-15 {
    grid-column-start: 15;
  }
  .cds--max\\:col-start-16 {
    grid-column-start: 16;
  }
  .cds--max\\:col-end-2 {
    grid-column-end: 2;
  }
  .cds--max\\:col-end-3 {
    grid-column-end: 3;
  }
  .cds--max\\:col-end-4 {
    grid-column-end: 4;
  }
  .cds--max\\:col-end-5 {
    grid-column-end: 5;
  }
  .cds--max\\:col-end-6 {
    grid-column-end: 6;
  }
  .cds--max\\:col-end-7 {
    grid-column-end: 7;
  }
  .cds--max\\:col-end-8 {
    grid-column-end: 8;
  }
  .cds--max\\:col-end-9 {
    grid-column-end: 9;
  }
  .cds--max\\:col-end-10 {
    grid-column-end: 10;
  }
  .cds--max\\:col-end-11 {
    grid-column-end: 11;
  }
  .cds--max\\:col-end-12 {
    grid-column-end: 12;
  }
  .cds--max\\:col-end-13 {
    grid-column-end: 13;
  }
  .cds--max\\:col-end-14 {
    grid-column-end: 14;
  }
  .cds--max\\:col-end-15 {
    grid-column-end: 15;
  }
  .cds--max\\:col-end-16 {
    grid-column-end: 16;
  }
  .cds--max\\:col-end-17 {
    grid-column-end: 17;
  }
  .cds--max\\:col-start-auto {
    grid-column-start: auto;
  }
  .cds--max\\:col-end-auto {
    grid-column-end: auto;
  }
}
@keyframes fade {
  0% {
    opacity: 0;
    transform: translateY(3rem);
  }
  100% {
    opacity: 1;
    transform: translateY(0);
  }
}
.c4p--cascade__element,
.c4p--cascade__col {
  /* stylelint-disable-next-line max-nesting-depth */
}
@media (prefers-reduced-motion: no-preference) {
  .c4p--cascade__element,
  .c4p--cascade__col {
    /* stylelint-disable-next-line carbon/motion-duration-use, carbon/motion-easing-use -- Carbon animation duration defined above in $animationProps */
    animation: 240ms cubic-bezier(0.2, 0, 0.38, 0.9) 0s 1 fade;
    animation-fill-mode: forwards;
    opacity: 0;
  }
}

.c4p--cascade__element:nth-child(n+1),
.c4p--cascade__col-1 {
  animation-delay: 60ms;
}

.c4p--cascade__element:nth-child(n+2),
.c4p--cascade__col-2 {
  animation-delay: 120ms;
}

.c4p--cascade__element:nth-child(n+3),
.c4p--cascade__col-3 {
  animation-delay: 180ms;
}

.c4p--cascade__element:nth-child(n+4),
.c4p--cascade__col-4 {
  animation-delay: 240ms;
}

.c4p--cascade__element:nth-child(n+5),
.c4p--cascade__col-5 {
  animation-delay: 300ms;
}

.c4p--cascade__element:nth-child(n+6),
.c4p--cascade__col-6 {
  animation-delay: 360ms;
}

.c4p--cascade__element:nth-child(n+7),
.c4p--cascade__col-7 {
  animation-delay: 420ms;
}

.c4p--cascade__element:nth-child(n+8),
.c4p--cascade__col-8 {
  animation-delay: 480ms;
}

.c4p--create-modal {
  background-color: var(--cds-background, #ffffff);
}

.c4p--create-modal .cds--modal-close {
  display: none;
}

@media (min-width: 42rem) {
  .c4p--create-modal .cds--modal-container {
    max-height: 95%;
  }
}
@media (min-width: 66rem) {
  .c4p--create-modal .cds--modal-container {
    max-height: 95%;
  }
}

.c4p--create-modal .cds--modal-header {
  padding-right: 20%;
  padding-bottom: 0.5rem;
  border-bottom: 1px solid var(--cds-layer-accent-01, #e0e0e0);
  margin-bottom: 0;
}

.c4p--create-modal .cds--modal-footer .cds--btn {
  max-width: none;
}

.c4p--create-modal__title {
  font-size: var(--cds-heading-03-font-size, 1.25rem);
  font-weight: var(--cds-heading-03-font-weight, 400);
  line-height: var(--cds-heading-03-line-height, 1.4);
  letter-spacing: var(--cds-heading-03-letter-spacing, 0);
  margin-bottom: 0.25rem;
}

.c4p--create-modal__subtitle {
  font-size: var(--cds-body-compact-01-font-size, 0.875rem);
  font-weight: var(--cds-body-compact-01-font-weight, 400);
  line-height: var(--cds-body-compact-01-line-height, 1.28572);
  letter-spacing: var(--cds-body-compact-01-letter-spacing, 0.16px);
  margin-bottom: 0.5rem;
  color: var(--cds-text-secondary, #525252);
}

.c4p--create-modal__description {
  font-size: var(--cds-body-01-font-size, 0.875rem);
  font-weight: var(--cds-body-01-font-weight, 400);
  line-height: var(--cds-body-01-line-height, 1.42857);
  letter-spacing: var(--cds-body-01-letter-spacing, 0.16px);
  padding-right: calc(20% - 1rem);
  margin: 0.5rem 0 1rem 0;
}

.c4p--create-modal__form .cds--fieldset {
  min-width: 100%;
  margin-bottom: 0;
}

.c4p--create-modal__form > * {
  margin-bottom: 1rem;
  /* stylelint-disable-next-line max-nesting-depth */
}
.c4p--create-modal__form > *:last-child {
  margin-bottom: 0;
}

@keyframes influencer-menu-entrance {
  0% {
    opacity: 0;
    transform: translateX(calc(-1 * 1rem));
  }
  100% {
    opacity: 1;
    transform: translateX(0);
  }
}
@keyframes influencer-menu-exit {
  0% {
    opacity: 1;
    transform: translateX(0);
  }
  100% {
    opacity: 0;
    transform: translateX(calc(-1 * 1rem));
  }
}
.c4p--create-influencer {
  display: grid;
  height: 100%;
  padding: 1.5rem 2rem;
  grid-template-columns: 100%;
  grid-template-rows: 1fr auto;
}

.c4p--create-influencer__left-nav {
  grid-column: 1/-1;
  grid-row: 1/-1;
  overflow-y: auto;
}

.c4p--create-influencer__title {
  font-size: var(--cds-heading-03-font-size, 1.25rem);
  font-weight: var(--cds-heading-03-font-weight, 400);
  line-height: var(--cds-heading-03-line-height, 1.4);
  letter-spacing: var(--cds-heading-03-letter-spacing, 0);
  margin-bottom: 1.5rem;
}

.c4p--create-influencer__view-all-toggle {
  padding: 1.5rem;
  grid-column: 1/-1;
  grid-row: -1/-1;
}

.c4p--create-influencer__side-nav-opening,
.c4p--create-influencer__progress-indicator-opening {
  animation: influencer-menu-entrance 240ms 1;
  animation-fill-mode: forwards;
  transition-timing-function: cubic-bezier(0, 0, 0.38, 0.9);
}

.c4p--create-influencer__side-nav-closing,
.c4p--create-influencer__progress-indicator-closing {
  animation: influencer-menu-exit 240ms 1;
  animation-fill-mode: forwards;
  transition-timing-function: cubic-bezier(0.2, 0, 1, 0.9);
}

@media (prefers-reduced-motion) {
  .c4p--create-influencer__side-nav-opening,
  .c4p--create-influencer__progress-indicator-opening,
  .c4p--create-influencer__side-nav-closing,
  .c4p--create-influencer__progress-indicator-closing {
    animation: none;
    opacity: 1;
  }
}
.c4p--simple-header {
  width: 100%;
  padding: 0.75rem 2rem;
  border-bottom: 1px solid var(--cds-border-subtle-01, #c6c6c6);
  background-color: var(--cds-layer-01, #f4f4f4);
}

.c4p--simple-header__title {
  font-size: var(--cds-heading-04-font-size, 1.75rem);
  font-weight: var(--cds-heading-04-font-weight, 400);
  line-height: var(--cds-heading-04-line-height, 1.28572);
  letter-spacing: var(--cds-heading-04-letter-spacing, 0);
}

.c4p--simple-header__breadcrumbs + .c4p--simple-header__title {
  margin-top: 0.25rem;
}

.c4p--simple-header__breadcrumbs .cds--breadcrumb-item,
.c4p--simple-header__breadcrumbs .cds--breadcrumb-item .cds--link {
  font-size: var(--cds-label-01-font-size, 0.75rem);
  font-weight: var(--cds-label-01-font-weight, 400);
  line-height: var(--cds-label-01-line-height, 1.33333);
  letter-spacing: var(--cds-label-01-letter-spacing, 0.32px);
}

.c4p--create-full-page .c4p--create-full-page {
  color: var(--cds-text-primary, #161616);
}

.c4p--create-full-page .c4p--create-full-page__content .cds--grid {
  padding-top: 1.5rem;
  margin-right: 0;
  margin-left: 0;
}

.c4p--create-full-page__header {
  position: sticky;
  z-index: 9;
  top: 0;
  right: 0;
  left: 0;
}

.c4p--create-full-page .c4p--create-full-page__step__step--hidden-step {
  display: none;
}

.c4p--create-full-page .c4p--create-full-page__step__step--visible-step {
  display: block;
}

.c4p--create-full-page .c4p--create-full-page__step-subtitle {
  font-size: var(--cds-heading-compact-01-font-size, 0.875rem);
  font-weight: var(--cds-heading-compact-01-font-weight, 600);
  line-height: var(--cds-heading-compact-01-line-height, 1.28572);
  letter-spacing: var(--cds-heading-compact-01-letter-spacing, 0.16px);
  margin-bottom: 0.5rem;
}

.c4p--create-full-page .c4p--create-full-page__step-description {
  font-size: var(--cds-body-01-font-size, 0.875rem);
  font-weight: var(--cds-body-01-font-weight, 400);
  line-height: var(--cds-body-01-line-height, 1.42857);
  letter-spacing: var(--cds-body-01-letter-spacing, 0.16px);
  margin-bottom: 1.5rem;
}

.c4p--create-full-page .cds--fieldset {
  margin-bottom: 0;
}

.c4p--create-full-page .c4p--create-full-page__step-fieldset > * {
  margin-bottom: 1rem;
}

.c4p--create-full-page .cds--modal-close {
  display: none;
}

.c4p--create-full-page__influencer-and-body-container {
  display: flex;
  height: 100vh;
  padding: 0;
  margin: 0;
}

.c4p--create-full-page .c4p--create-full-page__left-nav {
  grid-column: 1/-1;
  grid-row: 1/-1;
  overflow-y: auto;
}

.c4p--create-full-page .c4p--create-full-page__body {
  display: flex;
  flex-direction: column;
  flex-grow: 1;
}

.c4p--create-full-page .c4p--create-full-page__main {
  display: flex;
  max-height: 100%;
  flex-direction: column;
  flex-grow: 1;
}

.c4p--create-full-page .c4p--create-full-page__content {
  overflow: auto;
  flex-grow: 1;
  padding-top: 1.5rem;
  background-color: var(--cds-background, #ffffff);
  color: var(--cds-text-primary, #161616);
  overflow-x: hidden;
}

.c4p--create-full-page .c4p--create-full-page__step {
  position: relative;
  padding-bottom: 2rem;
}

.c4p--create-full-page__step .cds--css-grid {
  margin-left: 0;
}

.c4p--create-full-page .cds--side-nav--ux {
  top: 0;
  height: min-content;
  padding-top: 0;
  border-right: 1px solid var(--cds-border-subtle-01, #c6c6c6);
  background-color: transparent;
  grid-row: 1;
  overflow-x: auto;
}

.c4p--create-full-page .c4p--create-full-page__section-divider {
  position: relative;
  display: block;
  width: 0;
  height: 1px;
  margin: 2rem calc(-1 * 2.5rem) 2rem calc(-1 * 2.5rem);
  /* stylelint-disable-next-line max-nesting-depth */
}
.c4p--create-full-page .c4p--create-full-page__section-divider::after {
  position: absolute;
  top: 0;
  left: 0;
  width: 100vw;
  height: 1px;
  background-color: var(--cds-layer-accent-01, #e0e0e0);
  content: "";
}

.c4p--create-full-page .c4p--create-full-page__step-title {
  font-size: var(--cds-heading-04-font-size, 1.75rem);
  font-weight: var(--cds-heading-04-font-weight, 400);
  line-height: var(--cds-heading-04-line-height, 1.28572);
  letter-spacing: var(--cds-heading-04-letter-spacing, 0);
  margin-bottom: 1rem;
}

.c4p--create-full-page .c4p--create-full-page__influencer {
  display: grid;
  flex: 0 0 257px;
  border-right: 1px solid var(--cds-layer-accent-01, #e0e0e0);
  background-color: var(--cds-layer-01, #f4f4f4);
  grid-template-columns: 100%;
  grid-template-rows: 1fr auto;
}

.c4p--create-full-page .c4p--create-full-page__progress-indicator.cds--progress {
  padding: 1.5rem;
}

.c4p--create-full-page .c4p--create-full-page__influencer-toggle {
  padding: 1.5rem;
  grid-column: 1/-1;
  grid-row: -1/-1;
}

.c4p--create-full-page .c4p--create-full-page__buttons {
  border-top: 1px solid var(--cds-layer-accent-01, #e0e0e0);
}

/* One or two values
  * - width (first value)
  * - min-width (optional second value)
*/
@keyframes hide-feedback {
  0% {
    opacity: 1;
    visibility: inherit;
  }
  100% {
    opacity: 0;
    visibility: hidden;
  }
}
@keyframes show-feedback {
  0% {
    opacity: 0;
    visibility: hidden;
  }
  100% {
    opacity: 1;
    visibility: inherit;
  }
}
@keyframes skeleton {
  0% {
    opacity: 0.3;
    transform: scaleX(0);
    transform-origin: left;
  }
  20% {
    opacity: 1;
    transform: scaleX(1);
    transform-origin: left;
  }
  28% {
    transform: scaleX(1);
    transform-origin: right;
  }
  51% {
    transform: scaleX(0);
    transform-origin: right;
  }
  58% {
    transform: scaleX(0);
    transform-origin: right;
  }
  82% {
    transform: scaleX(1);
    transform-origin: right;
  }
  83% {
    transform: scaleX(1);
    transform-origin: left;
  }
  96% {
    transform: scaleX(0);
    transform-origin: left;
  }
  100% {
    opacity: 0.3;
    transform: scaleX(0);
    transform-origin: left;
  }
}
.cds--layout--size-xs {
  --cds-layout-size-height-context: var(--cds-layout-size-height-xs, 1.5rem);
  --cds-layout-size-height: var(--cds-layout-size-height-context);
}

.cds--layout-constraint--size__default-xs {
  --cds-layout-size-height: var(--cds-layout-size-height-context, var(--cds-layout-size-height-xs, 1.5rem));
}

.cds--layout-constraint--size__min-xs {
  --cds-layout-size-height-min: var(--cds-layout-size-height-xs, 1.5rem);
}

.cds--layout-constraint--size__max-xs {
  --cds-layout-size-height-max: var(--cds-layout-size-height-xs, 1.5rem);
}

.cds--layout--size-sm {
  --cds-layout-size-height-context: var(--cds-layout-size-height-sm, 2rem);
  --cds-layout-size-height: var(--cds-layout-size-height-context);
}

.cds--layout-constraint--size__default-sm {
  --cds-layout-size-height: var(--cds-layout-size-height-context, var(--cds-layout-size-height-sm, 2rem));
}

.cds--layout-constraint--size__min-sm {
  --cds-layout-size-height-min: var(--cds-layout-size-height-sm, 2rem);
}

.cds--layout-constraint--size__max-sm {
  --cds-layout-size-height-max: var(--cds-layout-size-height-sm, 2rem);
}

.cds--layout--size-md {
  --cds-layout-size-height-context: var(--cds-layout-size-height-md, 2.5rem);
  --cds-layout-size-height: var(--cds-layout-size-height-context);
}

.cds--layout-constraint--size__default-md {
  --cds-layout-size-height: var(--cds-layout-size-height-context, var(--cds-layout-size-height-md, 2.5rem));
}

.cds--layout-constraint--size__min-md {
  --cds-layout-size-height-min: var(--cds-layout-size-height-md, 2.5rem);
}

.cds--layout-constraint--size__max-md {
  --cds-layout-size-height-max: var(--cds-layout-size-height-md, 2.5rem);
}

.cds--layout--size-lg {
  --cds-layout-size-height-context: var(--cds-layout-size-height-lg, 3rem);
  --cds-layout-size-height: var(--cds-layout-size-height-context);
}

.cds--layout-constraint--size__default-lg {
  --cds-layout-size-height: var(--cds-layout-size-height-context, var(--cds-layout-size-height-lg, 3rem));
}

.cds--layout-constraint--size__min-lg {
  --cds-layout-size-height-min: var(--cds-layout-size-height-lg, 3rem);
}

.cds--layout-constraint--size__max-lg {
  --cds-layout-size-height-max: var(--cds-layout-size-height-lg, 3rem);
}

.cds--layout--size-xl {
  --cds-layout-size-height-context: var(--cds-layout-size-height-xl, 4rem);
  --cds-layout-size-height: var(--cds-layout-size-height-context);
}

.cds--layout-constraint--size__default-xl {
  --cds-layout-size-height: var(--cds-layout-size-height-context, var(--cds-layout-size-height-xl, 4rem));
}

.cds--layout-constraint--size__min-xl {
  --cds-layout-size-height-min: var(--cds-layout-size-height-xl, 4rem);
}

.cds--layout-constraint--size__max-xl {
  --cds-layout-size-height-max: var(--cds-layout-size-height-xl, 4rem);
}

.cds--layout--size-2xl {
  --cds-layout-size-height-context: var(--cds-layout-size-height-2xl, 5rem);
  --cds-layout-size-height: var(--cds-layout-size-height-context);
}

.cds--layout-constraint--size__default-2xl {
  --cds-layout-size-height: var(--cds-layout-size-height-context, var(--cds-layout-size-height-2xl, 5rem));
}

.cds--layout-constraint--size__min-2xl {
  --cds-layout-size-height-min: var(--cds-layout-size-height-2xl, 5rem);
}

.cds--layout-constraint--size__max-2xl {
  --cds-layout-size-height-max: var(--cds-layout-size-height-2xl, 5rem);
}

.cds--layout--density-condensed {
  --cds-layout-density-padding-inline-context: var(--cds-layout-density-padding-inline-condensed, 0.5rem);
  --cds-layout-density-padding-inline: var(--cds-layout-density-padding-inline-context);
}

.cds--layout-constraint--density__default-condensed {
  --cds-layout-density-padding-inline: var(--cds-layout-density-padding-inline-context, var(--cds-layout-density-padding-inline-condensed, 0.5rem));
}

.cds--layout-constraint--density__min-condensed {
  --cds-layout-density-padding-inline-min: var(--cds-layout-density-padding-inline-condensed, 0.5rem);
}

.cds--layout-constraint--density__max-condensed {
  --cds-layout-density-padding-inline-max: var(--cds-layout-density-padding-inline-condensed, 0.5rem);
}

.cds--layout--density-normal {
  --cds-layout-density-padding-inline-context: var(--cds-layout-density-padding-inline-normal, 1rem);
  --cds-layout-density-padding-inline: var(--cds-layout-density-padding-inline-context);
}

.cds--layout-constraint--density__default-normal {
  --cds-layout-density-padding-inline: var(--cds-layout-density-padding-inline-context, var(--cds-layout-density-padding-inline-normal, 1rem));
}

.cds--layout-constraint--density__min-normal {
  --cds-layout-density-padding-inline-min: var(--cds-layout-density-padding-inline-normal, 1rem);
}

.cds--layout-constraint--density__max-normal {
  --cds-layout-density-padding-inline-max: var(--cds-layout-density-padding-inline-normal, 1rem);
}

:root {
  --cds-layout-size-height-xs: 1.5rem;
  --cds-layout-size-height-sm: 2rem;
  --cds-layout-size-height-md: 2.5rem;
  --cds-layout-size-height-lg: 3rem;
  --cds-layout-size-height-xl: 4rem;
  --cds-layout-size-height-2xl: 5rem;
  --cds-layout-size-height-min: 0px;
  --cds-layout-size-height-max: 999999999px;
  --cds-layout-density-padding-inline-condensed: 0.5rem;
  --cds-layout-density-padding-inline-normal: 1rem;
  --cds-layout-density-padding-inline-min: 0px;
  --cds-layout-density-padding-inline-max: 999999999px;
}

.cds--assistive-text,
.cds--visually-hidden {
  position: absolute;
  overflow: hidden;
  padding: 0;
  border: 0;
  margin: -1px;
  block-size: 1px;
  clip: rect(0, 0, 0, 0);
  inline-size: 1px;
  visibility: inherit;
  white-space: nowrap;
}

.c4p--side-panel--scrolls {
  overflow: auto;
  overflow-x: hidden;
}

.c4p--side-panel__container {
  --c4p--side-panel--title-stop: 1rem;
  --c4p--side-panel--scroll-animation-progress: 0;
  --c4p--side-panel--title-padding-right: 2rem;
  --c4p--side-panel--actions-height: 4rem;
  position: fixed;
  z-index: 9000;
  top: 3rem;
  display: grid;
  height: calc(100% - 3rem);
  box-sizing: border-box;
  background-color: var(--cds-layer-01, #f4f4f4);
  color: var(--cds-text-primary, #161616);
  grid-template-rows: 1fr auto; /* titles and content */
}
.c4p--side-panel__container.c4p--side-panel__container--xs {
  /* any value is single value list */
  width: 16rem;
  max-width: 100%;
}
.c4p--side-panel__container.c4p--side-panel__container--xs .c4p--side-panel__header.c4p--side-panel__header--no-title-animation,
.c4p--side-panel__container.c4p--side-panel__container--xs .c4p--side-panel__header--no-title-animation .c4p--side-panel__subtitle-text {
  /* any value is single value list */
  width: 16rem;
  max-width: 100%;
}
.c4p--side-panel__container.c4p--side-panel__container--sm {
  /* any value is single value list */
  width: 20rem;
  max-width: 100%;
}
.c4p--side-panel__container.c4p--side-panel__container--sm .c4p--side-panel__header.c4p--side-panel__header--no-title-animation,
.c4p--side-panel__container.c4p--side-panel__container--sm .c4p--side-panel__header--no-title-animation .c4p--side-panel__subtitle-text {
  /* any value is single value list */
  width: 20rem;
  max-width: 100%;
}
.c4p--side-panel__container.c4p--side-panel__container--md {
  /* any value is single value list */
  width: 30rem;
  max-width: 100%;
}
.c4p--side-panel__container.c4p--side-panel__container--md .c4p--side-panel__header.c4p--side-panel__header--no-title-animation,
.c4p--side-panel__container.c4p--side-panel__container--md .c4p--side-panel__header--no-title-animation .c4p--side-panel__subtitle-text {
  /* any value is single value list */
  width: 30rem;
  max-width: 100%;
}
.c4p--side-panel__container.c4p--side-panel__container--lg {
  /* any value is single value list */
  width: 40rem;
  max-width: 100%;
}
.c4p--side-panel__container.c4p--side-panel__container--lg .c4p--side-panel__header.c4p--side-panel__header--no-title-animation,
.c4p--side-panel__container.c4p--side-panel__container--lg .c4p--side-panel__header--no-title-animation .c4p--side-panel__subtitle-text {
  /* any value is single value list */
  width: 40rem;
  max-width: 100%;
}
.c4p--side-panel__container.c4p--side-panel__container--2xl {
  /* any value is single value list */
  width: 40rem;
  min-width: 75%;
  max-width: 100%;
}
.c4p--side-panel__container.c4p--side-panel__container--2xl .c4p--side-panel__header.c4p--side-panel__header--no-title-animation,
.c4p--side-panel__container.c4p--side-panel__container--2xl .c4p--side-panel__header--no-title-animation .c4p--side-panel__subtitle-text {
  /* any value is single value list */
  width: 40rem;
  min-width: 75%;
  max-width: 100%;
}
.c4p--side-panel__container:not(:has(.c4p--side-panel__animated-scroll-wrapper)), .c4p--side-panel__container.c4p--side-panel__container--has-no-animated-scroll-wrapper {
  /* if the title does not scroll then we have a child scrolling section. */
  grid-template-rows: auto 1fr auto; /* titles content actions */
}
.c4p--side-panel__container.c4p--side-panel__container--condensed-actions {
  --c4p--side-panel--actions-height: 3rem;
}
.c4p--side-panel__container.c4p--side-panel__container--slide-in, .c4p--side-panel__container.c4p--side-panel__container:not(:has(+ .c4p--side-panel__overlay)), .c4p--side-panel__container.c4p--side-panel__container--has-no-overlay {
  box-shadow: 0 0.125rem 0.25rem var(--cds-overlay, rgba(22, 22, 22, 0.5));
}
.c4p--side-panel__container .c4p--side-panel__actions-container {
  width: 100%;
}
.c4p--side-panel__container.c4p--side-panel__container-right-placement {
  right: 0;
  border-left: 1px solid var(--cds-border-subtle-02, #e0e0e0);
}
.c4p--side-panel__container.c4p--side-panel__container-left-placement {
  left: 0;
  border-right: 1px solid var(--cds-border-subtle-02, #e0e0e0);
}
.c4p--side-panel__container.c4p--side-panel__container.c4p--side-panel__container--has-slug {
  border-color: transparent;
  box-shadow: inset 0 -80px 70px -65px var(--cds-ai-inner-shadow, rgba(69, 137, 255, 0.2)), 0 4px 10px 2px var(--cds-ai-drop-shadow, rgba(15, 98, 254, 0.32));
}
.c4p--side-panel__container .c4p--side-panel__header {
  --c4p--side-panel--title-padding-bottom: 1rem;
  position: sticky;
  z-index: 4;
  /* stylelint-disable-next-line carbon/layout-token-use */
  top: calc(-1px * var(--c4p--side-panel--scroll-animation-distance));
  padding: 1rem;
  padding-bottom: 0;
  background-color: var(--cds-layer-01, #f4f4f4);
  /* stylelint-disable-next-line max-nesting-depth */
}
.c4p--side-panel__container .c4p--side-panel__header:has(.c4p--side-panel__subtitle-text), .c4p--side-panel__container .c4p--side-panel__header.c4p--side-panel__header--has-subtitle {
  --c4p--side-panel--title-padding-bottom: 0.5rem;
}
.c4p--side-panel__container .c4p--side-panel__header:has(.c4p--side-panel__navigation-back-button), .c4p--side-panel__container .c4p--side-panel__header.c4p--side-panel__header--has-navigation-back {
  padding-top: 2rem;
}
.c4p--side-panel__container .c4p--side-panel__header:has(.c4p--side-panel__navigation-back-button.cds--btn--md), .c4p--side-panel__container .c4p--side-panel__header.c4p--side-panel__header--has-navigation-back.cds--btn--md {
  padding-top: 2.5rem;
}
.c4p--side-panel__container .c4p--side-panel__header::before {
  position: absolute;
  bottom: 0;
  left: 0;
  width: 100%;
  height: 1px;
  background-color: var(--cds-border-subtle-02, #e0e0e0);
  content: "";
  opacity: var(--c4p--side-panel--scroll-animation-progress);
  z-index: 9;
}
.c4p--side-panel__container .c4p--side-panel__header.c4p--side-panel__header--no-title-animation {
  position: relative;
  top: 0;
}
.c4p--side-panel__container .c4p--side-panel__header.c4p--side-panel__header--no-title-animation::before {
  opacity: 1;
}
.c4p--side-panel__container .c4p--side-panel__header.c4p--side-panel__header--reduced-motion {
  z-index: 5;
  border-bottom: 1px solid var(--cds-border-subtle-02, #e0e0e0);
  margin-bottom: 1rem;
}
.c4p--side-panel__container .c4p--side-panel__header.c4p--side-panel__header--reduced-motion.c4p--side-panel__header--no-title-animation {
  border-bottom: 0;
  margin-bottom: 0;
}
.c4p--side-panel__container .c4p--side-panel__header.c4p--side-panel--on-detail-step .c4p--side-panel__collapsed-title-text {
  top: 1rem;
}
.c4p--side-panel__container .c4p--side-panel__header.c4p--side-panel--on-detail-step .c4p--side-panel__navigation-back-button.cds--btn--md ~ .c4p--side-panel__collapsed-title-text {
  top: 1.5rem;
}
.c4p--side-panel__container .c4p--side-panel__header.c4p--side-panel--on-detail-step:not(:has(.c4p--side-panel__title-text)) {
  height: calc(2.5rem + 0.25rem);
  padding: 1rem 1rem 0.5rem 1rem;
}
.c4p--side-panel__container .c4p--side-panel__header:not(:has(.c4p--side-panel__title-text))::before, .c4p--side-panel__container .c4p--side-panel__header.c4p--side-panel__header--has-no-title::before {
  background-color: transparent;
}
.c4p--side-panel__container.c4p--side-panel__container:has(.c4p--side-panel__action-toolbar), .c4p--side-panel__container.c4p--side-panel__container--has-action-toolbar, .c4p--side-panel__container.c4p--side-panel__container--has-slug {
  --c4p--side-panel--title-padding-right: 4rem;
}
.c4p--side-panel__container.c4p--side-panel__container:has(.c4p--side-panel__action-toolbar).c4p--side-panel__container--has-slug, .c4p--side-panel__container.c4p--side-panel__container--has-action-toolbar.c4p--side-panel__container--has-slug {
  --c4p--side-panel--title-padding-right: 5rem;
}
.c4p--side-panel__container .c4p--side-panel__animated-scroll-wrapper {
  display: grid;
  grid-template-rows: auto 1fr;
}
.c4p--side-panel__container .c4p--side-panel__title {
  position: sticky;
  z-index: 4;
  /* stylelint-disable-next-line carbon/layout-token-use */
  top: var(--c4p--side-panel--title-stop);
  /* border-bottom used instead of padding which wrapped text shows through */
  border-bottom: var(--c4p--side-panel--title-padding-bottom) solid transparent;
  background-color: var(--cds-layer-01, #f4f4f4);
}
.c4p--side-panel__container .c4p--side-panel__title-text {
  font-size: var(--cds-heading-03-font-size, 1.25rem);
  font-weight: var(--cds-heading-03-font-weight, 400);
  line-height: var(--cds-heading-03-line-height, 1.4);
  letter-spacing: var(--cds-heading-03-letter-spacing, 0);
  display: -webkit-box;
  overflow: hidden;
  /* stylelint-disable-next-line carbon/layout-token-use -- custom css property set below */
  padding-right: var(--c4p--side-panel--title-padding-right);
  -webkit-box-orient: vertical;
  -webkit-line-clamp: 2;
  opacity: calc(1 - var(--c4p--side-panel--scroll-animation-progress));
}
.c4p--side-panel__container .c4p--side-panel__title--no-label .c4p--side-panel__title-text {
  /* stylelint-disable-next-line carbon/layout-token-use */
  transform: translateY(calc(-1 * 1rem * var(--c4p--side-panel--scroll-animation-progress)));
}
.c4p--side-panel__container .c4p--side-panel__header--no-title-animation .c4p--side-panel__title-text {
  position: static;
}
.c4p--side-panel__container .c4p--side-panel__label-text {
  font-size: var(--cds-label-01-font-size, 0.75rem);
  font-weight: var(--cds-label-01-font-weight, 400);
  line-height: var(--cds-label-01-line-height, 1.33333);
  letter-spacing: var(--cds-label-01-letter-spacing, 0.32px);
  overflow: hidden;
  padding-right: var(--c4p--side-panel--title-padding-right);
  opacity: calc(1 - var(--c4p--side-panel--scroll-animation-progress));
  text-overflow: ellipsis;
  white-space: nowrap;
}
.c4p--side-panel__container .c4p--side-panel__collapsed-title-text {
  font-size: var(--cds-heading-compact-02-font-size, 1rem);
  font-weight: var(--cds-heading-compact-02-font-weight, 600);
  line-height: var(--cds-heading-compact-02-line-height, 1.375);
  letter-spacing: var(--cds-heading-compact-02-letter-spacing, 0);
  display: -webkit-box;
  overflow: hidden;
  /* stylelint-disable-next-line carbon/layout-token-use -- custom css property set below */
  padding-right: var(--c4p--side-panel--title-padding-right);
  -webkit-box-orient: vertical;
  -webkit-line-clamp: 2;
  position: absolute;
  /* stylelint-disable-next-line carbon/layout-token-use */
  top: 0;
  opacity: var(--c4p--side-panel--scroll-animation-progress);
}
.c4p--side-panel__container .c4p--side-panel__title--no-label .c4p--side-panel__collapsed-title-text {
  /* stylelint-disable-next-line carbon/layout-token-use */
  transform: translateY(calc(1rem * (1 - var(--c4p--side-panel--scroll-animation-progress))));
}
.c4p--side-panel__container .c4p--side-panel__subtitle-text {
  font-size: var(--cds-body-compact-01-font-size, 0.875rem);
  font-weight: var(--cds-body-compact-01-font-weight, 400);
  line-height: var(--cds-body-compact-01-line-height, 1.28572);
  letter-spacing: var(--cds-body-compact-01-letter-spacing, 0.16px);
  overflow: hidden;
  padding-right: var(--c4p--side-panel--title-padding-right);
  padding-bottom: 1rem;
  -webkit-box-orient: vertical;
  -webkit-line-clamp: 3;
  opacity: calc(1 - var(--c4p--side-panel--scroll-animation-progress));
}
.c4p--side-panel__container .c4p--side-panel__header--no-title-animation .c4p--side-panel__subtitle-text {
  z-index: 2;
  background-color: var(--cds-layer-01, #f4f4f4);
}
.c4p--side-panel__container .c4p--side-panel__title-text + .c4p--side-panel__subtitle-text {
  padding-top: 1rem;
}
.c4p--side-panel__container .c4p--side-panel__inner-content {
  padding: 1rem;
  padding-top: 0;
}
.c4p--side-panel__container .c4p--side-panel__header:has(.c4p--side-panel__action-toolbar) + .c4p--side-panel__inner-content,
.c4p--side-panel__container .c4p--side-panel__header--has-action-toolbar + .c4p--side-panel__inner-content {
  padding-top: 0.5rem;
}
<<<<<<< HEAD
.c4p--side-panel__container.c4p--side-panel__container--has-slug .c4p--side-panel__inner-content {
  background-image: linear-gradient(0deg, var(--cds-ai-gradient-start-01, rgba(242, 244, 248, 0.5)) 0%, var(--cds-ai-gradient-end, rgba(255, 255, 255, 0)) 33%, transparent 100%), linear-gradient(0deg, var(--cds-ai-gradient-start-02, rgba(237, 245, 255, 0.5)) 0%, var(--cds-ai-gradient-end, rgba(255, 255, 255, 0)) 33%, transparent 100%);
=======
.c4p--side-panel__container.c4p--side-panel__container--has-slug .c4p--side-panel--scrolls {
  background: linear-gradient(to top, var(--cds-ai-aura-start, rgba(69, 137, 255, 0.1)) 0%, var(--cds-ai-aura-end, rgba(255, 255, 255, 0)) 50%) padding-box, linear-gradient(to top, var(--cds-layer), var(--cds-layer)) padding-box, linear-gradient(to bottom, var(--cds-ai-border-start, #78a9ff), var(--cds-ai-border-end, #d0e2ff)) border-box, linear-gradient(to top, var(--cds-layer), var(--cds-layer)) border-box;
>>>>>>> 1adf8022
}
.c4p--side-panel__container .c4p--side-panel__inner-content.c4p--side-panel__inner-content--static {
  padding-top: 1rem;
}
.c4p--side-panel__container .c4p--side-panel__action-toolbar {
  position: sticky;
  z-index: 4;
  display: flex;
  align-items: center;
  justify-content: flex-start;
  background-color: var(--cds-layer-01, #f4f4f4);
}
.c4p--side-panel__container .c4p--side-panel__action-toolbar-leading-button {
  margin-right: 0.5rem;
}
.c4p--side-panel__container .cds--btn.c4p--side-panel__navigation-back-button {
  position: fixed;
  z-index: 5;
  top: 0;
  left: 0;
}
.c4p--side-panel__container .cds--btn.c4p--side-panel__navigation-back-button,
.c4p--side-panel__container .cds--btn.c4p--side-panel__close-button {
  display: flex;
  width: 2rem;
  height: 2rem;
  align-items: center;
  justify-content: center;
  padding: 0;
  color: var(--cds-text-primary, #161616);
}
.c4p--side-panel__container .cds--btn.c4p--side-panel__navigation-back-button .cds--btn__icon,
.c4p--side-panel__container .cds--btn.c4p--side-panel__close-button .cds--btn__icon {
  margin: 0;
}
.c4p--side-panel__container .cds--btn--md.c4p--side-panel__navigation-back-button,
.c4p--side-panel__container .cds--btn--md.c4p--side-panel__close-button {
  width: 2.5rem;
  height: 2.5rem;
}
.c4p--side-panel__container .c4p--side-panel__slug-and-close {
  position: fixed;
  z-index: 10; /* must be higher than title container border bottom */
  top: 0;
  right: 0;
  display: flex;
}
.c4p--side-panel__container .c4p--side-panel__actions-container {
  position: sticky;
  bottom: 0;
  border-top: 1px solid var(--cds-border-subtle-02, #e0e0e0);
  background-color: var(--cds-layer-01, #f4f4f4);
}
.c4p--side-panel__container .c4p--side-panel__actions-container.c4p--action-set--2xl {
  flex-direction: column;
}
.c4p--side-panel__container .c4p--side-panel__actions-container.c4p--action-set--2xl .c4p--action-set__action-button {
  width: 100%;
  max-width: 100%;
}
@media (min-width: 42rem) {
  .c4p--side-panel__container .c4p--side-panel__actions-container.c4p--action-set--2xl {
    flex-direction: row;
  }
  .c4p--side-panel__container .c4p--side-panel__actions-container.c4p--action-set--2xl .c4p--action-set__action-button {
    width: 25%;
  }
}
.c4p--side-panel__container .c4p--side-panel__actions-container .c4p--action-set__action-button.c4p--action-set__action-button {
  height: var(--c4p--side-panel--actions-height);
}
.c4p--side-panel__container.c4p--side-panel__container.c4p--side-panel__container--xs .c4p--side-panel__actions-container.c4p--action-set--sm {
  /* any value is single value list */
  width: 16rem;
  max-width: 100%;
}

.c4p--side-panel__container .cds--text-input,
.c4p--side-panel__container .cds--text-area,
.c4p--side-panel__container .cds--search-input,
.c4p--side-panel__container .cds--select-input,
.c4p--side-panel__container .cds--dropdown,
.c4p--side-panel__container .cds--dropdown-list,
.c4p--side-panel__container .cds--number input[type=number],
.c4p--side-panel__container .cds--date-picker__input {
  background-color: var(--cds-field-02, #ffffff);
}

@keyframes side-panel-overlay-entrance {
  0% {
    opacity: 0;
  }
  100% {
    opacity: 1;
  }
}
@keyframes side-panel-overlay-exit {
  0% {
    opacity: 1;
  }
  100% {
    opacity: 0;
  }
}
.c4p--side-panel__visually-hidden {
  position: absolute;
  overflow: hidden;
  width: 1px;
  height: 1px;
  padding: 0;
  border: 0;
  margin: -1px;
  clip: rect(0, 0, 0, 0);
  visibility: inherit;
  white-space: nowrap;
}

.c4p--side-panel__overlay {
  position: fixed;
  z-index: 6000;
  width: 100%;
  height: 100%;
  background-color: var(--cds-overlay, rgba(22, 22, 22, 0.5));
  inset: 0;
}

.c4p--create-side-panel.c4p--side-panel__container .c4p--create-side-panel__content-text {
  padding-right: calc(20% - 1rem);
}

.cds--form.c4p--create-side-panel__form {
  padding-top: 1rem;
}

.c4p--create-side-panel__form.cds--fieldset {
  padding-top: 0.5rem;
}

.c4p--create-side-panel__form > * {
  margin-bottom: 1rem;
}

.c4p--create-side-panel__form-title-text {
  font-size: var(--cds-heading-compact-02-font-size, 1rem);
  font-weight: var(--cds-heading-compact-02-font-weight, 600);
  line-height: var(--cds-heading-compact-02-line-height, 1.375);
  letter-spacing: var(--cds-heading-compact-02-letter-spacing, 0);
  padding-bottom: 0.5rem;
}

.c4p--create-side-panel__form-description-text {
  font-size: var(--cds-body-01-font-size, 0.875rem);
  font-weight: var(--cds-body-01-font-weight, 400);
  line-height: var(--cds-body-01-line-height, 1.42857);
  letter-spacing: var(--cds-body-01-letter-spacing, 0.16px);
}

.c4p--create-side-panel.c4p--side-panel .cds--btn.c4p--side-panel__close-button {
  display: none;
}

.c4p--create-side-panel .c4p--side-panel__subtitle-text {
  color: var(--cds-text-secondary, #525252);
}

.c4p--tearsheet.c4p--tearsheet {
  z-index: 9001;
  align-items: flex-end;
  color: var(--cds-text-primary, #161616);
  transition: visibility 0s linear 240ms, background-color 240ms cubic-bezier(0.4, 0.14, 1, 1), opacity 240ms cubic-bezier(0.4, 0.14, 1, 1);
  --c4p--tearsheet--stacking-scale-factor-single: 0.95;
  --c4p--tearsheet--stacking-scale-factor-double: 0.9;
}
.c4p--tearsheet.is-visible {
  z-index: 9000;
  align-items: flex-end;
  transition: visibility 0s linear, background-color 240ms cubic-bezier(0, 0, 0.3, 1), opacity 240ms cubic-bezier(0, 0, 0.3, 1);
}
@media (prefers-reduced-motion: reduce) {
  .c4p--tearsheet.is-visible {
    transition: none;
  }
}
.c4p--tearsheet.c4p--tearsheet--stacked-1-of-2 {
  z-index: 8999;
  background-color: rgba(22, 22, 22, 0.33);
}
.c4p--tearsheet.c4p--tearsheet--stacked-1-of-3 {
  z-index: 8998;
  background-color: rgba(22, 22, 22, 0.11);
}
.c4p--tearsheet.c4p--tearsheet--stacked-2-of-3 {
  z-index: 8999;
  background-color: rgba(22, 22, 22, 0.25);
}
.c4p--tearsheet.c4p--tearsheet--stacked-2-of-2, .c4p--tearsheet.c4p--tearsheet--stacked-3-of-3 {
  background-color: rgba(22, 22, 22, 0.25);
}
.c4p--tearsheet .c4p--tearsheet__container {
  top: auto;
  height: 100%;
  max-height: calc(100% - 3rem);
  transform: translate3d(0, min(95vh, 500px), 0);
}
.c4p--tearsheet.c4p--tearsheet.c4p--tearsheet .c4p--tearsheet__container {
  transition: transform 240ms cubic-bezier(0, 0, 0.3, 1), max-height 240ms cubic-bezier(0, 0, 0.3, 1);
}
.c4p--tearsheet.c4p--tearsheet--stacked-1-of-2 .c4p--tearsheet__container, .c4p--tearsheet.c4p--tearsheet--stacked-2-of-3 .c4p--tearsheet__container {
  max-height: calc(100% - 3rem + 1rem);
}
.c4p--tearsheet.c4p--tearsheet--stacked-1-of-3 .c4p--tearsheet__container {
  max-height: calc(100% - 3rem + 2 * 1rem);
}
.c4p--tearsheet .c4p--tearsheet__container--lower {
  max-height: calc(100% - (3rem + 2.5rem));
}
.c4p--tearsheet.c4p--tearsheet--stacked-1-of-2 .c4p--tearsheet__container--lower, .c4p--tearsheet.c4p--tearsheet--stacked-2-of-3 .c4p--tearsheet__container--lower {
  max-height: calc(100% - (3rem + 2.5rem) + 1rem);
}
.c4p--tearsheet.c4p--tearsheet--stacked-1-of-3 .c4p--tearsheet__container--lower {
  max-height: calc(100% - (3rem + 2.5rem) + 2 * 1rem);
}
.c4p--tearsheet.c4p--tearsheet--wide .c4p--tearsheet__container {
  width: 100%;
}
.c4p--tearsheet.c4p--tearsheet--wide .c4p--action-set .c4p--action-set__action-button.c4p--action-set__action-button--expressive {
  height: 5rem;
}
@media (min-width: 42rem) {
  .c4p--tearsheet.c4p--tearsheet--wide .c4p--tearsheet__container {
    width: calc(100% - 2 * 4rem);
  }
}
.c4p--tearsheet.c4p--tearsheet--stacked-1-of-2.is-visible .c4p--tearsheet__container, .c4p--tearsheet.c4p--tearsheet--stacked-2-of-3.is-visible .c4p--tearsheet__container {
  transform: scale(var(--c4p--tearsheet--stacking-scale-factor-single));
}
.c4p--tearsheet.c4p--tearsheet--stacked-1-of-3.is-visible .c4p--tearsheet__container {
  transform: scale(var(--c4p--tearsheet--stacking-scale-factor-double));
}
.c4p--tearsheet.c4p--tearsheet--wide .c4p--tearsheet__header {
  padding: 1.5rem 2rem;
  border-bottom: 1px solid var(--cds-border-subtle-01, #c6c6c6);
  margin: 0;
  background-color: var(--cds-layer);
}
.c4p--tearsheet.c4p--tearsheet--narrow .c4p--tearsheet__header {
  padding: 1rem;
  border-bottom: 1px solid var(--cds-border-subtle-01, #c6c6c6);
  margin: 0;
  background-color: var(--cds-layer);
}
.c4p--tearsheet .c4p--tearsheet__header-content {
  display: flex;
  justify-content: space-between;
}
.c4p--tearsheet .c4p--tearsheet__header-fields {
  flex: 1 1 100%;
}
.c4p--tearsheet .c4p--tearsheet__header-actions {
  flex: 0 0 auto;
  padding-left: 1.5rem;
}
.c4p--tearsheet .c4p--tearsheet__header-actions .cds--btn-set .cds--btn:not(:first-of-type) {
  margin-left: 0.5rem;
}
.c4p--tearsheet .c4p--tearsheet__header--no-close-icon {
  display: none;
}
.c4p--tearsheet.c4p--tearsheet--wide .cds--modal-header__heading.c4p--tearsheet__heading {
  font-size: var(--cds-heading-04-font-size, 1.75rem);
  font-weight: var(--cds-heading-04-font-weight, 400);
  line-height: var(--cds-heading-04-line-height, 1.28572);
  letter-spacing: var(--cds-heading-04-letter-spacing, 0);
}
.c4p--tearsheet .c4p--tearsheet__header-description {
  display: -webkit-box;
  overflow: hidden;
  max-width: 100%;
  margin-top: 1rem;
  font-size: var(--cds-body-compact-01-font-size, 0.875rem);
  font-weight: var(--cds-body-compact-01-font-weight, 400);
  line-height: var(--cds-body-compact-01-line-height, 1.28572);
  letter-spacing: var(--cds-body-compact-01-letter-spacing, 0.16px);
  -webkit-box-orient: vertical;
  -webkit-line-clamp: 2;
  word-break: break-word;
}
@media (min-width: 42rem) {
  .c4p--tearsheet .c4p--tearsheet__header-description {
    max-width: 60%;
  }
}
.c4p--tearsheet.c4p--tearsheet--narrow .c4p--tearsheet__header-description {
  margin-top: 0.5rem;
}
.c4p--tearsheet .c4p--tearsheet__header-navigation {
  margin: 0.75rem 0 0;
}
.c4p--tearsheet.c4p--tearsheet--wide .c4p--tearsheet__header.c4p--tearsheet__header--with-nav {
  padding: 1.5rem 2rem 0;
}
.c4p--tearsheet.c4p--tearsheet--wide .c4p--tearsheet__header.c4p--tearsheet__header--with-close-icon {
  padding-right: 4rem;
}
.c4p--tearsheet.c4p--tearsheet--narrow .c4p--tearsheet__header-description {
  max-width: 80%;
}
.c4p--tearsheet .c4p--tearsheet__header-navigation {
  margin: 0.75rem 0 0;
}
.c4p--tearsheet.c4p--tearsheet .c4p--tearsheet__body {
  display: flex;
  flex-direction: row;
  padding: 0;
  margin: 0;
}
.c4p--tearsheet .c4p--tearsheet__resize-detector {
  width: 100%;
  height: 0;
}
.c4p--tearsheet .c4p--tearsheet__influencer {
  flex: 0 0 257px;
  border-right: 1px solid var(--cds-border-subtle-01, #c6c6c6);
  overflow-y: auto;
}
.c4p--tearsheet .c4p--tearsheet__influencer.c4p--tearsheet__influencer p {
  padding-right: 0;
}
.c4p--tearsheet .c4p--tearsheet__influencer--wide {
  flex-basis: 321px;
}
.c4p--tearsheet .c4p--tearsheet__right {
  display: grid;
  flex-grow: 1;
  grid-template-columns: 100%;
  grid-template-rows: 1fr auto;
}
.c4p--tearsheet .c4p--tearsheet__main {
  display: flex;
  flex-direction: row;
  background-color: var(--cds-background, #ffffff);
  grid-column: 1/-1;
  grid-row: 1/-1;
}
.c4p--tearsheet.c4p--tearsheet--narrow .c4p--tearsheet__main {
  background-color: var(--cds-layer);
}
.c4p--tearsheet .c4p--tearsheet__main .c4p--tearsheet__influencer {
  border-right: none;
  border-left: 1px solid var(--cds-border-subtle-01, #c6c6c6);
}
.c4p--tearsheet .c4p--tearsheet__content {
  overflow: auto;
  flex-grow: 1;
}
.c4p--tearsheet.c4p--tearsheet--wide .c4p--tearsheet__content .cds--pagination,
.c4p--tearsheet.c4p--tearsheet--wide .c4p--tearsheet__content .cds--pagination__control-buttons,
.c4p--tearsheet.c4p--tearsheet--wide .c4p--tearsheet__content .cds--text-input,
.c4p--tearsheet.c4p--tearsheet--wide .c4p--tearsheet__content .cds--text-area,
.c4p--tearsheet.c4p--tearsheet--wide .c4p--tearsheet__content .cds--search-input,
.c4p--tearsheet.c4p--tearsheet--wide .c4p--tearsheet__content .cds--select-input,
.c4p--tearsheet.c4p--tearsheet--wide .c4p--tearsheet__content .cds--dropdown,
.c4p--tearsheet.c4p--tearsheet--wide .c4p--tearsheet__content .cds--dropdown-list,
.c4p--tearsheet.c4p--tearsheet--wide .c4p--tearsheet__content .cds--number input[type=number],
.c4p--tearsheet.c4p--tearsheet--wide .c4p--tearsheet__content .cds--date-picker__input {
  background-color: var(--cds-field);
}
.c4p--tearsheet.c4p--tearsheet--wide .c4p--tearsheet__content .cds--select--inline .cds--select-input {
  background-color: transparent;
}
.c4p--tearsheet.c4p--tearsheet--wide .c4p--tearsheet__content .cds--text-input--light,
.c4p--tearsheet.c4p--tearsheet--wide .c4p--tearsheet__content .cds--text-area--light,
.c4p--tearsheet.c4p--tearsheet--wide .c4p--tearsheet__content .cds--search--light .cds--search-input,
.c4p--tearsheet.c4p--tearsheet--wide .c4p--tearsheet__content .cds--select--light .cds--select-input,
.c4p--tearsheet.c4p--tearsheet--wide .c4p--tearsheet__content .cds--dropdown--light,
.c4p--tearsheet.c4p--tearsheet--wide .c4p--tearsheet__content .cds--dropdown--light .cds--dropdown-list,
.c4p--tearsheet.c4p--tearsheet--wide .c4p--tearsheet__content .cds--number--light input[type=number],
.c4p--tearsheet.c4p--tearsheet--wide .c4p--tearsheet__content .cds--date-picker--light .cds--date-picker__input {
  background-color: var(--cds-field-02, #ffffff);
}
.c4p--tearsheet .c4p--tearsheet__button-container {
  grid-column: 1/-1;
  grid-row: -1/-1;
  overflow-x: auto;
}
.c4p--tearsheet .c4p--tearsheet__buttons {
  display: inline-flex;
  min-width: 100%;
  border-top: 1px solid var(--cds-border-subtle-01, #c6c6c6);
}
.c4p--tearsheet.c4p--tearsheet--wide .c4p--tearsheet__buttons {
  background: var(--cds-background, #ffffff);
}

.c4p--create-tearsheet-narrow .cds--modal-header__heading,
.c4p--create-tearsheet-narrow .cds--modal-header__label,
.c4p--create-tearsheet-narrow .c4p--tearsheet__header-description {
  max-width: 100%;
  padding-right: calc(20% - 1rem);
}

.c4p--create-tearsheet-narrow .c4p--tearsheet__header-description {
  margin-top: 0.25rem;
}

.c4p--create-tearsheet-narrow .c4p--tearsheet__header {
  border-bottom: 1px solid var(--cds-border-subtle-02, #e0e0e0);
}

.c4p--create-tearsheet-narrow .c4p--tearsheet__content {
  padding: 1rem;
}

.c4p--create-tearsheet-narrow .c4p--create-tearsheet-narrow__form {
  padding-top: 1rem;
}

.c4p--create-tearsheet-narrow .c4p--create-tearsheet-narrow__form > * {
  margin-bottom: 1rem;
  /* stylelint-disable-next-line max-nesting-depth */
}
.c4p--create-tearsheet-narrow .c4p--create-tearsheet-narrow__form > *:last-child {
  margin-bottom: 0;
}

.c4p--create-tearsheet-narrow .c4p--create-tearsheet-narrow__form-title-text {
  font-size: var(--cds-heading-compact-02-font-size, 1rem);
  font-weight: var(--cds-heading-compact-02-font-weight, 600);
  line-height: var(--cds-heading-compact-02-line-height, 1.375);
  letter-spacing: var(--cds-heading-compact-02-letter-spacing, 0);
  padding-bottom: 0.5rem;
}

.c4p--create-tearsheet-narrow .c4p--create-tearsheet-narrow__form-description-text {
  font-size: var(--cds-body-01-font-size, 0.875rem);
  font-weight: var(--cds-body-01-font-weight, 400);
  line-height: var(--cds-body-01-line-height, 1.42857);
  letter-spacing: var(--cds-body-01-letter-spacing, 0.16px);
}

@keyframes step-content-entrance {
  0% {
    opacity: 0;
    transform: translateY(-0.75rem);
  }
  100% {
    opacity: 1;
    transform: translateY(0);
  }
}
.c4p--tearsheet-create .c4p--tearsheet-create__step__step--visible-step {
  padding-right: 0.5rem;
  padding-left: 0.5rem;
  margin-left: 0;
  animation: step-content-entrance 400ms;
  animation-fill-mode: forwards;
  animation-timing-function: cubic-bezier(0.5, 0, 0.1, 1);
  opacity: 0;
}

.c4p--tearsheet-create {
  --c4p--tearsheet-create--total-width: 0;
}

.c4p--tearsheet-create__step .cds--css-grid {
  margin-left: 0;
}

.c4p--tearsheet-create .c4p--tearsheet-create__step__step--hidden-step {
  display: none;
}

.c4p--tearsheet-create .c4p--tearsheet-create__step__step--visible-step {
  animation: step-content-entrance 400ms;
  animation-fill-mode: forwards;
  animation-timing-function: cubic-bezier(0.5, 0, 0.1, 1);
  opacity: 0;
}

@media (prefers-reduced-motion) {
  .c4p--tearsheet-create .c4p--tearsheet-create__step__step--visible-step {
    animation: none;
    opacity: 1;
  }
}
.c4p--tearsheet-create .c4p--tearsheet-create__content {
  height: 100%;
  padding-top: 1.5rem;
  padding-bottom: 1.5rem;
  overflow-x: hidden;
}

.c4p--tearsheet-create .c4p--tearsheet-create__content .cds--form {
  height: inherit;
}

.c4p--tearsheet-create .c4p--tearsheet-create__content .cds--grid {
  padding: 0;
  margin: 0;
}

.c4p--tearsheet-create .c4p--tearsheet-create__step--heading {
  padding-bottom: 1.5rem;
}

.c4p--tearsheet-create .cds--btn-set .cds--btn.cds--btn--disabled {
  box-shadow: -0.0625rem 0 0 0 var(--cds-button-separator, #e0e0e0);
}

.c4p--tearsheet-create .cds--side-nav--ux {
  position: initial;
  background-color: transparent;
}

.c4p--tearsheet-create .c4p--tearsheet-create__section--divider {
  position: relative;
  display: block;
  width: var(--c4p--tearsheet-create--total-width);
  height: 1px;
  margin: 1.5rem calc(-1 * 2.5rem) 2rem calc(-1 * 1.5rem);
  background-color: var(--cds-layer-accent-01, #e0e0e0);
}

.c4p--tearsheet-create .c4p--tearsheet-create__step--title,
.c4p--tearsheet-create .c4p--tearsheet-create__section--title {
  margin-bottom: 1rem;
}

.c4p--tearsheet-create .c4p--tearsheet-create__section--subtitle,
.c4p--tearsheet-create .c4p--tearsheet-create__step--subtitle {
  font-size: var(--cds-heading-compact-01-font-size, 0.875rem);
  font-weight: var(--cds-heading-compact-01-font-weight, 600);
  line-height: var(--cds-heading-compact-01-line-height, 1.28572);
  letter-spacing: var(--cds-heading-compact-01-letter-spacing, 0.16px);
  margin-bottom: 0.5rem;
}

.c4p--tearsheet-create .c4p--tearsheet-create__section--description,
.c4p--tearsheet-create .c4p--tearsheet-create__step--description {
  font-size: var(--cds-body-01-font-size, 0.875rem);
  font-weight: var(--cds-body-01-font-weight, 400);
  line-height: var(--cds-body-01-line-height, 1.42857);
  letter-spacing: var(--cds-body-01-letter-spacing, 0.16px);
  margin-bottom: 1.5rem;
}

.c4p--tearsheet-create .cds--fieldset {
  margin-bottom: 0;
}

.c4p--tearsheet-create .c4p--tearsheet-create__step--fieldset > * {
  margin-bottom: 1rem;
}

.c4p--datagrid__table-toolbar > section {
  z-index: 2;
  overflow: visible;
}

.c4p--datagrid__full-height,
.c4p--datagrid__full-height table,
.c4p--datagrid__full-height tbody {
  height: 100%;
}

.c4p--datagrid__grid-container::-webkit-scrollbar-thumb {
  background-color: var(--cds-text-placeholder, rgba(22, 22, 22, 0.4));
}

.c4p--datagrid__grid-container table {
  /* Removes additional scroll introduced by Carbon table */
  overflow: hidden;
}
.c4p--datagrid__grid-container table.c4p--datagrid__vertical-align-center .c4p--datagrid__head .cds--table-header-label {
  display: flex;
  height: 100%;
  align-items: center;
  color: var(--cds-text-primary, #161616);
}
.c4p--datagrid__grid-container table.c4p--datagrid__vertical-align-center .c4p--datagrid__head .c4p--datagrid__head-select-all.c4p--datagrid__checkbox-cell.c4p--datagrid__checkbox-cell-sticky-left {
  position: sticky;
  z-index: 1;
  left: 0;
  background-color: var(--cds-layer-01, #f4f4f4);
}
.c4p--datagrid__grid-container table.c4p--datagrid__vertical-align-center .c4p--datagrid__cell {
  align-items: center;
  padding-top: 0;
  padding-bottom: 0;
}
.c4p--datagrid__grid-container table.c4p--datagrid__vertical-align-center td.cds--table-column-checkbox,
.c4p--datagrid__grid-container table.c4p--datagrid__vertical-align-center th.cds--table-column-checkbox {
  /* stylelint-disable-next-line carbon/layout-token-use */
  padding-top: 0.6875rem;
}
.c4p--datagrid__grid-container table.c4p--datagrid__vertical-align-center td.cds--table-column-checkbox.c4p--datagrid__checkbox-cell,
.c4p--datagrid__grid-container table.c4p--datagrid__vertical-align-center th.cds--table-column-checkbox.c4p--datagrid__checkbox-cell {
  display: flex;
  align-items: center;
  padding-top: 0;
}
.c4p--datagrid__grid-container table.c4p--datagrid__vertical-align-center td.cds--table-column-checkbox.c4p--datagrid__checkbox-cell-sticky-left,
.c4p--datagrid__grid-container table.c4p--datagrid__vertical-align-center th.cds--table-column-checkbox.c4p--datagrid__checkbox-cell-sticky-left {
  position: sticky;
  left: 0;
  background-color: var(--cds-layer-01, #f4f4f4);
}
.c4p--datagrid__grid-container table.c4p--datagrid__vertical-align-center .c4p--datagrid__checkbox-cell th.cds--table-column-checkbox {
  display: flex;
  height: 100%;
  align-items: center;
  padding-top: 0;
}
.c4p--datagrid__grid-container table.c4p--datagrid__vertical-align-center.c4p--datagrid__variable-row-height.cds--data-table--xs .c4p--datagrid__cell {
  padding-top: 0.125rem;
  padding-bottom: 0.125rem;
}
.c4p--datagrid__grid-container table.c4p--datagrid__vertical-align-center.c4p--datagrid__variable-row-height.cds--data-table--sm .c4p--datagrid__cell, .c4p--datagrid__grid-container table.c4p--datagrid__vertical-align-center.c4p--datagrid__variable-row-height.cds--data-table--md .c4p--datagrid__cell {
  /* stylelint-disable-next-line -- to-rem carbon replacement for rem */
  padding-top: 0.4375rem;
  /* stylelint-disable-next-line -- to-rem carbon replacement for rem */
  padding-bottom: 0.375rem;
}
.c4p--datagrid__grid-container table.c4p--datagrid__vertical-align-center.c4p--datagrid__variable-row-height.cds--data-table--lg .c4p--datagrid__cell, .c4p--datagrid__grid-container table.c4p--datagrid__vertical-align-center.c4p--datagrid__variable-row-height.cds--data-table--xl .c4p--datagrid__cell {
  padding-top: 1rem;
  padding-bottom: 1rem;
}
.c4p--datagrid__grid-container table.c4p--datagrid__vertical-align-top.cds--data-table--lg .c4p--datagrid__cell, .c4p--datagrid__grid-container table.c4p--datagrid__vertical-align-top.cds--data-table--xl .c4p--datagrid__cell {
  padding-top: 1rem;
}
.c4p--datagrid__grid-container table.c4p--datagrid__vertical-align-top.cds--data-table--lg .cds--table-header-label, .c4p--datagrid__grid-container table.c4p--datagrid__vertical-align-top.cds--data-table--xl .cds--table-header-label {
  padding-top: 1rem;
}
.c4p--datagrid__grid-container table.c4p--datagrid__vertical-align-top.cds--data-table--lg .cds--table-column-checkbox, .c4p--datagrid__grid-container table.c4p--datagrid__vertical-align-top.cds--data-table--xl .cds--table-column-checkbox {
  /* stylelint-disable-next-line -- to-rem carbon replacement for rem */
  padding-top: 0.8125rem;
}
.c4p--datagrid__grid-container table.c4p--datagrid__vertical-align-top.c4p--datagrid__variable-row-height.cds--data-table--lg .c4p--datagrid__cell, .c4p--datagrid__grid-container table.c4p--datagrid__vertical-align-top.c4p--datagrid__variable-row-height.cds--data-table--xl .c4p--datagrid__cell {
  padding-bottom: 1rem;
}
.c4p--datagrid__grid-container table.c4p--datagrid__vertical-align-top.c4p--datagrid__variable-row-height.cds--data-table--lg .cds--table-header-label, .c4p--datagrid__grid-container table.c4p--datagrid__vertical-align-top.c4p--datagrid__variable-row-height.cds--data-table--xl .cds--table-header-label {
  padding-bottom: 1rem;
}
.c4p--datagrid__grid-container table.c4p--datagrid__variable-row-height tr.c4p--datagrid__carbon-row {
  height: auto;
}

.c4p--datagrid__grid-container::-webkit-scrollbar-thumb {
  background-color: var(--cds-text-placeholder, rgba(22, 22, 22, 0.4));
}

.c4p--datagrid__grid-container::-webkit-scrollbar {
  width: 6px;
  background-color: var(--cds-background, #ffffff);
}

.c4p--datagrid th.c4p--datagrid__with-slug {
  background-image: linear-gradient(180deg, var(--cds-ai-gradient-start-01, rgba(242, 244, 248, 0.5)) 0%, var(--cds-ai-gradient-end, rgba(255, 255, 255, 0)) 100%, transparent 100%), linear-gradient(180deg, var(--cds-ai-gradient-start-02, rgba(237, 245, 255, 0.5)) 0%, var(--cds-ai-gradient-end, rgba(255, 255, 255, 0)) 100%, transparent 100%);
}

.c4p--datagrid th.c4p--datagrid__with-slug .cds--slug {
  margin-left: 0.5rem;
}

.c4p--datagrid__grid-container {
  display: block;
  width: 100%;
  padding-top: 0;
}
.c4p--datagrid__grid-container .cds--data-table-header__description {
  overflow: hidden;
  text-overflow: ellipsis;
  white-space: nowrap;
}
.c4p--datagrid__grid-container .cds--data-table-header__title {
  overflow: hidden;
  max-width: 80ch;
  text-overflow: ellipsis;
  white-space: nowrap;
}
@media (min-width: 42rem) {
  .c4p--datagrid__grid-container .cds--data-table-header__title {
    max-width: 55ch;
  }
}
.c4p--datagrid__grid-container .cds--data-table-content {
  width: 100%;
  height: 100%;
  overflow-x: auto;
}
.c4p--datagrid__grid-container .c4p--datagrid-filter-panel + .c4p--datagrid__table-container-inner .cds--data-table-content {
  height: fit-content;
}
.c4p--datagrid__grid-container table.c4p--datagrid__table-simple {
  display: flex;
  overflow: auto;
  max-height: 100%;
  flex-direction: column;
  background-color: var(--cds-layer-01, #f4f4f4);
}
.c4p--datagrid__grid-container .c4p--datagrid__head {
  display: flex;
}
.c4p--datagrid__grid-container .c4p--datagrid__head .header {
  /* Each cell should grow equally */
  width: 1%;
  align-items: center;
}
.c4p--datagrid__grid-container .c4p--datagrid__virtual-scrollbar {
  scrollbar-width: thin;
}
.c4p--datagrid__grid-container .c4p--datagrid__virtual-scrollbar::-webkit-scrollbar-thumb {
  background-color: var(--cds-text-placeholder, rgba(22, 22, 22, 0.4));
}
.c4p--datagrid__grid-container .c4p--datagrid__virtual-scrollbar::-webkit-scrollbar {
  width: 6px;
  background-color: var(--cds-background, #ffffff);
}
.c4p--datagrid__grid-container .c4p--datagrid__cell {
  display: flex;
  /* Each cell should grow equally */
  width: 1%;
}
.c4p--datagrid__grid-container .c4p--datagrid__defaultStringRenderer {
  overflow: hidden;
  width: 100%;
  text-overflow: ellipsis;
  white-space: nowrap;
}
.c4p--datagrid__grid-container .c4p--datagrid__defaultStringRenderer.c4p--datagrid__defaultStringRenderer--multiline {
  display: -webkit-box;
  -webkit-box-orient: vertical;
  -webkit-line-clamp: 2;
  white-space: initial;
}
.c4p--datagrid__grid-container .c4p--datagrid__defaultStringRenderer.c4p--datagrid__defaultStringRenderer--slug {
  width: fit-content;
}
.c4p--datagrid__grid-container .c4p--datagrid__expanded-row {
  display: flex;
  overflow: hidden;
  width: 100%;
  height: 100%;
  flex-direction: column;
}
.c4p--datagrid__grid-container .c4p--datagrid__carbon-row {
  /* stylelint-disable-next-line declaration-no-important */
  flex: none !important;
}
.c4p--datagrid__grid-container .c4p--datagrid__carbon-row .c4p--datagrid__carbon-row:hover a {
  /* stylelint-disable-next-line declaration-no-important */
  color: var(--cds-link-primary-hover, #0043ce) !important;
}
.c4p--datagrid__grid-container .cds--select-input {
  -webkit-appearance: none;
}
.c4p--datagrid__grid-container th.cds--table-column-checkbox {
  display: block;
}
.c4p--datagrid__grid-container td.cds--table-column-checkbox,
.c4p--datagrid__grid-container th.cds--table-column-checkbox {
  /* stylelint-disable-next-line declaration-no-important */
  width: 3rem !important;
  /* stylelint-disable-next-line declaration-no-important */
  padding-right: 1rem !important;
}

.c4p--datagrid__empty-state .c4p--datagrid__table-simple {
  display: table;
  height: 100%;
}
.c4p--datagrid__empty-state .c4p--datagrid__table-simple .c4p--empty-state {
  max-width: 280px;
}

.c4p--datagrid__empty-state .cds--data-table tbody tr:not([data-child-row]):hover {
  background: inherit;
}

.c4p--datagrid__empty-state .c4p--datagrid__table-simple tr:hover {
  background: transparent;
}

.c4p--datagrid__empty-state .c4p--datagrid__table-simple tr:hover td {
  border-bottom: none;
  background: transparent;
}

.c4p--datagrid__empty-state .c4p--datagrid__table-simple td {
  padding: 5rem;
}

.c4p--datagrid__empty-state .c4p--datagrid__grid-container {
  flex: 1 1 auto;
}

.c4p--datagrid__empty-state .c4p--datagrid__empty-state-cell {
  border-bottom: none;
}

.c4p--datagrid__resizer {
  position: absolute;
  z-index: 1;
  top: 0;
  right: 0;
  display: inline-block;
  width: 0.25rem;
  height: 100%;
  background: transparent;
  touch-action: none;
  transform: translateX(50%);
}

.c4p--datagrid__resizer:hover {
  background: transparent;
}

.c4p--datagrid__sortableColumn:hover {
  background-color: var(--cds-background-selected-hover, rgba(141, 141, 141, 0.32));
}

.c4p--datagrid__grid-container table.c4p--datagrid__table-simple.cds--data-table.c4p--datagrid__table-is-resizing {
  overflow-y: hidden;
}

.c4p--datagrid__resizableColumn.c4p--datagrid__isResizing .c4p--datagrid__resizer {
  border-right: 0.125rem solid var(--cds-button-secondary-hover, #474747);
}
.c4p--datagrid__resizableColumn.c4p--datagrid__isSorted {
  background-color: var(--cds-background-selected-hover, rgba(141, 141, 141, 0.32));
}

.c4p--datagrid__resizableColumn:hover {
  background-color: var(--cds-layer-selected-hover);
}
.c4p--datagrid__resizableColumn:hover .c4p--datagrid__resizer {
  border-right: 0.125rem solid var(--cds-border-strong-01, #8d8d8d);
  background-color: var(--cds-background-selected-hover, rgba(141, 141, 141, 0.32));
}

.c4p--datagrid__header-actions-column:hover {
  background-color: var(--cds-layer-accent);
}

.c4p--datagrid .c4p--datagrid__carbon-row .c4p--datagrid__actions-column-cell-non-sticky .cds--btn--icon-only {
  opacity: 0;
}

.c4p--datagrid .c4p--datagrid__carbon-row:hover .c4p--datagrid__actions-column-cell-non-sticky .cds--btn--icon-only,
.c4p--datagrid .c4p--datagrid__carbon-row .c4p--datagrid__actions-column-cell-non-sticky .cds--btn--icon-only:focus,
.c4p--datagrid .c4p--datagrid__carbon-row .c4p--datagrid__actions-column-cell-non-sticky .cds--btn--icon-only[aria-expanded=true] {
  opacity: 1;
}

.c4p--datagrid__head-hidden-select-all {
  padding-right: 3rem;
}
.c4p--datagrid__head-hidden-select-all.c4p--datagrid__select-all-sticky-left {
  position: sticky;
  z-index: 1;
  left: 0;
  background-color: var(--cds-layer-accent-01, #e0e0e0);
}

.c4p--datagrid__simple-body {
  position: relative;
  display: table;
  overflow: hidden auto;
  scrollbar-width: thin;
}

.c4p--datagrid__simple-body::-webkit-scrollbar-thumb {
  background-color: var(--cds-text-placeholder, rgba(22, 22, 22, 0.4));
}

.c4p--datagrid__simple-body::-webkit-scrollbar {
  width: 6px;
  background-color: var(--cds-background, #ffffff);
}

.c4p--datagrid__sticky.c4p--datagrid__table-simple {
  /* stylelint-disable-next-line declaration-no-important */
  min-width: 0 !important;
}

.c4p--datagrid__sticky.c4p--datagrid__simple-body {
  overflow: auto;
}

.c4p--datagrid__sticky.c4p--datagrid__table-simple thead > div {
  overflow: hidden;
  /* stylelint-disable-next-line declaration-no-important */
  width: 100% !important;
}

.c4p--datagrid__sticky thead {
  display: flex;
}
.c4p--datagrid__sticky thead tr.c4p--datagrid__sticky {
  width: auto;
}

.c4p--datagrid__displayFlex {
  position: relative;
  display: flex;
  width: 100%;
  height: 100%;
  flex-direction: row;
}

.c4p--datagrid__table-container-inner {
  overflow: hidden;
  flex: 1;
}

.c4p--datagrid__datagridWithPanel {
  position: relative;
  display: flex;
  height: 100%;
  flex-direction: column;
}
.c4p--datagrid__datagridWithPanel .c4p--datagrid__grid-container {
  display: flex;
  overflow: visible;
  flex-direction: column;
}
.c4p--datagrid__datagridWithPanel .c4p--datagrid__table-toolbar {
  width: 100%;
}
.c4p--datagrid__datagridWithPanel .c4p--datagrid__table-container {
  display: flex;
  overflow: visible;
  background-color: var(--cds-layer-01, #f4f4f4);
}
.c4p--datagrid__datagridWithPanel .c4p--datagrid__table-container .c4p--datagrid__filter-summary {
  border-bottom: 1px solid var(--cds-layer-03, #f4f4f4);
}
.c4p--datagrid__datagridWithPanel .c4p--datagrid__table-simple {
  height: 100%;
}

.c4p--datagrid__table-container {
  position: relative;
  display: flex;
  overflow: auto;
  width: 100%;
  max-height: 100%;
  overflow-y: auto;
}

.c4p--datagrid__carbon-row-expanded {
  position: relative;
}
.c4p--datagrid__carbon-row-expanded.c4p--datagrid__carbon-row-expanded-hover-active::before {
  position: absolute;
  z-index: 2;
  /* stylelint-disable-next-line carbon/layout-token-use */
  top: var(--c4p--datagrid--row-height);
  /* stylelint-disable-next-line carbon/layout-token-use */
  left: calc(var(--c4p--datagrid--indicator-offset-amount) + 1rem);
  width: 1px;
  height: var(--c4p--datagrid--indicator-height);
  border-left: 1px solid var(--cds-border-subtle-selected-01, #c6c6c6);
  content: "";
}

.c4p--datagrid .cds--data-table-header {
  background: transparent;
}

.c4p--datagrid__dense-header {
  display: flex;
  flex-wrap: wrap;
}
.c4p--datagrid__dense-header .cds--data-table-header {
  flex: 1 1 auto;
  padding-bottom: 1rem;
}
.c4p--datagrid__dense-header .c4p--datagrid__table-toolbar {
  display: flex;
  flex: 1 0 auto;
  align-items: flex-end;
}
.c4p--datagrid__dense-header .cds--table-toolbar {
  background: transparent;
}
.c4p--datagrid__dense-header .cds__table-container {
  flex: 1 1 100%;
}
.c4p--datagrid__dense-header .c4p--datagrid__toolbar-divider {
  position: relative;
}
.c4p--datagrid__dense-header .c4p--datagrid__toolbar-divider::before {
  position: absolute;
  top: 50%;
  left: 0;
  width: 1px;
  height: 1rem;
  border-left: 1px solid var(--cds-border-subtle-01, #c6c6c6);
  content: "";
  transform: translateY(-50%);
}

.c4p--datagrid .cds--data-table--selected:not(.c4p--datagrid__active-row) {
  position: relative;
}

.c4p--datagrid .cds--data-table--selected:not(.c4p--datagrid__active-row)::before {
  position: absolute;
  top: 0;
  left: 0;
  width: 0.25rem;
  height: 100%;
  background-color: var(--cds-background-brand, #0f62fe);
  content: "";
}

.c4p--datagrid__table-toolbar .cds--batch-summary__para {
  white-space: nowrap;
}

.c4p--datagrid__table-toolbar .cds--batch-actions .cds--batch-actions--active {
  overflow-x: hidden;
}

.c4p--datagrid__table-toolbar .c4p--datagrid__button-menu--icon-only.c4p--button-menu {
  display: flex;
  min-width: 2.5rem;
  justify-content: center;
  margin-right: 0.75rem;
}

.c4p--datagrid__table-toolbar .c4p--datagrid__button-menu {
  min-width: calc(6rem + 0.5rem);
}

.c4p--datagrid__table-toolbar .c4p--datagrid__button-menu--icon-only.c4p--button-menu .c4p--button-menu__trigger {
  display: flex;
  width: 100%;
  min-width: 3rem;
  justify-content: center;
  padding: 0;
  margin: 0;
}
.c4p--datagrid__table-toolbar .c4p--datagrid__button-menu--icon-only.c4p--button-menu .c4p--button-menu__trigger .cds--btn__icon {
  margin: 0;
}

.c4p--datagrid .c4p--button-menu {
  height: 3rem;
}

.c4p--datagrid .c4p--datagrid__row-size-button {
  display: flex;
  width: 3rem;
  height: 3rem;
  justify-content: center;
}

.c4p--datagrid__customize-columns-checkbox-wrapper.cds--form-item {
  flex: 0 0 auto;
  margin-right: 0.5rem;
}

.c4p--datagrid__virtual-scrollbar::-webkit-scrollbar {
  width: 10px;
  height: 7px;
}

.c4p--datagrid__virtual-scrollbar::-webkit-scrollbar-track {
  background: var(--cds-layer);
}

.c4p--datagrid__virtual-scrollbar::-webkit-scrollbar-thumb {
  border-radius: 5px;
}

.c4p--datagrid__virtualScrollContainer {
  width: 100%;
}

.c4p--datagrid .cds--modal {
  width: 100%;
}

.cds--overflow-menu.c4p--datagrid__toolbar-menu__trigger {
  flex-shrink: 0;
  background-color: var(--cds-interactive, #0f62fe);
}

.cds--overflow-menu.c4p--datagrid__toolbar-menu__trigger svg {
  fill: var(--cds-background, #ffffff);
}

.cds--overflow-menu.c4p--datagrid__toolbar-menu__trigger:hover,
.cds--overflow-menu.c4p--datagrid__toolbar-menu__trigger.cds--overflow-menu--open:hover,
.cds--overflow-menu.c4p--datagrid__toolbar-menu__trigger.cds--overflow-menu--open {
  background-color: var(--cds-button-primary-hover, #0050e6);
}

.c4p--datagrid__toolbar-options.c4p--datagrid__toolbar-options {
  background-color: var(--cds-layer-02, #ffffff);
}

.c4p--datagrid__toolbar-options.cds--overflow-menu-options::after {
  background-color: transparent;
}

.c4p--datagrid__mobile-toolbar-modal .cds--modal-container {
  position: absolute;
}

.c4p--datagrid__table-toolbar--sm .c4p--filter-summary,
.c4p--datagrid__table-toolbar--xs .c4p--filter-summary {
  padding: 0 0.5rem;
}

.c4p--datagrid .c4p--datagrid__head-wrap {
  background-color: var(--cds-layer-accent);
}

.c4p--datagrid .cds--action-list .cds--btn.c4p--button-menu {
  padding: 0;
}

.c4p--datagrid .cds--action-list .cds--btn__icon {
  margin-top: 0;
}

.c4p--datagrid .c4p--datagrid__col-resizer-range {
  position: absolute;
  z-index: 2;
  top: 0;
  right: calc(0.5rem * -1);
  width: 1rem;
  height: 100%;
  margin: 0;
  -moz-appearance: initial;
  -webkit-appearance: none;
  appearance: none;
  background: transparent;
}

.c4p--datagrid .c4p--datagrid__col-resizer-range:focus {
  outline: 0;
}

.c4p--datagrid .c4p--datagrid__col-resizer-range:focus + .c4p--datagrid__col-resize-indicator::before {
  position: absolute;
  top: 50%;
  left: 50%;
  width: 2px;
  height: var(--c4p--datagrid--header-height);
  background-color: var(--cds-focus, #0f62fe);
  content: "";
  transform: translate(-50%, -50%);
}

.c4p--datagrid .c4p--datagrid__col-resizer-range:focus + .c4p--datagrid__col-resize-indicator {
  position: absolute;
  z-index: 2;
  right: calc(0.5rem * -1);
  width: 0.5rem;
  height: 0.5rem;
  border-radius: 100%;
  margin: 0;
  background-color: var(--cds-focus, #0f62fe);
  transform: translate(-50%, 0);
}

.c4p--datagrid .c4p--datagrid__col-resizer-range:focus + .c4p--datagrid__col-resize-indicator::after {
  position: absolute;
  /* stylelint-disable-next-line carbon/layout-token-use */
  top: calc(var(--c4p--datagrid--row-height) - 20px);
  right: 0.25rem;
  width: 1px;
  height: calc(var(--c4p--datagrid--grid-height) - var(--c4p--datagrid--row-height));
  background-color: var(--cds-layer-active-01, #c6c6c6);
  content: "";
}

.c4p--datagrid .c4p--datagrid__col-resizer-range::-webkit-slider-thumb {
  width: 16px;
  height: 16px;
  border: none;
  border-radius: 50%;
  -webkit-appearance: none;
  appearance: none;
  background: transparent;
}

.c4p--datagrid .c4p--datagrid__col-resizer-range::-moz-range-thumb {
  visibility: hidden;
}

/*
* Licensed Materials - Property of IBM
* 5724-Q36
* (c) Copyright IBM Corp. 2020 - 2022
* US Government Users Restricted Rights - Use, duplication or disclosure
* restricted by GSA ADP Schedule Contract with IBM Corp.
*/
.cds--data-table tr.c4p--datagrid__carbon-nested-row {
  border-left: 1px solid transparent;
}
.cds--data-table tr.c4p--datagrid__carbon-nested-row .c4p--datagrid__cell {
  border-bottom: 1px solid var(--cds-layer-accent-01, #e0e0e0);
}

.c4p--datagrid .c4p--datagrid__expander-icon {
  transition: transform 70ms cubic-bezier(0.2, 0, 0.38, 0.9);
}

.c4p--datagrid .c4p--datagrid__expander-icon--open {
  transform: rotate(90deg);
}

.c4p--datagrid__expanded-row .c4p--datagrid__carbon-row-expanded td:first-child {
  border-bottom: none;
}

.c4p--datagrid .c4p--datagrid__carbon-row-expandable {
  position: relative;
}

.c4p--datagrid tr.c4p--datagrid__carbon-nested-row + :not(tr.c4p--datagrid__carbon-nested-row)::after {
  position: absolute;
  /* stylelint-disable-next-line carbon/layout-token-use */
  top: -1px;
  left: 0;
  width: 100%;
  height: 1px;
  background-color: var(--cds-border-subtle);
  content: "";
}

.c4p--datagrid tr.c4p--datagrid__carbon-nested-row td:first-child:empty,
.c4p--datagrid tr.c4p--datagrid__carbon-nested-row .c4p--datagrid__expandable-row-cell {
  border-bottom: none;
}

.cds--data-table td.c4p--datagrid__expandable-row-cell {
  padding-left: 0.5rem;
}

.c4p--datagrid__carbon-row-expanded .c4p--datagrid__expandable-row-cell {
  border-bottom: none;
}

/*
* Licensed Materials - Property of IBM
* 5724-Q36
* (c) Copyright IBM Corp. 2020
* US Government Users Restricted Rights - Use, duplication or disclosure
* restricted by GSA ADP Schedule Contract with IBM Corp.
*/
.c4p--datagrid__expanded-row .cds--data-table-container {
  width: calc(100% - 2rem);
  border-left: 2px solid var(--cds-background-brand, #0f62fe);
  margin-left: 2rem;
  overflow-x: hidden;
}
.c4p--datagrid__expanded-row .cds--data-table-container tr.c4p--datagrid__carbon-nested-row {
  border-left: none;
}

.c4p--datagrid__expanded-row .cds--data-table-container th {
  padding-top: 0;
  padding-bottom: 0;
  border-top-color: var(--cds-layer-accent-01, #e0e0e0);
  background-color: var(--cds-layer-accent-01, #e0e0e0);
}

/**
 * Copyright IBM Corp. 2020, 2023
 *
 * This source code is licensed under the Apache-2.0 license found in the
 * LICENSE file in the root directory of this source tree.
 */
.c4p--datagrid__sortableColumn .cds--table-header-label .header-title {
  display: inline-block;
  width: auto;
}
.c4p--datagrid__sortableColumn .cds--table-header-label {
  display: block;
  width: 100%;
  height: 100%;
}
.c4p--datagrid__sortableColumn .cds--table-header-label .cds--table-sort:focus,
.c4p--datagrid__sortableColumn .cds--table-header-label .cds--table-sort:active,
.c4p--datagrid__sortableColumn .cds--table-header-label button:focus .c4p--datagrid__sortable-icon {
  /* stylelint-disable-next-line declaration-no-important */
  background: none !important;
  /* stylelint-disable-next-line declaration-no-important */
  color: var(--cds-text-primary, #161616) !important;
}
.c4p--datagrid__sortableColumn .cds--table-header-label .cds--table-sort:focus + .c4p--datagrid__resizer,
.c4p--datagrid__sortableColumn .cds--table-header-label .cds--table-sort:active + .c4p--datagrid__resizer {
  z-index: -1;
}
.c4p--datagrid__sortableColumn .cds--table-header-label .cds--table-sort {
  width: 100%;
  min-width: 100%;
  padding: 0 1rem;
  border: none;
  /* stylelint-disable-next-line declaration-no-important */
  background: none !important;
  /* stylelint-disable-next-line declaration-no-important */
  color: var(--cds-text-primary, #161616) !important;
  font: inherit;
}
.c4p--datagrid__sortableColumn .cds--table-header-label .cds--table-sort .c4p--datagrid__sortable-icon {
  fill: var(--cds-text-primary, #161616);
  opacity: 0;
  visibility: hidden;
}
.c4p--datagrid__sortableColumn .cds--table-sort.c4p--datagrid--table-sort {
  width: calc(100% + 2rem);
  margin: 0 calc(-1 * 1rem);
}

.c4p--datagrid__sortableColumn:hover .cds--table-header-label .c4p--datagrid__sortable-icon,
.c4p--datagrid__sortableColumn:focus-within .cds--table-header-label .c4p--datagrid__sortable-icon,
.c4p--datagrid__sortableColumn.c4p--datagrid__isSorted .cds--table-header-label .c4p--datagrid__sortable-icon {
  opacity: 1;
  visibility: visible;
}

/*
* Licensed Materials - Property of IBM
* 5724-Q36
* (c) Copyright IBM Corp. 2020
* US Government Users Restricted Rights - Use, duplication or disclosure
* restricted by GSA ADP Schedule Contract with IBM Corp.
*/
.c4p--datagrid__right-align-header {
  width: 100%;
  text-align: right;
}

.c4p--datagrid__right-align-header button {
  text-align: right;
}

.c4p--datagrid__right-align-cell-renderer {
  width: 100%;
  /* stylelint-disable-next-line carbon/layout-token-use */
  padding-right: 23px;
  text-align: right;
}

.c4p--datagrid__right-align-cell-renderer.sortDisabled {
  padding-right: 0;
}

.c4p--datagrid__center-align-header,
.c4p--datagrid__center-align-header .c4p--datagrid--table-sort {
  width: 100%;
  text-align: center;
}

.c4p--datagrid__center-align-cell-renderer {
  margin-right: auto;
  margin-left: auto;
}

/*
* Licensed Materials - Property of IBM
* 5724-Q36
* (c) Copyright IBM Corp. 2021
* US Government Users Restricted Rights - Use, duplication or disclosure
* restricted by GSA ADP Schedule Contract with IBM Corp.
*/
.c4p--datagrid__right-sticky-column-cell {
  /* stylelint-disable-next-line declaration-no-important */
  position: sticky !important;
  right: 0;
  display: flex;
  align-items: center;
  border-left: 1px solid var(--cds-layer-active-02, #c6c6c6);
  background-color: var(--cds-layer-01, #f4f4f4);
}

.c4p--datagrid__right-sticky-column-header {
  /* stylelint-disable-next-line declaration-no-important */
  position: sticky !important;
  right: 0;
}

.c4p--datagrid__left-sticky-column-cell {
  /* stylelint-disable-next-line declaration-no-important */
  position: sticky !important;
  left: 0;
  display: flex;
  align-items: center;
  border-right: 1px solid var(--cds-layer-active-02, #c6c6c6);
  background-color: var(--cds-layer-01, #f4f4f4);
}

.c4p--datagrid__left-sticky-column-header {
  /* stylelint-disable-next-line declaration-no-important */
  position: sticky !important;
  z-index: 1;
  left: 0;
}

.c4p--datagrid__left-sticky-column-cell.c4p--datagrid__left-sticky-column-cell--with-extra-select-column,
.c4p--datagrid__left-sticky-column-header.c4p--datagrid__left-sticky-column-header--with-extra-select-column {
  left: 3rem;
}

.c4p--datagrid__sticky-noShadow {
  box-shadow: none;
}

.c4p--datagrid__sticky-column-noShadow .c4p--datagrid__right-sticky-column-cell {
  box-shadow: none;
}

.c4p--datagrid__right-sticky-column-offset-scroll {
  /* stylelint-disable-next-line */
  right: 6px !important;
}

.c4p--datagrid__select-all-toggle-on.c4p--datagrid__select-all-sticky-left {
  position: sticky;
  z-index: 1;
  left: 0;
}

/*
* Licensed Materials - Property of IBM
* 5724-Q36
* (c) Copyright IBM Corp. 2021
* US Government Users Restricted Rights - Use, duplication or disclosure
* restricted by GSA ADP Schedule Contract with IBM Corp.
*/
.c4p--datagrid__actions-column-cell {
  display: flex;
  flex-flow: column;
  justify-content: center;
}

.c4p--datagrid__actions-column-content {
  display: flex;
  justify-content: center;
}

.c4p--datagrid__actions-column-loading {
  margin-bottom: 0.5rem;
}

.c4p--datagrid .c4p--datagrid__disabled-row-action-button {
  cursor: not-allowed;
}

.c4p--datagrid .c4p--datagrid__disabled-row-action {
  pointer-events: none;
}

.c4p--datagrid .c4p--datagrid__disabled-row-action svg {
  fill: var(--cds-layer-selected-disabled, #8d8d8d);
}

.c4p--datagrid__customize-columns-tearsheet .c4p--tearsheet__content {
  display: flex;
  flex-flow: column;
}

.c4p--datagrid__customize-columns-tearsheet--actions input[role=searchbox] {
  height: 3rem;
  padding-left: 3rem;
  border-bottom: 1px solid var(--cds-background-active, rgba(141, 141, 141, 0.5));
}

.cds--form-item.cds--checkbox-wrapper.c4p--datagrid__customize-columns-checkbox {
  display: flex;
  flex: initial;
  align-items: center;
  justify-content: center;
}

.c4p--datagrid__customize-columns-column-list .c4p--datagrid__customize-columns-checkbox-visible-label {
  /* stylelint-disable-next-line */
  padding-left: 0.375rem;
}

.c4p--datagrid__customize-columns-column-list .c4p--datagrid__customize-columns-checkbox-wrapper.cds--form-item {
  margin-bottom: 0;
}

.c4p--datagrid__customize-columns-column-list {
  position: relative;
  overflow: auto;
}

.c4p--datagrid__customize-columns-select-all {
  align-items: center;
}

.c4p--datagrid__customize-columns-select-all,
.c4p--datagrid__customize-columns-select-all--selected {
  position: sticky;
  z-index: 1;
  top: 0;
  display: flex;
  height: 3rem;
  padding-left: 2.5rem;
  border-bottom: 1px solid var(--cds-layer-active);
  background-color: var(--cds-layer);
}
.c4p--datagrid__customize-columns-select-all .cds--checkbox-label-text,
.c4p--datagrid__customize-columns-select-all--selected .cds--checkbox-label-text {
  font-weight: 600;
}

.c4p--datagrid__customize-columns-select-all:hover {
  background-color: var(--cds-layer-hover);
}

.c4p--datagrid__customize-columns-select-all--selected {
  background-color: var(--cds-layer-selected);
}

/*
* Licensed Materials - Property of IBM
* 5724-Q36
* (c) Copyright IBM Corp. 2021
* US Government Users Restricted Rights - Use, duplication or disclosure
* restricted by GSA ADP Schedule Contract with IBM Corp.
*/
.c4p--datagrid .c4p--datagrid__row-size-toggle-tip-content {
  background-color: var(--cds-layer-02, #ffffff);
  box-shadow: 1px 4px 8px -3px var(--cds-overlay, rgba(22, 22, 22, 0.5)), -1px 6px 8px -5px var(--cds-overlay, rgba(22, 22, 22, 0.5));
}

.c4p--datagrid .c4p--datagrid__row-size-radio-button .cds--radio-button__label {
  color: var(--cds-text-primary, #161616);
}

.c4p--datagrid .c4p--datagrid__row-size-toggle-tip .cds--popover-caret {
  background-color: var(--cds-layer-02, #ffffff);
}

.c4p--datagrid .cds--popover--bottom-right.c4p--datagrid__row-height-settings-popover .cds--popover-caret {
  /* stylelint-disable-next-line carbon/layout-token-use */
  left: -4px;
}

.c4p--datagrid__row-size-toggle-tip-button.cds--toggletip-button {
  display: flex;
  width: 3rem;
  height: 3rem;
  justify-content: center;
}

.c4p--datagrid table.cds--data-table--xl.c4p--datagrid__vertical-align-center td,
.c4p--datagrid table.cds--data-table--xl.c4p--datagrid__vertical-align-top td {
  align-items: flex-start;
  padding-top: 1rem;
  padding-bottom: 1rem;
}
.c4p--datagrid table.cds--data-table--xl.c4p--datagrid__vertical-align-center td.c4p--datagrid__actions-column-cell,
.c4p--datagrid table.cds--data-table--xl.c4p--datagrid__vertical-align-top td.c4p--datagrid__actions-column-cell {
  padding-left: 0.5rem;
}

.c4p--datagrid table.cds--data-table--xl.c4p--datagrid__vertical-align-center th .cds--table-header-label,
.c4p--datagrid table.cds--data-table--xl.c4p--datagrid__vertical-align-top th .cds--table-header-label {
  align-items: flex-start;
}

.c4p--datagrid table.cds--data-table--xl.c4p--datagrid__vertical-align-center .c4p--datagrid__checkbox-cell th.cds--table-column-checkbox {
  align-items: flex-start;
  padding-top: 0.75rem;
}

.c4p--datagrid__row-size__row-settings-trigger--open.cds--btn--ghost {
  background-color: var(--cds-layer-02, #ffffff);
}

.c4p--datagrid table.cds--data-table--xl.c4p--datagrid__vertical-align-center td.c4p--datagrid__expandable-row-cell,
.c4p--datagrid table.cds--data-table--xl.c4p--datagrid__vertical-align-top td.c4p--datagrid__expandable-row-cell {
  padding-top: 0.5rem;
}

/* stylelint-disable-next-line -- to-rem carbon replacement for rem */
.c4p--datagrid-filter-flyout__container {
  position: relative;
}

.c4p--datagrid-filter-flyout {
  position: absolute;
  top: 3rem;
  right: 0;
  display: none;
  /* stylelint-disable-next-line -- to-rem carbon replacement for rem */
  width: 40.125rem;
  background-color: var(--cds-layer-02, #ffffff);
  /* stylelint-disable-next-line -- to-rem carbon replacement for rem */
  box-shadow: 0 1px 0.5rem 0 rgba(0, 0, 0, 0.25);
}

.c4p--datagrid-filter-flyout--open {
  display: grid;
}

.c4p--datagrid-filter-flyout--batch {
  /* stylelint-disable-next-line -- to-rem carbon replacement for rem */
  min-height: 21.625rem;
  /* stylelint-disable-next-line -- to-rem carbon replacement for rem */
  grid-template-rows: 1fr 3rem;
}

.c4p--datagrid-filter-flyout--instant {
  /* stylelint-disable-next-line -- to-rem carbon replacement for rem */
  min-height: 17.625rem;
  grid-template-rows: 1fr;
}

.c4p--datagrid-filter-flyout__inner-container {
  padding: 1rem 1rem 3rem 1rem;
}

.c4p--datagrid-filter-flyout__inner-container::before {
  position: absolute;
  /* stylelint-disable-next-line -- to-rem carbon replacement for rem */
  top: -0.4375rem;
  right: 1px;
  display: block;
  /* stylelint-disable-next-line -- to-rem carbon replacement for rem */
  width: 2.875rem;
  /* stylelint-disable-next-line -- to-rem carbon replacement for rem */
  height: 0.9375rem;
  background-color: var(--cds-layer-02, #ffffff);
  content: "";
}

.c4p--datagrid-filter-flyout__title {
  display: block;
  font-size: var(--cds-heading-compact-01-font-size, 0.875rem);
  font-weight: var(--cds-heading-compact-01-font-weight, 600);
  line-height: var(--cds-heading-compact-01-line-height, 1.28572);
  letter-spacing: var(--cds-heading-compact-01-letter-spacing, 0.16px);
  margin-bottom: 1.5rem;
}

.c4p--datagrid-filter-flyout__filters {
  display: grid;
  /* stylelint-disable-next-line -- to-rem carbon replacement for rem */
  gap: 1rem 2rem;
  grid-template-columns: repeat(auto-fit, minmax(200px, 1fr));
}

.c4p--datagrid-filter-flyout__trigger.cds--btn {
  display: flex;
  width: 3rem;
  height: 3rem;
  justify-content: center;
}

.c4p--datagrid-filter-flyout__trigger--open.cds--btn.cds--btn--icon-only {
  position: relative;
  background-color: var(--cds-layer-02, #ffffff);
  /* stylelint-disable-next-line -- to-rem carbon replacement for rem */
  box-shadow: 0 1px 0.5rem 0 rgba(0, 0, 0, 0.25);
}

.c4p--datagrid-filter-flyout .cds--fieldset {
  margin-bottom: 0;
}

.c4p--datagrid-filter-flyout__stacked {
  grid-template-columns: 1fr;
}

/*
* Licensed Materials - Property of IBM
* 5724-Q36
* (c) Copyright IBM Corp. 2022
* US Government Users Restricted Rights - Use, duplication or disclosure
* restricted by GSA ADP Schedule Contract with IBM Corp.
*/
.c4p--datagrid-filter-panel__container {
  position: relative;
  /* stylelint-disable-next-line -- to-rem carbon replacement for rem */
  width: 20rem;
  height: clamp(var(--filter-panel-min-height), 100%, 100vh);
  border-top: 1px var(--cds-layer-accent-01, #e0e0e0) solid;
  background-color: var(--cds-layer-01, #f4f4f4);
}

.c4p--datagrid-filter-panel--open {
  border-right: 1px var(--cds-layer-accent-01, #e0e0e0) solid;
}

.c4p--datagrid-filter-panel__container::before {
  position: absolute;
  top: -1px;
  left: 0;
  display: block;
  /* stylelint-disable-next-line -- to-rem carbon replacement for rem */
  width: 2.9375rem;
  height: 1px;
  background-color: var(--cds-layer-01, #f4f4f4);
  content: "";
}

.c4p--datagrid-filter-panel__inner-container {
  position: relative;
  z-index: 0;
  overflow: auto;
  padding: 0 1rem;
  overscroll-behavior: contain;
}

.c4p--datagrid-filter-panel__inner-container .c4p--datagrid-filter-panel__category:last-of-type {
  padding-bottom: 5rem;
}

.c4p--datagrid-filter-panel {
  position: sticky;
  top: 0;
}

.c4p--datagrid-filter-panel__heading {
  display: flex;
  justify-content: space-between;
  padding-left: 1rem;
  border-bottom: 1px solid transparent;
}

.c4p--datagrid-filter-panel__heading--with-divider {
  border-bottom: 1px solid var(--cds-layer-accent-01, #e0e0e0);
}

.c4p--datagrid-filter-panel__title {
  padding: 1rem 0;
  font-size: var(--cds-heading-compact-02-font-size, 1rem);
  font-weight: var(--cds-heading-compact-02-font-weight, 600);
  line-height: var(--cds-heading-compact-02-line-height, 1.375);
  letter-spacing: var(--cds-heading-compact-02-letter-spacing, 0);
}

.c4p--datagrid-filter-panel__search {
  padding: 0 1rem 1.5rem;
}

.c4p--datagrid-filter-panel__category-title {
  font-size: var(--cds-heading-compact-01-font-size, 0.875rem);
  font-weight: var(--cds-heading-compact-01-font-weight, 600);
  line-height: var(--cds-heading-compact-01-line-height, 1.28572);
  letter-spacing: var(--cds-heading-compact-01-letter-spacing, 0.16px);
  margin-bottom: 1rem;
  color: var(--cds-text-secondary, #525252);
}

.c4p--datagrid-filter-panel__category {
  padding-bottom: 1.5rem;
}

.c4p--datagrid-filter-panel__category > *:not(.c4p--datagrid-filter-panel__category-title, .bx--accordion) {
  margin-bottom: 1rem;
}

.c4p--datagrid-filter-panel__action-set {
  position: sticky;
  z-index: 1;
  bottom: 0;
  /* stylelint-disable-next-line -- to-rem carbon replacement for rem */
  height: 4rem;
  margin-top: auto;
}

.c4p--datagrid-filter-panel__container .cds--accordion__title {
  margin: 0;
}

.c4p--datagrid-filter-panel__container .cds--accordion__arrow {
  margin: 0.125rem 0 0;
}

.c4p--datagrid-filter-panel__container .cds--accordion__content {
  padding-right: 0;
  padding-left: 0;
}

.c4p--datagrid-filter-panel__container .cds--accordion__content > *:not(:last-child) {
  margin-bottom: 1rem;
}

.cds--btn.c4p--datagrid-filter-panel-open-button {
  display: flex;
  width: 3rem;
  height: 3rem;
  justify-content: center;
  border-right: 1px solid var(--cds-layer-accent-01, #e0e0e0);
  border-bottom: none;
}

.cds--btn.c4p--datagrid-filter-panel__view-all-button {
  margin-left: -1rem;
}

.c4p--datagrid__grid-container th.c4p--datagrid__select-all-toggle-on,
.c4p--datagrid__grid-container td.c4p--datagrid__select-all-toggle-on {
  /* stylelint-disable-next-line declaration-no-important */
  width: 4.5rem !important;
  /* stylelint-disable-next-line declaration-no-important */
  min-width: initial !important;
  box-sizing: border-box;
  flex: 0 0 auto;
}

th.c4p--datagrid__select-all-toggle-on {
  display: flex;
  align-items: center;
  justify-content: center;
}

th.c4p--datagrid__select-all-toggle-on.button {
  margin-left: 0.125rem;
}

.c4p--datagrid__select-all-toggle-overflow.cds--overflow-menu-options--sm.cds--overflow-menu-options[data-floating-menu-direction=bottom]::after {
  width: 10rem;
}

/*
* Licensed Materials - Property of IBM
* 5724-Q36
* (c) Copyright IBM Corp. 2022
* US Government Users Restricted Rights - Use, duplication or disclosure
* restricted by GSA ADP Schedule Contract with IBM Corp.
*/
.c4p--datagrid .c4p--datagrid__expanded-row-content {
  position: relative;
  padding: 1rem 1rem 1.5rem 4rem;
}

.c4p--datagrid .c4p--datagrid__expanded-row-content::before {
  position: absolute;
  /* stylelint-disable-next-line carbon/layout-token-use */
  top: -1px;
  right: 0;
  width: calc(100% - 3rem);
  height: 1px;
  background-color: var(--cds-layer-accent);
  content: "";
}

.c4p--datagrid .c4p--datagrid__expanded-row-content::after {
  position: absolute;
  bottom: 0;
  left: 0;
  width: 100%;
  height: 1px;
  background-color: var(--cds-layer-accent);
  content: "";
}

.c4p--datagrid__carbon-row.c4p--datagrid__carbon-row-expandable .c4p--datagrid__cell.c4p--datagrid__expandable-row-cell {
  padding: 0.5rem;
  padding-right: 0;
}

.c4p--datagrid__row-expander.cds--btn {
  display: flex;
  width: 2rem;
  height: 2rem;
  min-height: 2rem;
  align-items: center;
  justify-content: center;
  padding: 0;
}
.c4p--datagrid__row-expander.cds--btn .c4p--datagrid__row-expander--icon {
  fill: var(--cds-layer-selected-inverse, #161616);
}

.c4p--datagrid .cds--data-table tbody tr:hover + .c4p--datagrid__expanded-row,
.c4p--datagrid .c4p--datagrid__expanded-row:hover,
.c4p--datagrid .c4p--datagrid__expandable-row--hover td {
  background: var(--cds-layer-hover);
}

.c4p--datagrid .cds--data-table tbody tr:hover td.c4p--datagrid__expanded-row-cell-wrapper,
.c4p--datagrid .cds--data-table td.c4p--datagrid__expanded-row-cell-wrapper,
.c4p--datagrid .cds--data-table .c4p--datagrid__carbon-row-expanded td.c4p--datagrid__expandable-row-cell {
  border: none;
}

.c4p--datagrid .cds--data-table td.c4p--datagrid__expanded-row-cell-wrapper {
  padding: 0;
}

.c4p--datagrid__draggable-handleStyle {
  display: flex;
  align-items: center;
  margin-right: 0.5rem;
}

.c4p--datagrid__draggable-handleStyle.disabled {
  pointer-events: none;
}

.c4p--datagrid__draggable-handleStyle.disabled svg {
  fill: var(--cds-icon-on-color-disabled, #8d8d8d);
}

.c4p--datagrid__draggable-underlay {
  position: absolute;
  width: 100%;
}

.c4p--datagrid__draggable-underlay-item {
  width: 100%;
  height: 3rem;
  border: 2px dashed var(--cds-focus, #0f62fe);
  /* stylelint-disable-next-line carbon/theme-token-use */
  background-color: #edf5ff;
}

.c4p--datagrid__draggable-handleHolder {
  position: relative;
  display: flex;
  height: 3rem;
  border-bottom: 1px solid var(--cds-layer-active);
  background-color: var(--cds-layer);
  cursor: grab;
}

.c4p--datagrid__draggable-handleHolder:hover {
  background-color: var(--cds-layer-hover);
}

.c4p--datagrid__draggable-handleHolder:focus {
  box-shadow: inset 0 0 0 1px var(--cds-focus, #0f62fe);
  outline: none;
}

.c4p--datagrid__draggable-handleHolder--selected {
  background-color: var(--cds-layer-selected);
}

.c4p--datagrid__draggable-handleHolder--dragging {
  z-index: 2;
  background-color: var(--cds-highlight, #d0e2ff);
  color: var(--cds-text-primary, #161616);
  outline: none;
}

.c4p--datagrid__draggable-handleHolder:active,
.c4p--datagrid__draggable-handleHolder--dragging {
  cursor: grabbing;
}

.c4p--datagrid__draggable-handleHolder-selected:hover {
  background-color: var(--cds-layer-selected-hover-01, #d1d1d1);
}

.c4p--datagrid__draggable-handleHolder-droppable {
  display: flex;
  width: 100%;
  align-items: center;
  padding-left: 1rem;
  /* stylelint-disable-next-line carbon/type-token-use */
  line-height: 1;
  transition-property: opacity;
}

.c4p--datagrid__draggable-handleHolder-droppable.c4p--datagrid__draggable-handleHolder-droppable--origin {
  opacity: 0.5;
  transition: opacity 150ms cubic-bezier(0, 0, 0.38, 0.9);
}

.c4p--datagrid__draggable-handleHolder--sticky {
  color: var(--cds-text-on-color-disabled, #8d8d8d);
}

.c4p--datagrid__shared-ui--assistive-text {
  position: absolute;
  overflow: hidden;
  width: 0;
  height: 0;
  padding: 0;
  border: 0;
  clip: rect(0 0 0 0);
  text-transform: none;
  white-space: nowrap;
}

/*
* Licensed Materials - Property of IBM
* 5724-Q36
* (c) Copyright IBM Corp. 2021
* US Government Users Restricted Rights - Use, duplication or disclosure
* restricted by GSA ADP Schedule Contract with IBM Corp.
*/
.c4p--datagrid .c4p--datagrid__inline-edit--outer-cell-button--xs .cds--text-input,
.c4p--datagrid .c4p--datagrid__inline-edit--outer-cell-button--xs .cds--number input[type=number],
.c4p--datagrid .c4p--datagrid__inline-edit--outer-cell-button--xs .c4p--datagrid__inline-edit--select .cds--list-box.cds--dropdown,
.c4p--datagrid .c4p--datagrid__inline-edit--date.c4p--datagrid__inline-edit--date-xs .cds--date-picker__input {
  height: 1.5rem;
}

.c4p--datagrid .c4p--datagrid__inline-edit--outer-cell-button--xs .cds--number__control-btn::before,
.c4p--datagrid .c4p--datagrid__inline-edit--outer-cell-button--xs .cds--number__control-btn::after {
  height: calc(1.5rem - 0.25rem);
}

.c4p--datagrid .c4p--datagrid__inline-edit--outer-cell-button--xs .c4p--datagrid__inline-edit--select .cds--list-box {
  max-height: none;
}

.c4p--datagrid .c4p--datagrid__inline-edit--outer-cell-button--sm .cds--text-input,
.c4p--datagrid .c4p--datagrid__inline-edit--outer-cell-button--sm .cds--number input[type=number],
.c4p--datagrid .c4p--datagrid__inline-edit--outer-cell-button--sm .c4p--datagrid__inline-edit--select .cds--list-box.cds--dropdown,
.c4p--datagrid .c4p--datagrid__inline-edit--date.c4p--datagrid__inline-edit--date-sm .cds--date-picker__input {
  height: 2rem;
}

.c4p--datagrid .c4p--datagrid__inline-edit--outer-cell-button--sm .cds--number__control-btn::before,
.c4p--datagrid .c4p--datagrid__inline-edit--outer-cell-button--sm .cds--number__control-btn::after {
  height: calc(2rem - 0.25rem);
}

.c4p--datagrid .c4p--datagrid__inline-edit--outer-cell-button--sm .c4p--datagrid__inline-edit--select .cds--list-box {
  max-height: none;
}

.c4p--datagrid .c4p--datagrid__inline-edit--outer-cell-button--md .cds--text-input,
.c4p--datagrid .c4p--datagrid__inline-edit--outer-cell-button--md .cds--number input[type=number],
.c4p--datagrid .c4p--datagrid__inline-edit--outer-cell-button--md .c4p--datagrid__inline-edit--select .cds--list-box.cds--dropdown,
.c4p--datagrid .c4p--datagrid__inline-edit--date.c4p--datagrid__inline-edit--date-md .cds--date-picker__input {
  height: 2.5rem;
}

.c4p--datagrid .c4p--datagrid__inline-edit--outer-cell-button--md .cds--number__control-btn::before,
.c4p--datagrid .c4p--datagrid__inline-edit--outer-cell-button--md .cds--number__control-btn::after {
  height: calc(2.5rem - 0.25rem);
}

.c4p--datagrid .c4p--datagrid__inline-edit--outer-cell-button--md .c4p--datagrid__inline-edit--select .cds--list-box {
  max-height: none;
}

.c4p--datagrid .c4p--datagrid__inline-edit--outer-cell-button--lg .cds--text-input,
.c4p--datagrid .c4p--datagrid__inline-edit--outer-cell-button--lg .cds--number input[type=number],
.c4p--datagrid .c4p--datagrid__inline-edit--outer-cell-button--lg .c4p--datagrid__inline-edit--select .cds--list-box.cds--dropdown,
.c4p--datagrid .c4p--datagrid__inline-edit--date.c4p--datagrid__inline-edit--date-lg .cds--date-picker__input {
  height: 3rem;
}

.c4p--datagrid .c4p--datagrid__inline-edit--outer-cell-button--lg .cds--number__control-btn::before,
.c4p--datagrid .c4p--datagrid__inline-edit--outer-cell-button--lg .cds--number__control-btn::after {
  height: calc(3rem - 0.25rem);
}

.c4p--datagrid .c4p--datagrid__inline-edit--outer-cell-button--lg .c4p--datagrid__inline-edit--select .cds--list-box {
  max-height: none;
}

.c4p--datagrid .c4p--datagrid__inline-edit--outer-cell-button--xl .cds--text-input,
.c4p--datagrid .c4p--datagrid__inline-edit--outer-cell-button--xl .cds--number input[type=number],
.c4p--datagrid .c4p--datagrid__inline-edit--outer-cell-button--xl .c4p--datagrid__inline-edit--select .cds--list-box.cds--dropdown,
.c4p--datagrid .c4p--datagrid__inline-edit--date.c4p--datagrid__inline-edit--date-xl .cds--date-picker__input {
  height: 4rem;
}

.c4p--datagrid .c4p--datagrid__inline-edit--outer-cell-button--xl .cds--number__control-btn::before,
.c4p--datagrid .c4p--datagrid__inline-edit--outer-cell-button--xl .cds--number__control-btn::after {
  height: calc(4rem - 0.25rem);
}

.c4p--datagrid .c4p--datagrid__inline-edit--outer-cell-button--xl .c4p--datagrid__inline-edit--select .cds--list-box {
  max-height: none;
}

.c4p--datagrid {
  --c4p--datagrid--grid-header-height: 0;
}

.c4p--datagrid__inline-edit-cell {
  display: flex;
  height: 100%;
  align-items: center;
}

.c4p--datagrid .c4p--inline-edit__after-input-elements {
  display: flex;
  align-items: center;
}

.c4p--datagrid__inline-edit--outer-cell-button {
  width: 100%;
  height: calc(100% + 2px);
}

.c4p--datagrid__inline-edit--outer-cell-button .c4p--datagrid__inline-edit-button {
  position: relative;
  display: flex;
  width: 100%;
  height: 100%;
  align-items: center;
  justify-content: space-between;
  padding-left: 1rem;
  color: var(--cds-text-secondary, #525252);
  cursor: pointer;
  outline: 0;
  /* stylelint-disable-next-line */
}
.c4p--datagrid__inline-edit--outer-cell-button .c4p--datagrid__inline-edit-button .c4p--datagrid__label-icon {
  height: 1rem;
  padding-right: 1rem;
}
.c4p--datagrid__inline-edit--outer-cell-button .c4p--datagrid__inline-edit-button.c4p--datagrid__inline-edit-button--non-edit {
  padding-left: 0;
  cursor: default;
}
.c4p--datagrid__inline-edit--outer-cell-button .c4p--datagrid__inline-edit-button .c4p--datagrid__inline-edit-button-icon {
  height: 1rem;
  fill: var(--cds-icon-secondary, #525252);
}
.c4p--datagrid__inline-edit--outer-cell-button .c4p--datagrid__inline-edit-button.c4p--datagrid__inline-edit-button--date {
  font-family: 'IBM Plex Mono', system-ui, -apple-system, BlinkMacSystemFont, '.SFNSText-Regular', monospace;
}
.c4p--datagrid__inline-edit--outer-cell-button .c4p--datagrid__inline-edit-button.c4p--datagrid__inline-edit-button--selection {
  justify-content: flex-start;
}
.c4p--datagrid__inline-edit--outer-cell-button .c4p--datagrid__inline-edit-button .c4p--datagrid__inline-edit-button-icon {
  display: none;
}
.c4p--datagrid__inline-edit--outer-cell-button .c4p--datagrid__inline-edit-button:hover .c4p--datagrid__inline-edit-button-icon, .c4p--datagrid__inline-edit--outer-cell-button .c4p--datagrid__inline-edit-button.c4p--datagrid__inline-edit-button--active .c4p--datagrid__inline-edit-button-icon {
  display: block;
}

.c4p--datagrid__inline-edit--outer-cell-button .c4p--datagrid__inline-edit-button:not([data-disabled=true]):hover {
  background-color: var(--cds-layer-active);
  color: var(--cds-text-primary, #161616);
}
.c4p--datagrid__inline-edit--outer-cell-button .c4p--datagrid__inline-edit-button:not([data-disabled=true]):hover .c4p--datagrid__inline-edit-button-icon {
  fill: var(--cds-icon-primary, #161616);
}

.c4p--datagrid__inline-edit--outer-cell-button .c4p--datagrid__inline-edit-button.c4p--datagrid__inline-edit-button--active:not([data-disabled=true]) {
  background-color: var(--cds-layer-active);
  color: var(--cds-text-primary, #161616);
  cursor: text;
}

.c4p--datagrid__inline-edit--outer-cell-button .c4p--datagrid__inline-edit-button.c4p--datagrid__inline-edit-button--active {
  /* stylelint-disable-next-line carbon/theme-token-use */
  outline: 0.125rem solid var(--cds-focus, #0f62fe);
  outline-offset: calc(-1 * 0.125rem);
}
@media screen and (prefers-contrast) {
  .c4p--datagrid__inline-edit--outer-cell-button .c4p--datagrid__inline-edit-button.c4p--datagrid__inline-edit-button--active {
    outline-style: dotted;
  }
}

.c4p--datagrid__inline-edit--outer-cell-button .c4p--datagrid__inline-edit-button--disabled:not(.c4p--datagrid__inline-edit-button--edit-less-than-half-of-total-cols) {
  color: var(--cds-button-disabled, #c6c6c6);
  cursor: not-allowed;
}

.c4p--datagrid__inline-edit--outer-cell-button .c4p--datagrid__inline-edit-button .c4p--datagrid__inline-edit-button-label {
  overflow: hidden;
  padding-right: 1rem;
  text-overflow: ellipsis;
  white-space: nowrap;
}

.c4p--datagrid__inline-edit--outer-cell-button .c4p--datagrid__inline-edit-button .c4p--datagrid__inline-edit-button-label.c4p--datagrid__inline-edit-button-label-with-icon {
  padding-right: 3rem;
}

.c4p--datagrid__inline-edit--outer-cell-button .cds--text-input,
.c4p--datagrid__inline-edit--outer-cell-button .cds--number input[type=number] {
  height: 3rem;
}

.c4p--datagrid__inline-edit-button-icon {
  position: absolute;
  right: 1rem;
}

.c4p--datagrid__table-with-inline-edit.cds--data-table .c4p--datagrid__cell-inline-edit {
  position: relative;
  padding: 0;
}
.c4p--datagrid__table-with-inline-edit.cds--data-table .c4p--datagrid__cell-inline-edit .c4p--datagrid__inline-edit-button--non-edit {
  padding-left: 1rem;
}
.c4p--datagrid__table-with-inline-edit.cds--data-table .c4p--datagrid__cell-inline-edit .cds--number input[type=number] {
  min-width: auto;
  padding-right: 1rem;
}

.c4p--datagrid__inline-edit--select .c4p--datagrid__inline-edit--select-item {
  padding-bottom: 1rem;
  padding-left: 1rem;
}

.c4p--datagrid__inline-edit--select.cds--dropdown,
.c4p--datagrid__inline-edit--date .cds--date-picker {
  width: inherit;
}

.c4p--datagrid__inline-edit--select.cds--dropdown,
.c4p--datagrid__inline-edit--date .cds--date-picker.cds--date-picker--single .cds--date-picker__input {
  width: 100%;
  height: 3rem;
  max-height: none;
}

.c4p--datagrid__inline-edit--date .cds--date-picker-container {
  width: inherit;
}

.c4p--datagrid__inline-edit--date.cds--date-picker.cds--date-picker--single .cds--date-picker__input {
  overflow: hidden;
  width: 100%;
  max-width: none;
  padding-right: 2rem;
  text-overflow: ellipsis;
  white-space: nowrap;
}

.c4p--datagrid .cds--data-table .c4p--datagrid__carbon-row-hover-active td {
  border-top-color: var(--cds-layer-hover);
  background-color: var(--cds-layer-hover);
}

.c4p--datagrid .c4p--datagrid__grid-container-active::before {
  position: absolute;
  z-index: 2;
  bottom: 0;
  left: 0;
  width: 2px;
  height: calc(100% - 50px - var(--c4p--datagrid--grid-header-height));
  background-color: var(--cds-link-inverse, #78a9ff);
  content: "";
}

.c4p--datagrid .c4p--datagrid__grid-container-active::after {
  position: absolute;
  z-index: 2;
  right: 0;
  bottom: 0;
  width: 2px;
  height: calc(100% - 50px - var(--c4p--datagrid--grid-header-height));
  background-color: var(--cds-link-inverse, #78a9ff);
  content: "";
}

.c4p--datagrid .c4p--datagrid__grid-container-active .cds--data-table-content::before {
  position: absolute;
  z-index: 2;
  top: 0;
  right: 0;
  left: 0;
  width: var(--c4p--datagrid--grid-width);
  height: 2px;
  background-color: var(--cds-link-inverse, #78a9ff);
}

.c4p--datagrid .c4p--datagrid__grid-container-active.c4p--datagrid__grid-container-active--without-toolbar::before,
.c4p--datagrid .c4p--datagrid__grid-container-active.c4p--datagrid__grid-container-active--without-toolbar::after {
  height: calc(100% - 2px - var(--c4p--datagrid--grid-header-height));
}

.c4p--datagrid .c4p--datagrid__grid-container-active .c4p--datagrid__table-container {
  outline: 2px solid var(--cds-link-inverse, #78a9ff);
  outline-offset: -2px;
}

.c4p--datagrid .c4p--datagrid__grid-container-inline-edit .c4p--datagrid__table-container {
  padding-top: 0.125rem;
}

.c4p--datagrid .c4p--datagrid__inline-edit--outer-cell-button--invalid [data-invalid] ~ .cds--form-requirement,
.c4p--datagrid .c4p--datagrid__inline-edit--outer-cell-button--invalid [data-invalid] .cds--form-requirement {
  position: absolute;
  z-index: 3;
  top: calc(100% - 0.125rem);
  width: 100%;
  padding: 0.5rem 1.5rem 0.5rem 0.5rem;
  margin: 0;
  background-color: var(--cds-layer-01, #f4f4f4);
  outline: 0.125rem solid var(--cds-support-error, #da1e28);
  outline-offset: calc(-1 * 0.125rem);
}

.c4p--datagrid .c4p--datagrid__inline-edit--outer-cell-button--invalid .cds--list-box[data-invalid]:focus-within ~ .cds--form-requirement {
  outline: 0.125rem solid var(--cds-focus, #0f62fe);
}

.c4p--datagrid .c4p--datagrid__inline-edit--outer-cell-button--invalid .cds--list-box__invalid-icon,
.c4p--datagrid .c4p--datagrid__inline-edit--outer-cell-button--invalid .cds--text-input__invalid-icon,
.c4p--datagrid .c4p--datagrid__inline-edit--outer-cell-button--invalid .cds--number__invalid {
  z-index: 4;
  top: calc(100% + 0.75rem + 0.125rem);
  right: 0.5rem;
}

.c4p--datagrid .c4p--datagrid__inline-edit--outer-cell-button--invalid .cds--number__invalid {
  top: calc(100% + 0.25rem + 0.125rem);
}

.c4p--datagrid .c4p--datagrid__inline-edit--outer-cell-button--invalid .cds--form-requirement::before {
  position: absolute;
  top: 0;
  left: 0.125rem;
  width: calc(100% - 0.125rem * 2);
  height: 0.125rem;
  background-color: var(--cds-layer-01, #f4f4f4);
  content: "";
}

.c4p--datagrid__inline-edit--outer-cell-button--invalid .cds--form-requirement::after {
  position: absolute;
  top: 0.125rem;
  left: 0.5rem;
  width: calc(100% - 0.5rem * 2);
  height: 1px;
  background-color: var(--cds-layer-accent-01, #e0e0e0);
  content: "";
}

.c4p--datagrid tbody tr:hover .c4p--datagrid__inline-edit--outer-cell-button--invalid .cds--form-requirement::before {
  background-color: var(--cds-layer-accent-01, #e0e0e0);
}
.c4p--datagrid tbody tr:hover .c4p--datagrid__inline-edit--outer-cell-button--invalid .cds--form-requirement::after {
  background-color: transparent;
}

.c4p--datagrid .c4p--datagrid__inline-edit--outer-cell-button--invalid .cds--text-input:focus,
.c4p--datagrid .c4p--datagrid__inline-edit--outer-cell-button--invalid .cds--number input[type=number]:focus,
.c4p--datagrid .c4p--datagrid__inline-edit--outer-cell-button--invalid .cds--number input[type=number]:focus ~ .cds--number__controls .cds--number__control-btn:hover,
.c4p--datagrid .c4p--datagrid__inline-edit--outer-cell-button--invalid .cds--number__control-btn:focus {
  outline-color: var(--cds-support-error, #da1e28);
}

.c4p--datagrid .cds--text-input:focus {
  background: var(--cds-field-01, #f4f4f4);
}

.c4p--datagrid .c4p--datagrid__inline-edit--outer-cell-button--invalid .cds--number input[type=number][data-invalid]:focus ~ .cds--number__controls .cds--number__control-btn.up-icon::after {
  background-color: var(--cds-support-error, #da1e28);
}

/* stylelint-disable max-nesting-depth */
.c4p--button-menu {
  min-width: 160px;
}
.c4p--button-menu.c4p--button-menu__wrapper--primary, .c4p--button-menu.c4p--button-menu__wrapper--primary.cds--overflow-menu.cds--overflow-menu--open {
  background-color: var(--cds-button-primary, #0f62fe);
}
.c4p--button-menu.cds--overflow-menu.c4p--button-menu__wrapper--primary:hover {
  background-color: var(--cds-button-primary-hover, #0050e6);
}
.c4p--button-menu.c4p--button-menu__wrapper--tertiary, .c4p--button-menu.c4p--button-menu__wrapper--tertiary.cds--overflow-menu.cds--overflow-menu--open {
  background-color: var(--cds-button-tertiary, #0f62fe);
}
.c4p--button-menu.cds--overflow-menu.c4p--button-menu__wrapper--tertiary:hover {
  background-color: var(--cds-button-tertiary-hover, #0050e6);
}
.c4p--button-menu.c4p--button-menu__wrapper--ghost, .c4p--button-menu.c4p--button-menu__wrapper--ghost.cds--overflow-menu.cds--overflow-menu--open {
  background-color: transparent;
}
.c4p--button-menu.cds--overflow-menu.c4p--button-menu__wrapper--ghost:hover {
  background-color: var(--cds-layer-hover);
}
.c4p--button-menu .c4p--button-menu__trigger {
  font-size: var(--cds-body-compact-01-font-size, 0.875rem);
  font-weight: var(--cds-body-compact-01-font-weight, 400);
  line-height: var(--cds-body-compact-01-line-height, 1.28572);
  letter-spacing: var(--cds-body-compact-01-letter-spacing, 0.16px);
  display: flex;
  width: 100%;
  align-items: center;
  justify-content: space-between;
  padding: 0 1rem;
}

.c4p--button-menu__options.cds--overflow-menu-options::after {
  content: initial;
}

.c4p--filter-summary {
  display: flex;
  width: 100%;
  /* stylelint-disable-next-line -- to-rem carbon replacement for rem */
  height: 3rem;
  align-items: start;
  padding: 0.5rem;
  border-top: 1px solid var(--cds-border-subtle-01, #c6c6c6);
  background: var(--cds-layer-01, #f4f4f4);
}
.c4p--filter-summary.c4p--filter-summary__expanded {
  height: fit-content;
}

.c4p--filter-summary .c4p--tag-set.c4p--tag-set.c4p--filter-summary__clear-button-inline {
  width: auto;
}

.c4p--filter-summary__view-all--wrapper {
  position: absolute;
  top: 0.5rem;
  right: 0;
}

.c4p--filter-summary__expanded .c4p--filter-summary__clear-all-button.cds--btn {
  margin-right: 2rem;
}

.c4p--filter-summary__view-all--wrapper .c4p--filter-summary__view-all--chevron-multiline {
  transform: rotate(180deg);
  transition: transform 70ms cubic-bezier(0.2, 0, 0.38, 0.9);
}

.c4p--datagrid__datagridWrap {
  display: block;
  width: 100%;
}
.c4p--datagrid__datagridWrap :global(.cds--checkbox) {
  display: none;
}

.c4p--datagrid .c4p--datagrid__row-size-options-container .cds--popover-container .cds--btn--icon-only {
  display: flex;
  width: 3rem;
  height: 3rem;
  align-items: center;
  justify-content: center;
  padding-top: 0;
}

.c4p--datagrid .c4p--datagrid__row-size-options-container .c4p--datagrid__row-size-dropdown {
  padding: 1rem;
  background-color: var(--cds-layer);
}

.c4p--datagrid__datagridWrap-simple {
  display: flex;
  width: 100%;
  height: 100%;
  flex-direction: column;
  /* stylelint-disable-next-line */
}
.c4p--datagrid__datagridWrap-simple :global .cds--pagination {
  /* stylelint-disable-next-line declaration-property-value-disallowed-list */
  overflow-x: unset;
}

.c4p--datagrid .cds--menu-button__trigger:not(.cds--btn--ghost) {
  min-width: auto;
}

.c4p--datagrid .cds--pagination {
  background-color: var(--cds-layer-02, #ffffff);
}

.c4p--edit-in-place {
  --c4p--edit-in-place--size: 2rem;
  display: flex;
  align-items: center;
  background: transparent;
  cursor: pointer;
}

.c4p--edit-in-place--sm {
  --c4p--edit-in-place--size: 2rem;
}

.c4p--edit-in-place--md {
  --c4p--edit-in-place--size: 2.5rem;
}

.c4p--edit-in-place--lg {
  /* April 2023 max text input size */
  --c4p--edit-in-place--size: 3rem;
}

.c4p--edit-in-place--readonly {
  cursor: not-allowed;
}

.c4p--edit-in-place:hover {
  background: var(--cds-field-01, #f4f4f4);
}

.c4p--edit-in-place:hover .c4p--edit-in-place__btn-edit,
.c4p--edit-in-place__btn-edit.c4p--edit-in-place__btn-edit--always-visible {
  visibility: visible;
}

.c4p--edit-in-place__btn-edit {
  visibility: hidden;
}

.c4p--edit-in-place--invalid {
  outline: 2px solid var(--cds-support-error, #da1e28);
}

.c4p--edit-in-place--focused {
  background: var(--cds-field-01, #f4f4f4);
  outline: 2px solid var(--cds-focus, #0f62fe);
}

.c4p--edit-in-place__text-input {
  flex: 1;
}

.c4p--edit-in-place--inherit-type .c4p--edit-in-place__text-input {
  /* match font of container */
  font-size: inherit;
  font-weight: inherit;
  letter-spacing: inherit;
  line-height: inherit;
}

.c4p--edit-in-place__ellipsis {
  position: relative;
  margin-left: -1rem;
  opacity: 0;
}

.c4p--edit-in-place--overflows:not(.c4p--edit-in-place--focused) .c4p--edit-in-place__ellipsis {
  opacity: 1;
}

.c4p--edit-in-place__text-input-label {
  display: none;
}

.c4p--edit-in-place__warning-icon {
  width: 1rem;
  margin: auto 0.5rem;
  color: var(--cds-support-error, #da1e28);
}

.c4p--edit-in-place__warning-text {
  font-size: var(--cds-label-01-font-size, 0.75rem);
  font-weight: var(--cds-label-01-font-weight, 400);
  line-height: var(--cds-label-01-line-height, 1.33333);
  letter-spacing: var(--cds-label-01-letter-spacing, 0.32px);
  margin-top: 0.5rem;
  color: var(--cds-support-error, #da1e28);
}

.c4p--edit-in-place__text-input.cds--text-input {
  border: none;
  background: transparent;
  cursor: pointer;
  outline: none;
}

.c4p--edit-in-place__text-input.cds--text-input:focus,
.c4p--edit-in-place__text-input.cds--text-input:active {
  outline: none;
}

.c4p--edit-in-place__toolbar {
  --toolbar-width: var(--c4p--edit-in-place--size);
  --toolbar-width-focussed: calc(2 * var(--c4p--edit-in-place--size));
  display: inline-flex;
  width: var(--toolbar-width);
}

.c4p--edit-in-place--invalid .c4p--edit-in-place__toolbar {
  --toolbar-width: calc(var(--c4p--edit-in-place--size) + 2rem);
  --toolbar-width-focussed: calc(
    2 * var(--c4p--edit-in-place--size) + 2rem
  );
}

@keyframes slide-in {
  0% {
    overflow: hidden;
    width: var(--toolbar-width);
  }
  99% {
    overflow: hidden;
    width: var(--toolbar-width-focussed);
  }
  100% {
    overflow: visible;
    width: var(--toolbar-width-focussed);
  }
}
.c4p--edit-in-place--focused .c4p--edit-in-place__toolbar {
  overflow: initial;
  width: var(--toolbar-width-focussed);
  animation: slide-in 150ms cubic-bezier(0, 0, 0.38, 0.9);
}

.c4p--empty-state {
  display: flex;
  color: var(--cds-text-primary, #161616);
}
.c4p--empty-state .c4p--empty-state__header {
  font-size: var(--cds-heading-03-font-size, 1.25rem);
  font-weight: var(--cds-heading-03-font-weight, 400);
  line-height: var(--cds-heading-03-line-height, 1.4);
  letter-spacing: var(--cds-heading-03-letter-spacing, 0);
  padding-bottom: 0.5rem;
  margin: 0;
}
.c4p--empty-state .c4p--empty-state__subtitle {
  font-size: var(--cds-body-01-font-size, 0.875rem);
  font-weight: var(--cds-body-01-font-weight, 400);
  line-height: var(--cds-body-01-line-height, 1.42857);
  letter-spacing: var(--cds-body-01-letter-spacing, 0.16px);
  padding-bottom: 1rem;
  color: var(--cds-text-secondary, #525252);
}
.c4p--empty-state .c4p--empty-state__header--small {
  font-size: var(--cds-body-compact-02-font-size, 1rem);
  font-weight: var(--cds-body-compact-02-font-weight, 400);
  line-height: var(--cds-body-compact-02-line-height, 1.375);
  letter-spacing: var(--cds-body-compact-02-letter-spacing, 0);
  padding-bottom: 0.5rem;
}
.c4p--empty-state .c4p--empty-state__subtitle--small {
  font-size: var(--cds-label-01-font-size, 0.75rem);
  font-weight: var(--cds-label-01-font-weight, 400);
  line-height: var(--cds-label-01-line-height, 1.33333);
  letter-spacing: var(--cds-label-01-letter-spacing, 0.32px);
}

.c4p--empty-state__illustration {
  height: auto;
  margin-bottom: 1rem;
}
.c4p--empty-state__illustration.c4p--empty-state__illustration--lg {
  min-width: 5rem;
  max-width: 5rem;
}
.c4p--empty-state__illustration.c4p--empty-state__illustration--sm {
  min-width: 4rem;
  max-width: 4rem;
}

.c4p--empty-state-position--top {
  flex-direction: column;
}

.c4p--empty-state-position--right {
  flex-direction: row-reverse;
}

.c4p--empty-state-position--bottom {
  flex-direction: column-reverse;
}

.c4p--empty-state-position--left {
  flex-direction: row;
}

.c4p--empty-state .c4p--empty-state__action-button {
  display: block;
  margin-bottom: 1rem;
}

.c4p--empty-state .c4p--empty-state__link {
  display: inline-block;
}

.c4p--export-modal .cds--modal-footer .cds--btn {
  max-width: none;
}

.c4p--export-modal.cds--modal .cds--modal-content {
  padding-right: 1rem;
}

.c4p--export-modal__body {
  padding-right: calc(20% - 1rem);
  margin-bottom: 1rem;
}

.c4p--export-modal__messaging {
  display: flex;
  align-items: center;
}

.c4p--export-modal__messaging p {
  margin-left: 0.5rem;
}

.c4p--export-modal__checkmark-icon {
  fill: var(--cds-button-primary, #0f62fe);
}

.c4p--export-modal__error-icon {
  fill: var(--cds-button-danger-primary, #da1e28);
}

.c4p--card {
  background-color: var(--cds-layer-01, #f4f4f4);
  color: var(--cds-text-primary, #161616);
}

.c4p--card__clickable {
  cursor: pointer;
  transition: background-color 110ms;
}

.c4p--card__clickable:focus {
  outline: 2px solid var(--cds-focus, #0f62fe);
  outline-offset: -2px;
}
@media screen and (prefers-contrast) {
  .c4p--card__clickable:focus {
    outline-style: dotted;
  }
}

.c4p--card__clickable:hover {
  background-color: var(--cds-layer-hover-01, #e8e8e8);
}

.c4p--card__media-left {
  display: flex;
  flex-direction: row;
}

.c4p--card__media-left .c4p--card__content-container {
  display: flex;
  flex: 1;
  flex-direction: column;
}

.c4p--card__media-left .c4p--card__footer {
  align-self: flex-end;
  margin-top: auto;
}

.c4p--card__media > * {
  display: block;
  max-width: 100%;
}

.c4p--card__header {
  padding: 1rem;
  padding-right: 0;
}

.c4p--card__header-label-only {
  padding-bottom: 0.5rem;
}

.c4p--card__header-label-only .c4p--card__label {
  margin-bottom: 0;
}

.c4p--card__header-container {
  display: flex;
  flex-direction: row;
  align-items: center;
  justify-content: space-between;
}

.c4p--card__label {
  font-size: var(--cds-label-01-font-size, 0.75rem);
  font-weight: var(--cds-label-01-font-weight, 400);
  line-height: var(--cds-label-01-line-height, 1.33333);
  letter-spacing: var(--cds-label-01-letter-spacing, 0.32px);
  margin-bottom: 0.125rem;
}

.c4p--card__description {
  font-size: var(--cds-label-01-font-size, 0.75rem);
  font-weight: var(--cds-label-01-font-weight, 400);
  line-height: var(--cds-label-01-line-height, 1.33333);
  letter-spacing: var(--cds-label-01-letter-spacing, 0.32px);
  margin-top: 0.125rem;
}

.c4p--card__body {
  font-size: var(--cds-body-compact-01-font-size, 0.875rem);
  font-weight: var(--cds-body-compact-01-font-weight, 400);
  line-height: var(--cds-body-compact-01-line-height, 1.28572);
  letter-spacing: var(--cds-body-compact-01-letter-spacing, 0.16px);
  padding: 1rem;
  padding-top: 0;
}

.c4p--card__footer {
  display: flex;
  justify-content: flex-end;
}

.c4p--card__actions {
  display: flex;
  flex-direction: row;
}

.c4p--card__icon {
  padding: 0.5rem;
  color: inherit;
  cursor: pointer;
}

.c4p--card__icon:hover {
  background-color: var(--cds-layer-hover-01, #e8e8e8);
}

.c4p--card__icon:active {
  color: var(--cds-link-primary-hover, #0043ce);
}

.c4p--card__link {
  color: inherit;
  text-decoration: inherit;
}

.c4p--card__pictogram {
  padding-top: 1rem;
  padding-left: 1rem;
}

.c4p--card__header-container--has-actions {
  padding-right: 0.5rem;
}

.c4p--card {
  position: relative;
}

.c4p--card__media + .c4p--card__content-container {
  /* display relative to container when media displayed */
  position: relative;
}

.c4p--card .cds--slug {
<<<<<<< HEAD
  background: linear-gradient(0deg, var(--cds-slug-callout-aura-start, rgba(237, 245, 255, 0.6)) 0%, var(--cds-slug-callout-aura-end, rgba(255, 255, 255, 0)) 50%, transparent 50%), linear-gradient(180deg, var(--cds-slug-callout-gradient-top, rgba(244, 244, 244, 0.85)) 0%, var(--cds-slug-callout-gradient-bottom, rgba(224, 224, 224, 0.85)) 100%) rgba(0, 0, 0, 0.01);
=======
>>>>>>> 1adf8022
  position: absolute;
  top: 1rem;
  right: 1rem;
}

.c4p--card__header-container--has-slug {
  width: 100%;
  padding-right: 2rem;
}

.c4p--card__header-container--has-slug.c4p--card__header-container--has-actions {
  padding-right: 2.5rem;
}

.c4p--card__header-container--has-slug.c4p--card__header-container--large-tile-or-label {
  padding-right: 3rem;
}

.c4p--card__clickable {
  position: relative;
}

.c4p--card__clickable .cds--slug,
.c4p--card__clickable .cds--slug-icon {
  pointer-events: none;
}

.c4p--card--has-slug {
<<<<<<< HEAD
  background: linear-gradient(0deg, var(--cds-slug-callout-aura-start, rgba(237, 245, 255, 0.6)) 0%, var(--cds-slug-callout-aura-end, rgba(255, 255, 255, 0)) 50%, transparent 50%), linear-gradient(180deg, var(--cds-slug-callout-gradient-top, rgba(244, 244, 244, 0.85)) 0%, var(--cds-slug-callout-gradient-bottom, rgba(224, 224, 224, 0.85)) 100%) rgba(0, 0, 0, 0.01);
  border: 1px solid var(--cds-border-tile);
=======
  background: linear-gradient(to top, var(--cds-ai-aura-start, rgba(69, 137, 255, 0.1)) 0%, var(--cds-ai-aura-end, rgba(255, 255, 255, 0)) 50%) padding-box, linear-gradient(to top, var(--cds-layer), var(--cds-layer)) padding-box, linear-gradient(to bottom, var(--cds-ai-border-start, #78a9ff), var(--cds-ai-border-end, #d0e2ff)) border-box, linear-gradient(to top, var(--cds-layer), var(--cds-layer)) border-box;
  border: 1px solid transparent;
  box-shadow: inset 0 -80px 70px -65px var(--cds-ai-inner-shadow, rgba(69, 137, 255, 0.2)), 0 4px 10px 2px var(--cds-ai-drop-shadow, rgba(15, 98, 254, 0.32));
>>>>>>> 1adf8022
}

.c4p--card__clickable.c4p--card--has-slug::before {
  background: linear-gradient(to top, var(--cds-ai-aura-hover-start, rgba(69, 137, 255, 0.4)) 0%, 15%, var(--cds-ai-aura-hover-end, rgba(255, 255, 255, 0)) 50%) padding-box, linear-gradient(to top, var(--cds-ai-aura-hover-background, #edf5ff), var(--cds-ai-aura-hover-background, #edf5ff)) padding-box, linear-gradient(to bottom, var(--cds-ai-border-start, #78a9ff), var(--cds-ai-border-end, #d0e2ff)) border-box, linear-gradient(to top, var(--cds-ai-aura-hover-background, #edf5ff), var(--cds-ai-aura-hover-background, #edf5ff)) border-box;
  position: absolute;
  display: block;
  block-size: 100%;
  box-shadow: inset 0 -80px 70px -65px var(--cds-ai-inner-shadow, rgba(69, 137, 255, 0.2));
  content: "";
  inline-size: 100%;
  inset-block-start: 0;
  inset-inline-start: 0;
  opacity: 0;
  transition: opacity 110ms cubic-bezier(0.2, 0, 0.38, 0.9);
}

.c4p--card__clickable.c4p--card--has-slug:hover::before {
  opacity: 1;
}

.c4p--card__clickable .c4p--card__content-container {
  position: relative;
  z-index: 1;
}

.c4p--card .cds--slug-icon rect {
  stroke: var(--cds-icon-primary, #161616);
}

.c4p--card .cds--slug-icon path {
  fill: var(--cds-icon-primary, #161616);
}

.c4p--card__title {
  font-size: var(--cds-heading-03-font-size, 1.25rem);
  font-weight: var(--cds-heading-03-font-weight, 400);
  line-height: var(--cds-heading-03-line-height, 1.4);
  letter-spacing: var(--cds-heading-03-letter-spacing, 0);
}

.c4p--http-errors .c4p--http-errors__content {
  position: fixed;
  z-index: 2;
  top: 50%;
  left: 50%;
  transform: translate(-50%, -75%);
}
@media (min-width: 42rem) {
  .c4p--http-errors .c4p--http-errors__content {
    transform: translate(-50%, -100%);
  }
}
@media (min-width: 66rem) {
  .c4p--http-errors .c4p--http-errors__content {
    transform: translate(-50%, -50%);
  }
}

.c4p--http-errors .c4p--http-errors__error-code-label {
  font-size: var(--cds-heading-compact-02-font-size, 1rem);
  font-weight: var(--cds-heading-compact-02-font-weight, 600);
  line-height: var(--cds-heading-compact-02-line-height, 1.375);
  letter-spacing: var(--cds-heading-compact-02-letter-spacing, 0);
  margin-bottom: 0.25rem;
}

.c4p--http-errors .c4p--http-errors__title {
  font-size: var(--cds-heading-05-font-size, 2rem);
  font-weight: var(--cds-heading-05-font-weight, 400);
  line-height: var(--cds-heading-05-line-height, 1.25);
  letter-spacing: var(--cds-heading-05-letter-spacing, 0);
  margin-bottom: 0.75rem;
}

.c4p--http-errors .c4p--http-errors__description {
  font-size: var(--cds-body-compact-01-font-size, 0.875rem);
  font-weight: var(--cds-body-compact-01-font-weight, 400);
  line-height: var(--cds-body-compact-01-line-height, 1.28572);
  letter-spacing: var(--cds-body-compact-01-letter-spacing, 0.16px);
  margin-bottom: 1.5rem;
}

.c4p--http-errors .c4p--http-errors__error-code-label,
.c4p--http-errors .c4p--http-errors__title,
.c4p--http-errors .c4p--http-errors__description {
  color: var(--cds-text-primary, #161616);
}

.c4p--http-errors .c4p--http-errors__link {
  display: block;
  margin-bottom: 0.25rem;
}

.c4p--http-errors .c4p--http-errors__image {
  position: fixed;
  bottom: 0;
  left: 0;
  width: 100%;
  max-height: 100%;
}
@media (max-width: 41.98rem) {
  .c4p--http-errors .c4p--http-errors__image {
    left: 10%;
    transform: scale(1.5);
  }
}

.c4p--import-modal .cds--modal-close {
  display: none;
}

.c4p--import-modal .cds--modal-footer .cds--btn {
  max-width: none;
}

.c4p--import-modal.cds--modal .cds--modal-content {
  padding-right: 1rem;
}

.cds--file .cds--file-container,
.cds--file ~ .cds--file-container {
  margin-top: 0;
}

.cds--modal-container--sm .cds--modal-header {
  padding-right: calc(20% - 1rem);
}

.c4p--import-modal__input-group {
  display: flex;
}

.c4p--import-modal__import-button.cds--btn {
  margin-left: 0.5rem;
}

.c4p--import-modal__file-container {
  width: 100%;
}

.c4p--import-modal .c4p--import-modal__file-drop-header,
.c4p--import-modal .c4p--import-modal__label {
  margin-bottom: 0.5rem;
  font-size: var(--cds-heading-compact-01-font-size, 0.875rem);
  font-weight: var(--cds-heading-compact-01-font-weight, 600);
  line-height: var(--cds-heading-compact-01-line-height, 1.28572);
  letter-spacing: var(--cds-heading-compact-01-letter-spacing, 0.16px);
}

.c4p--import-modal__helper-text {
  margin-top: 1.5rem;
  margin-bottom: 0.5rem;
  font-size: var(--cds-helper-text-01-font-size, 0.75rem);
  line-height: var(--cds-helper-text-01-line-height, 1.33333);
  letter-spacing: var(--cds-helper-text-01-letter-spacing, 0.32px);
}

.c4p--import-modal__body {
  padding-right: calc(20% - 1rem);
  margin-bottom: 1.5rem;
}

.c4p--import-modal .cds--file__selected-file {
  max-width: none;
  background: var(--cds-layer-02, #ffffff);
}

.c4p--import-modal .cds--file {
  margin-bottom: 1rem;
}

.c4p--import-modal .cds--text-input:disabled {
  background: var(--cds-layer-02, #ffffff);
}

.c4p--add-select__header {
  padding: 1rem;
  padding-bottom: 0;
  border-top: 1px solid var(--cds-layer-accent-01, #e0e0e0);
}

.c4p--add-select__body {
  padding: 1rem;
}

/* stylelint-disable max-nesting-depth */
.c4p--add-select__selections-wrapper {
  display: block;
}
.c4p--add-select__selections-cell-wrapper {
  display: flex;
  height: 3rem;
  align-items: center;
  justify-content: space-between;
  padding: 0 1rem;
  border-bottom: 1px solid var(--cds-layer-accent-01, #e0e0e0);
}
.c4p--add-select__selections-cell-title {
  display: block;
  color: var(--cds-text-primary, #161616);
}
.c4p--add-select__selections-cell-subtitle {
  font-size: var(--cds-label-01-font-size, 0.75rem);
  font-weight: var(--cds-label-01-font-weight, 400);
  line-height: var(--cds-label-01-line-height, 1.33333);
  letter-spacing: var(--cds-label-01-letter-spacing, 0.32px);
  display: block;
  color: var(--cds-text-secondary, #525252);
}
.c4p--add-select__selections-cell {
  display: flex;
  flex-direction: column;
  justify-content: center;
}
.c4p--add-select__selections-dropdown .cds--dropdown {
  background: transparent;
}
.c4p--add-select__selections-row--selected {
  background-color: var(--cds-layer-selected-01, #e0e0e0);
}
.c4p--add-select__selections-row--active {
  background-color: var(--cds-layer-active-01, #c6c6c6);
}
.c4p--add-select__selections-form-control {
  display: flex;
  align-items: center;
}
.c4p--add-select__selections-form-control-wrapper--radio {
  cursor: pointer;
}
.c4p--add-select__selections-form-control-label-wrapper {
  display: flex;
  margin-left: 1rem;
}
.c4p--add-select__selections-form-control-label-text {
  display: flex;
  flex-direction: column;
}
.c4p--add-select__selections-cell-avatar {
  margin-right: 0.5rem;
}
.c4p--add-select__selections-cell-icon {
  margin-right: 0.5rem;
}
.c4p--add-select__selections-row {
  border-left: 0.125rem solid transparent;
}
.c4p--add-select__selections-row-meta--selected {
  border-left: 0.125rem solid var(--cds-interactive, #0f62fe);
  background-color: var(--cds-layer-hover-01, #e8e8e8);
}

.c4p--add-select .c4p--add-select__selections-row:hover {
  background: var(--cds-layer-hover-01, #e8e8e8);
}
.c4p--add-select .c4p--add-select__selections-row:hover .c4p--add-select__selections-cell-title {
  color: var(--cds-interactive, #0f62fe);
}
.c4p--add-select .c4p--add-select__selections-row:hover .c4p--add-select__selections-view-children svg {
  color: var(--cds-interactive, #0f62fe);
}
.c4p--add-select .c4p--add-select__selections-row:hover button.c4p--add-select__selections-view-children.cds--btn--ghost.cds--btn--icon-only .cds--btn__icon path {
  fill: currentColor;
}

.c4p--add-select__sub-header {
  display: flex;
  align-items: flex-end;
  justify-content: space-between;
}
.c4p--add-select__sub-header-multi {
  padding: 0 1rem;
}

.c4p--add-select__sidebar-header {
  display: flex;
  padding: 2rem 1rem 0.5rem 1rem;
  border-bottom: 1px solid var(--cds-layer-accent-01, #e0e0e0);
}
.c4p--add-select__sidebar-header .c4p--add-select__sidebar-title {
  font-size: var(--cds-heading-compact-02-font-size, 1rem);
  font-weight: var(--cds-heading-compact-02-font-weight, 600);
  line-height: var(--cds-heading-compact-02-line-height, 1.375);
  letter-spacing: var(--cds-heading-compact-02-letter-spacing, 0);
}

.c4p--add-select__sidebar-title {
  margin-right: 0.5rem;
}

.c4p--add-select__sidebar-selected-item-title {
  color: var(--cds-text-primary, #161616);
}
.c4p--add-select__sidebar-selected-item-subtitle {
  font-size: var(--cds-label-01-font-size, 0.75rem);
  font-weight: var(--cds-label-01-font-weight, 400);
  line-height: var(--cds-label-01-line-height, 1.33333);
  letter-spacing: var(--cds-label-01-letter-spacing, 0.32px);
  color: var(--cds-text-secondary, #525252);
}

.c4p--add-select__sidebar-body {
  padding: 0 1rem;
}

.c4p--add-select .c4p--add-select__sidebar-item-header {
  font-size: var(--cds-label-01-font-size, 0.75rem);
  font-weight: var(--cds-label-01-font-weight, 400);
  line-height: var(--cds-label-01-line-height, 1.33333);
  letter-spacing: var(--cds-label-01-letter-spacing, 0.32px);
  margin-bottom: 0.5rem;
  color: var(--cds-text-secondary, #525252);
}

.c4p--add-select .c4p--add-select__sidebar-item-body {
  font-size: var(--cds-body-01-font-size, 0.875rem);
  font-weight: var(--cds-body-01-font-weight, 400);
  line-height: var(--cds-body-01-line-height, 1.42857);
  letter-spacing: var(--cds-body-01-letter-spacing, 0.16px);
  margin-bottom: 1rem;
}

.c4p--add-select .c4p--add-select__sidebar-item-remove-button:hover {
  background: var(--cds-text-disabled, rgba(22, 22, 22, 0.25));
}

.c4p--add-select .c4p--add-select__sidebar-accordion-title {
  display: flex;
  align-items: center;
  justify-content: space-between;
}

.c4p--add-select__columns {
  display: flex;
  flex-direction: row;
  flex-grow: 1;
  overflow-x: auto;
}
.c4p--add-select__columns .c4p--add-select__selections-form-control-label-wrapper {
  margin-left: 0.5rem;
}
.c4p--add-select__columns .c4p--add-select__selections-row {
  border-left: 0;
}
.c4p--add-select__columns .c4p--add-select__selections .c4p--add-select__selections-cell {
  padding: 0;
}
.c4p--add-select__columns .c4p--add-select__selections-cell-wrapper {
  height: 2rem;
  padding: 0 0.5rem;
}
.c4p--add-select__columns .c4p--add-select__tags {
  padding: 0 0.5rem;
  margin-bottom: 0;
}
.c4p--add-select__columns .c4p--add-select__selections-wrapper-multi {
  padding: 0;
}

.c4p--add-select__selections-wrapper-multi .c4p--add-select__selections-cell {
  padding: 0 1rem;
}

.c4p--add-select__selections-row:first-child .c4p--add-select__selections-cell-wrapper {
  border-top: 1px solid var(--cds-border-subtle-01, #c6c6c6);
}

.c4p--add-select__column {
  overflow: auto;
  flex: 0 0 20rem;
  padding: 1rem;
  border-top: 1px solid var(--cds-border-subtle-01, #c6c6c6);
  border-right: 1px solid var(--cds-border-subtle-01, #c6c6c6);
}
.c4p--add-select__column-search-bar {
  display: flex;
}
.c4p--add-select__column-search-bar label {
  display: none;
}
.c4p--add-select__column-sort-filter {
  display: flex;
}
.c4p--add-select__column .cds--overflow-menu {
  border-bottom: 1px solid var(--cds-border-strong-01, #8d8d8d);
}

.c4p--add-select-sort_overflow {
  z-index: 9999;
}

.c4p--add-select__tags {
  display: flex;
  align-items: center;
  margin-top: 1rem;
  margin-bottom: 0.5rem;
}
.c4p--add-select__tags-label {
  margin-right: 0.5rem;
}

.c4p--add-select__global-filter {
  position: absolute;
  z-index: 999999;
  right: 0;
  width: 100%;
  max-width: 40rem;
  background: var(--cds-layer-01, #f4f4f4);
  box-shadow: 0 6px 6px 0 rgba(0, 0, 0, 0.2);
  transform: translate(0, 100%);
}
.c4p--add-select__global-filter-search {
  position: relative;
  display: flex;
  align-items: flex-end;
}
.c4p--add-select__global-filter-content {
  padding: 1rem;
}
.c4p--add-select__global-filter-opts {
  display: grid;
  grid-gap: 1rem 2rem;
  grid-template-columns: repeat(2, 1fr);
}
.c4p--add-select__global-filter-applied {
  display: flex;
  align-items: center;
  padding: 0.5rem;
  background: var(--cds-layer-01, #f4f4f4);
}

.c4p--add-select__global-filter-button-set button.c4p--add-select__global-filter-button {
  max-width: none;
  flex: 1;
}

button.c4p--add-select__global-filter-toggle {
  border-bottom-color: var(--cds-border-strong-01, #8d8d8d);
  background: var(--cds-field-01, #f4f4f4);
}
button.c4p--add-select__global-filter-toggle--open {
  border-bottom: var(--cds-border-strong-01, #8d8d8d);
  box-shadow: 0 2px 6px 0 rgba(0, 0, 0, 0.2);
}

.c4p--add-select__meta-panel {
  padding: 1rem;
}
.c4p--add-select__meta-panel-header {
  display: flex;
  align-items: center;
  justify-content: space-between;
  margin-bottom: 1rem;
}
.c4p--add-select__meta-panel-entry {
  margin-bottom: 1rem;
}

.c4p--add-select__meta-panel p.c4p--add-select__meta-panel-title {
  font-size: var(--cds-heading-03-font-size, 1.25rem);
  font-weight: var(--cds-heading-03-font-weight, 400);
  line-height: var(--cds-heading-03-line-height, 1.4);
  letter-spacing: var(--cds-heading-03-letter-spacing, 0);
}

.c4p--add-select__meta-panel p.c4p--add-select__meta-panel-entry-title {
  font-size: var(--cds-heading-compact-01-font-size, 0.875rem);
  font-weight: var(--cds-heading-compact-01-font-weight, 600);
  line-height: var(--cds-heading-compact-01-line-height, 1.28572);
  letter-spacing: var(--cds-heading-compact-01-letter-spacing, 0.16px);
}

.c4p--add-select__meta-panel p.c4p--add-select__meta-panel-entry-body {
  font-size: var(--cds-body-compact-01-font-size, 0.875rem);
  font-weight: var(--cds-body-compact-01-font-weight, 400);
  line-height: var(--cds-body-compact-01-line-height, 1.28572);
  letter-spacing: var(--cds-body-compact-01-letter-spacing, 0.16px);
}

.c4p--add-select__selections .cds--list-box__menu {
  left: auto;
}

.c4p--add-select__tags .cds--tag {
  margin: 0;
}

.c4p--add-select.c4p--tearsheet .c4p--tearsheet__influencer {
  flex-basis: 22.5rem;
  background: var(--cds-layer-01, #f4f4f4);
}

.c4p--add-select.c4p--tearsheet.c4p--tearsheet--wide .c4p--tearsheet__content .cds--dropdown {
  background-color: transparent;
}

.c4p--add-select.c4p--tearsheet .c4p--tearsheet__header-description {
  color: var(--cds-text-secondary, #525252);
}

.c4p--add-select.c4p--tearsheet .c4p--tearsheet__content {
  display: flex;
  flex-direction: column;
}

.c4p--add-select.c4p--add-select__multi .c4p--action-set.cds--btn-set.c4p--action-set--max .c4p--action-set__action-button {
  max-width: 11.25rem;
}

.c4p--add-select .c4p--add-select__items-label {
  font-size: var(--cds-heading-compact-01-font-size, 0.875rem);
  font-weight: var(--cds-heading-compact-01-font-weight, 600);
  line-height: var(--cds-heading-compact-01-line-height, 1.28572);
  letter-spacing: var(--cds-heading-compact-01-letter-spacing, 0.16px);
}

.c4p--add-select .cds--modal-container--sm .cds--modal-content p {
  padding-right: 0;
}

.c4p--add-select .cds--radio-button__appearance {
  margin: 0 1rem 0 0;
}

.c4p--add-select .cds--radio-button-wrapper .cds--radio-button__label {
  justify-content: left;
}

.c4p--add-select .cds--breadcrumb .cds--link {
  cursor: pointer;
}

.c4p--add-select .cds--accordion__item:hover .c4p--add-select__sidebar-accordion-title button {
  opacity: 1;
}
.c4p--add-select .cds--accordion__item .c4p--add-select__sidebar-accordion-title button {
  opacity: 0;
}

.c4p--add-select__multi .c4p--empty-state {
  max-width: 16rem;
  margin-top: 3rem;
}

.c4p--add-select .cds--accordion__arrow {
  transform: rotate(0deg);
}

.c4p--add-select .cds--accordion__item--active .cds--accordion__arrow {
  transform: rotate(90deg);
}

.c4p--add-select .cds--accordion--start .cds--accordion__arrow {
  margin: 0 0 0 1rem;
}

.c4p--add-select .cds--accordion--start .cds--accordion__title {
  margin: 0 1rem 0 0.5rem;
}

.c4p--add-select .cds--accordion__item--active .cds--accordion__content {
  padding-top: 0;
  padding-bottom: 0;
  margin-top: 0.5rem;
}

.c4p--add-select + div .cds--tooltip,
.c4p--add-select + div .cds--overflow-menu-options {
  z-index: 9000;
}

@keyframes fade-in {
  0% {
    opacity: 0;
    transform: translateY(-38.5rem);
  }
  100% {
    opacity: 1;
    transform: translateY(0);
  }
}
@keyframes fade-out {
  0% {
    opacity: 1;
    transform: translateY(0);
  }
  100% {
    opacity: 0;
    transform: translateY(-38.5rem);
  }
}
.c4p--notifications-panel__container {
<<<<<<< HEAD
=======
  --cds-ai-aura-end: rgba(0, 0, 0, 0);
  --cds-ai-aura-hover-background: #333333;
  --cds-ai-aura-hover-end: rgba(0, 0, 0, 0);
  --cds-ai-aura-hover-start: rgba(69, 137, 255, 0.4);
  --cds-ai-aura-start: rgba(69, 137, 255, 0.1);
  --cds-ai-border-end: rgba(166, 200, 255, 0.24);
  --cds-ai-border-start: #4589ff;
  --cds-ai-border-strong: #78a9ff;
  --cds-ai-drop-shadow: rgba(15, 98, 254, 0.32);
>>>>>>> 1adf8022
  --cds-ai-gradient-end: rgba(38, 38, 38, 0);
  --cds-ai-gradient-start-01: rgba(208, 226, 255, 0.2);
  --cds-ai-gradient-start-02: transparent;
  --cds-background: #161616;
  --cds-background-active: rgba(141, 141, 141, 0.4);
  --cds-background-brand: #0f62fe;
  --cds-background-hover: rgba(141, 141, 141, 0.16);
  --cds-background-inverse: #f4f4f4;
  --cds-background-inverse-hover: #e8e8e8;
  --cds-background-selected: rgba(141, 141, 141, 0.24);
  --cds-background-selected-hover: rgba(141, 141, 141, 0.32);
  --cds-border-disabled: rgba(141, 141, 141, 0.5);
  --cds-border-interactive: #4589ff;
  --cds-border-inverse: #f4f4f4;
  --cds-border-strong-01: #6f6f6f;
  --cds-border-strong-02: #8d8d8d;
  --cds-border-strong-03: #a8a8a8;
  --cds-border-subtle-00: #393939;
  --cds-border-subtle-01: #393939;
  --cds-border-subtle-02: #525252;
  --cds-border-subtle-03: #6f6f6f;
  --cds-border-subtle-selected-01: #525252;
  --cds-border-subtle-selected-02: #6f6f6f;
  --cds-border-subtle-selected-03: #8d8d8d;
  --cds-border-tile-01: #525252;
  --cds-border-tile-02: #6f6f6f;
  --cds-border-tile-03: #8d8d8d;
  --cds-chat-avatar-agent: #f4f4f4;
  --cds-chat-avatar-bot: #4589ff;
  --cds-chat-avatar-user: #f4f4f4;
  --cds-chat-bubble-agent: #262626;
  --cds-chat-bubble-agent-border: #525252;
  --cds-chat-bubble-user: #393939;
  --cds-chat-prompt-background: #161616;
  --cds-chat-prompt-border-end: rgba(38, 38, 38, 0);
  --cds-chat-prompt-border-start: #262626;
  --cds-field-01: #262626;
  --cds-field-02: #393939;
  --cds-field-03: #525252;
  --cds-field-hover-01: #333333;
  --cds-field-hover-02: #474747;
  --cds-field-hover-03: #636363;
  --cds-focus: #ffffff;
  --cds-focus-inset: #161616;
  --cds-focus-inverse: #0f62fe;
  --cds-highlight: #002d9c;
  --cds-icon-disabled: rgba(244, 244, 244, 0.25);
  --cds-icon-interactive: #ffffff;
  --cds-icon-inverse: #161616;
  --cds-icon-on-color: #ffffff;
  --cds-icon-on-color-disabled: rgba(255, 255, 255, 0.25);
  --cds-icon-primary: #f4f4f4;
  --cds-icon-secondary: #c6c6c6;
  --cds-interactive: #4589ff;
  --cds-layer-01: #262626;
  --cds-layer-02: #393939;
  --cds-layer-03: #525252;
  --cds-layer-accent-01: #393939;
  --cds-layer-accent-02: #525252;
  --cds-layer-accent-03: #6f6f6f;
  --cds-layer-accent-active-01: #6f6f6f;
  --cds-layer-accent-active-02: #8d8d8d;
  --cds-layer-accent-active-03: #393939;
  --cds-layer-accent-hover-01: #474747;
  --cds-layer-accent-hover-02: #636363;
  --cds-layer-accent-hover-03: #5e5e5e;
  --cds-layer-active-01: #525252;
  --cds-layer-active-02: #6f6f6f;
  --cds-layer-active-03: #8d8d8d;
  --cds-layer-hover-01: #333333;
  --cds-layer-hover-02: #474747;
  --cds-layer-hover-03: #636363;
  --cds-layer-selected-01: #393939;
  --cds-layer-selected-02: #525252;
  --cds-layer-selected-03: #6f6f6f;
  --cds-layer-selected-disabled: #a8a8a8;
  --cds-layer-selected-hover-01: #474747;
  --cds-layer-selected-hover-02: #636363;
  --cds-layer-selected-hover-03: #5e5e5e;
  --cds-layer-selected-inverse: #f4f4f4;
  --cds-link-inverse: #0f62fe;
  --cds-link-inverse-active: #161616;
  --cds-link-inverse-hover: #0043ce;
  --cds-link-primary: #78a9ff;
  --cds-link-primary-hover: #a6c8ff;
  --cds-link-secondary: #a6c8ff;
  --cds-link-visited: #be95ff;
  --cds-overlay: rgba(0, 0, 0, 0.65);
  --cds-shadow: rgba(0, 0, 0, 0.8);
  --cds-skeleton-background: #292929;
  --cds-skeleton-element: #393939;
  --cds-slug-background: #c6c6c6;
  --cds-slug-background-hover: #e0e0e0;
  --cds-slug-callout-aura-end: rgba(22, 22, 22, 0);
  --cds-slug-callout-aura-end-hover-01: rgba(22, 22, 22, 0);
  --cds-slug-callout-aura-end-hover-02: transparent;
  --cds-slug-callout-aura-end-selected: rgba(22, 22, 22, 0);
  --cds-slug-callout-aura-start: rgba(208, 226, 255, 0.2);
  --cds-slug-callout-aura-start-hover-01: rgba(184, 211, 255, 0.3);
  --cds-slug-callout-aura-start-hover-02: transparent;
  --cds-slug-callout-aura-start-selected: rgba(208, 226, 255, 0.2);
  --cds-slug-callout-gradient-bottom: rgba(38, 38, 38, 0.85);
  --cds-slug-callout-gradient-bottom-hover: rgba(71, 71, 71, 0.55);
  --cds-slug-callout-gradient-bottom-selected: rgba(71, 71, 71, 0.85);
  --cds-slug-callout-gradient-top: rgba(22, 22, 22, 0.85);
  --cds-slug-callout-gradient-top-hover: rgba(57, 57, 57, 0.55);
  --cds-slug-callout-gradient-top-selected: rgba(57, 57, 57, 0.85);
  --cds-slug-gradient: #8d8d8d linear-gradient(135deg, #f4f4f4 0%, rgba(255, 255, 255, 0) 100%);
  --cds-slug-gradient-hover: #a8a8a8 linear-gradient(135deg, #ffffff 0%, rgba(255, 255, 255, 0) 100%);
  --cds-slug-hollow-hover: #b5b5b5;
  --cds-support-caution-major: #ff832b;
  --cds-support-caution-minor: #f1c21b;
  --cds-support-caution-undefined: #a56eff;
  --cds-support-error: #fa4d56;
  --cds-support-error-inverse: #da1e28;
  --cds-support-info: #4589ff;
  --cds-support-info-inverse: #0043ce;
  --cds-support-success: #42be65;
  --cds-support-success-inverse: #24a148;
  --cds-support-warning: #f1c21b;
  --cds-support-warning-inverse: #f1c21b;
  --cds-text-disabled: rgba(244, 244, 244, 0.25);
  --cds-text-error: #ff8389;
  --cds-text-helper: #a8a8a8;
  --cds-text-inverse: #161616;
  --cds-text-on-color: #ffffff;
  --cds-text-on-color-disabled: rgba(255, 255, 255, 0.25);
  --cds-text-placeholder: rgba(244, 244, 244, 0.4);
  --cds-text-primary: #f4f4f4;
  --cds-text-secondary: #c6c6c6;
  --cds-toggle-off: #6f6f6f;
  --cds-spacing-01: 0.125rem;
  --cds-spacing-02: 0.25rem;
  --cds-spacing-03: 0.5rem;
  --cds-spacing-04: 0.75rem;
  --cds-spacing-05: 1rem;
  --cds-spacing-06: 1.5rem;
  --cds-spacing-07: 2rem;
  --cds-spacing-08: 2.5rem;
  --cds-spacing-09: 3rem;
  --cds-spacing-10: 4rem;
  --cds-spacing-11: 5rem;
  --cds-spacing-12: 6rem;
  --cds-spacing-13: 10rem;
  --cds-fluid-spacing-01: 0;
  --cds-fluid-spacing-02: 2vw;
  --cds-fluid-spacing-03: 5vw;
  --cds-fluid-spacing-04: 10vw;
  --cds-caption-01-font-size: 0.75rem;
  --cds-caption-01-font-weight: 400;
  --cds-caption-01-line-height: 1.33333;
  --cds-caption-01-letter-spacing: 0.32px;
  --cds-caption-02-font-size: 0.875rem;
  --cds-caption-02-font-weight: 400;
  --cds-caption-02-line-height: 1.28572;
  --cds-caption-02-letter-spacing: 0.32px;
  --cds-label-01-font-size: 0.75rem;
  --cds-label-01-font-weight: 400;
  --cds-label-01-line-height: 1.33333;
  --cds-label-01-letter-spacing: 0.32px;
  --cds-label-02-font-size: 0.875rem;
  --cds-label-02-font-weight: 400;
  --cds-label-02-line-height: 1.28572;
  --cds-label-02-letter-spacing: 0.16px;
  --cds-helper-text-01-font-size: 0.75rem;
  --cds-helper-text-01-line-height: 1.33333;
  --cds-helper-text-01-letter-spacing: 0.32px;
  --cds-helper-text-02-font-size: 0.875rem;
  --cds-helper-text-02-font-weight: 400;
  --cds-helper-text-02-line-height: 1.28572;
  --cds-helper-text-02-letter-spacing: 0.16px;
  --cds-body-short-01-font-size: 0.875rem;
  --cds-body-short-01-font-weight: 400;
  --cds-body-short-01-line-height: 1.28572;
  --cds-body-short-01-letter-spacing: 0.16px;
  --cds-body-short-02-font-size: 1rem;
  --cds-body-short-02-font-weight: 400;
  --cds-body-short-02-line-height: 1.375;
  --cds-body-short-02-letter-spacing: 0;
  --cds-body-long-01-font-size: 0.875rem;
  --cds-body-long-01-font-weight: 400;
  --cds-body-long-01-line-height: 1.42857;
  --cds-body-long-01-letter-spacing: 0.16px;
  --cds-body-long-02-font-size: 1rem;
  --cds-body-long-02-font-weight: 400;
  --cds-body-long-02-line-height: 1.5;
  --cds-body-long-02-letter-spacing: 0;
  --cds-code-01-font-family: 'IBM Plex Mono', system-ui, -apple-system, BlinkMacSystemFont, '.SFNSText-Regular', monospace;
  --cds-code-01-font-size: 0.75rem;
  --cds-code-01-font-weight: 400;
  --cds-code-01-line-height: 1.33333;
  --cds-code-01-letter-spacing: 0.32px;
  --cds-code-02-font-family: 'IBM Plex Mono', system-ui, -apple-system, BlinkMacSystemFont, '.SFNSText-Regular', monospace;
  --cds-code-02-font-size: 0.875rem;
  --cds-code-02-font-weight: 400;
  --cds-code-02-line-height: 1.42857;
  --cds-code-02-letter-spacing: 0.32px;
  --cds-heading-01-font-size: 0.875rem;
  --cds-heading-01-font-weight: 600;
  --cds-heading-01-line-height: 1.42857;
  --cds-heading-01-letter-spacing: 0.16px;
  --cds-heading-02-font-size: 1rem;
  --cds-heading-02-font-weight: 600;
  --cds-heading-02-line-height: 1.5;
  --cds-heading-02-letter-spacing: 0;
  --cds-productive-heading-01-font-size: 0.875rem;
  --cds-productive-heading-01-font-weight: 600;
  --cds-productive-heading-01-line-height: 1.28572;
  --cds-productive-heading-01-letter-spacing: 0.16px;
  --cds-productive-heading-02-font-size: 1rem;
  --cds-productive-heading-02-font-weight: 600;
  --cds-productive-heading-02-line-height: 1.375;
  --cds-productive-heading-02-letter-spacing: 0;
  --cds-productive-heading-03-font-size: 1.25rem;
  --cds-productive-heading-03-font-weight: 400;
  --cds-productive-heading-03-line-height: 1.4;
  --cds-productive-heading-03-letter-spacing: 0;
  --cds-productive-heading-04-font-size: 1.75rem;
  --cds-productive-heading-04-font-weight: 400;
  --cds-productive-heading-04-line-height: 1.28572;
  --cds-productive-heading-04-letter-spacing: 0;
  --cds-productive-heading-05-font-size: 2rem;
  --cds-productive-heading-05-font-weight: 400;
  --cds-productive-heading-05-line-height: 1.25;
  --cds-productive-heading-05-letter-spacing: 0;
  --cds-productive-heading-06-font-size: 2.625rem;
  --cds-productive-heading-06-font-weight: 300;
  --cds-productive-heading-06-line-height: 1.199;
  --cds-productive-heading-06-letter-spacing: 0;
  --cds-productive-heading-07-font-size: 3.375rem;
  --cds-productive-heading-07-font-weight: 300;
  --cds-productive-heading-07-line-height: 1.19;
  --cds-productive-heading-07-letter-spacing: 0;
  --cds-expressive-paragraph-01-font-size: 1.5rem;
  --cds-expressive-paragraph-01-font-weight: 300;
  --cds-expressive-paragraph-01-line-height: 1.334;
  --cds-expressive-paragraph-01-letter-spacing: 0;
  --cds-expressive-heading-01-font-size: 0.875rem;
  --cds-expressive-heading-01-font-weight: 600;
  --cds-expressive-heading-01-line-height: 1.42857;
  --cds-expressive-heading-01-letter-spacing: 0.16px;
  --cds-expressive-heading-02-font-size: 1rem;
  --cds-expressive-heading-02-font-weight: 600;
  --cds-expressive-heading-02-line-height: 1.5;
  --cds-expressive-heading-02-letter-spacing: 0;
  --cds-expressive-heading-03-font-size: 1.25rem;
  --cds-expressive-heading-03-font-weight: 400;
  --cds-expressive-heading-03-line-height: 1.4;
  --cds-expressive-heading-03-letter-spacing: 0;
  --cds-expressive-heading-04-font-size: 1.75rem;
  --cds-expressive-heading-04-font-weight: 400;
  --cds-expressive-heading-04-line-height: 1.28572;
  --cds-expressive-heading-04-letter-spacing: 0;
  --cds-expressive-heading-05-font-size: 2rem;
  --cds-expressive-heading-05-font-weight: 400;
  --cds-expressive-heading-05-line-height: 1.25;
  --cds-expressive-heading-05-letter-spacing: 0;
  --cds-expressive-heading-06-font-size: 2rem;
  --cds-expressive-heading-06-font-weight: 600;
  --cds-expressive-heading-06-line-height: 1.25;
  --cds-expressive-heading-06-letter-spacing: 0;
  --cds-quotation-01-font-family: 'IBM Plex Serif', system-ui, -apple-system, BlinkMacSystemFont, '.SFNSText-Regular', serif;
  --cds-quotation-01-font-size: 1.25rem;
  --cds-quotation-01-font-weight: 400;
  --cds-quotation-01-line-height: 1.3;
  --cds-quotation-01-letter-spacing: 0;
  --cds-quotation-02-font-family: 'IBM Plex Serif', system-ui, -apple-system, BlinkMacSystemFont, '.SFNSText-Regular', serif;
  --cds-quotation-02-font-size: 2rem;
  --cds-quotation-02-font-weight: 300;
  --cds-quotation-02-line-height: 1.25;
  --cds-quotation-02-letter-spacing: 0;
  --cds-display-01-font-size: 2.625rem;
  --cds-display-01-font-weight: 300;
  --cds-display-01-line-height: 1.19;
  --cds-display-01-letter-spacing: 0;
  --cds-display-02-font-size: 2.625rem;
  --cds-display-02-font-weight: 600;
  --cds-display-02-line-height: 1.19;
  --cds-display-02-letter-spacing: 0;
  --cds-display-03-font-size: 2.625rem;
  --cds-display-03-font-weight: 300;
  --cds-display-03-line-height: 1.19;
  --cds-display-03-letter-spacing: 0;
  --cds-display-04-font-size: 2.625rem;
  --cds-display-04-font-weight: 300;
  --cds-display-04-line-height: 1.19;
  --cds-display-04-letter-spacing: 0;
  --cds-legal-01-font-size: 0.75rem;
  --cds-legal-01-font-weight: 400;
  --cds-legal-01-line-height: 1.33333;
  --cds-legal-01-letter-spacing: 0.32px;
  --cds-legal-02-font-size: 0.875rem;
  --cds-legal-02-font-weight: 400;
  --cds-legal-02-line-height: 1.28572;
  --cds-legal-02-letter-spacing: 0.16px;
  --cds-body-compact-01-font-size: 0.875rem;
  --cds-body-compact-01-font-weight: 400;
  --cds-body-compact-01-line-height: 1.28572;
  --cds-body-compact-01-letter-spacing: 0.16px;
  --cds-body-compact-02-font-size: 1rem;
  --cds-body-compact-02-font-weight: 400;
  --cds-body-compact-02-line-height: 1.375;
  --cds-body-compact-02-letter-spacing: 0;
  --cds-heading-compact-01-font-size: 0.875rem;
  --cds-heading-compact-01-font-weight: 600;
  --cds-heading-compact-01-line-height: 1.28572;
  --cds-heading-compact-01-letter-spacing: 0.16px;
  --cds-heading-compact-02-font-size: 1rem;
  --cds-heading-compact-02-font-weight: 600;
  --cds-heading-compact-02-line-height: 1.375;
  --cds-heading-compact-02-letter-spacing: 0;
  --cds-body-01-font-size: 0.875rem;
  --cds-body-01-font-weight: 400;
  --cds-body-01-line-height: 1.42857;
  --cds-body-01-letter-spacing: 0.16px;
  --cds-body-02-font-size: 1rem;
  --cds-body-02-font-weight: 400;
  --cds-body-02-line-height: 1.5;
  --cds-body-02-letter-spacing: 0;
  --cds-heading-03-font-size: 1.25rem;
  --cds-heading-03-font-weight: 400;
  --cds-heading-03-line-height: 1.4;
  --cds-heading-03-letter-spacing: 0;
  --cds-heading-04-font-size: 1.75rem;
  --cds-heading-04-font-weight: 400;
  --cds-heading-04-line-height: 1.28572;
  --cds-heading-04-letter-spacing: 0;
  --cds-heading-05-font-size: 2rem;
  --cds-heading-05-font-weight: 400;
  --cds-heading-05-line-height: 1.25;
  --cds-heading-05-letter-spacing: 0;
  --cds-heading-06-font-size: 2.625rem;
  --cds-heading-06-font-weight: 300;
  --cds-heading-06-line-height: 1.199;
  --cds-heading-06-letter-spacing: 0;
  --cds-heading-07-font-size: 3.375rem;
  --cds-heading-07-font-weight: 300;
  --cds-heading-07-line-height: 1.19;
  --cds-heading-07-letter-spacing: 0;
  --cds-fluid-heading-03-font-size: 1.25rem;
  --cds-fluid-heading-03-font-weight: 400;
  --cds-fluid-heading-03-line-height: 1.4;
  --cds-fluid-heading-03-letter-spacing: 0;
  --cds-fluid-heading-04-font-size: 1.75rem;
  --cds-fluid-heading-04-font-weight: 400;
  --cds-fluid-heading-04-line-height: 1.28572;
  --cds-fluid-heading-04-letter-spacing: 0;
  --cds-fluid-heading-05-font-size: 2rem;
  --cds-fluid-heading-05-font-weight: 400;
  --cds-fluid-heading-05-line-height: 1.25;
  --cds-fluid-heading-05-letter-spacing: 0;
  --cds-fluid-heading-06-font-size: 2rem;
  --cds-fluid-heading-06-font-weight: 600;
  --cds-fluid-heading-06-line-height: 1.25;
  --cds-fluid-heading-06-letter-spacing: 0;
  --cds-fluid-paragraph-01-font-size: 1.5rem;
  --cds-fluid-paragraph-01-font-weight: 300;
  --cds-fluid-paragraph-01-line-height: 1.334;
  --cds-fluid-paragraph-01-letter-spacing: 0;
  --cds-fluid-quotation-01-font-family: 'IBM Plex Serif', system-ui, -apple-system, BlinkMacSystemFont, '.SFNSText-Regular', serif;
  --cds-fluid-quotation-01-font-size: 1.25rem;
  --cds-fluid-quotation-01-font-weight: 400;
  --cds-fluid-quotation-01-line-height: 1.3;
  --cds-fluid-quotation-01-letter-spacing: 0;
  --cds-fluid-quotation-02-font-family: 'IBM Plex Serif', system-ui, -apple-system, BlinkMacSystemFont, '.SFNSText-Regular', serif;
  --cds-fluid-quotation-02-font-size: 2rem;
  --cds-fluid-quotation-02-font-weight: 300;
  --cds-fluid-quotation-02-line-height: 1.25;
  --cds-fluid-quotation-02-letter-spacing: 0;
  --cds-fluid-display-01-font-size: 2.625rem;
  --cds-fluid-display-01-font-weight: 300;
  --cds-fluid-display-01-line-height: 1.19;
  --cds-fluid-display-01-letter-spacing: 0;
  --cds-fluid-display-02-font-size: 2.625rem;
  --cds-fluid-display-02-font-weight: 600;
  --cds-fluid-display-02-line-height: 1.19;
  --cds-fluid-display-02-letter-spacing: 0;
  --cds-fluid-display-03-font-size: 2.625rem;
  --cds-fluid-display-03-font-weight: 300;
  --cds-fluid-display-03-line-height: 1.19;
  --cds-fluid-display-03-letter-spacing: 0;
  --cds-fluid-display-04-font-size: 2.625rem;
  --cds-fluid-display-04-font-weight: 300;
  --cds-fluid-display-04-line-height: 1.19;
  --cds-fluid-display-04-letter-spacing: 0;
  --cds-layer: var(--cds-layer-01, #f4f4f4);
  --cds-layer-active: var(--cds-layer-active-01, #c6c6c6);
  --cds-layer-hover: var(--cds-layer-hover-01, #e8e8e8);
  --cds-layer-selected: var(--cds-layer-selected-01, #e0e0e0);
  --cds-layer-selected-hover: var(--cds-layer-selected-hover-01, #d1d1d1);
  --cds-layer-accent: var(--cds-layer-accent-01, #e0e0e0);
  --cds-layer-accent-hover: var(--cds-layer-accent-hover-01, #d1d1d1);
  --cds-layer-accent-active: var(--cds-layer-accent-active-01, #a8a8a8);
  --cds-field: var(--cds-field-01, #f4f4f4);
  --cds-field-hover: var(--cds-field-hover-01, #e8e8e8);
  --cds-border-subtle: var(--cds-border-subtle-00, #e0e0e0);
  --cds-border-subtle-selected: var(--cds-border-subtle-selected-01, #c6c6c6);
  --cds-border-strong: var(--cds-border-strong-01, #8d8d8d);
  --cds-border-tile: var(--cds-border-tile-01, #c6c6c6);
  position: fixed;
  z-index: 2;
  top: 3rem;
  right: 0;
  overflow: auto;
  min-width: 20rem;
  max-width: 22.75rem;
  min-height: 38.5rem;
  max-height: 38.5rem;
  background-color: var(--cds-background, #ffffff);
  color: var(--cds-text-primary, #161616);
  transition: transform 110ms cubic-bezier(0.2, 0, 0.38, 0.9);
}
.c4p--notifications-panel__container .c4p--notifications-panel__header-container {
  position: sticky;
  z-index: 2;
  top: 0;
  padding: 0.5rem 1rem 1rem;
  border-bottom: 1px solid var(--cds-layer-02, #ffffff);
  background-color: var(--cds-background, #ffffff);
}
.c4p--notifications-panel__container .c4p--notifications-panel__header-container .c4p--notifications-panel__header-flex {
  display: flex;
  align-items: center;
  justify-content: space-between;
}
.c4p--notifications-panel__container .c4p--notifications-panel__header-container .c4p--notifications-panel__do-not-disturb-toggle .cds--toggle__label-text {
  position: absolute;
  overflow: hidden;
  padding: 0;
  border: 0;
  margin: -1px;
  block-size: 1px;
  clip: rect(0, 0, 0, 0);
  inline-size: 1px;
  visibility: inherit;
  white-space: nowrap;
}
.c4p--notifications-panel__container .c4p--notifications-panel__header-container .c4p--notifications-panel__dismiss-button {
  color: var(--cds-text-primary, #161616);
}
.c4p--notifications-panel__container .c4p--notifications-panel__header-container .c4p--notifications-panel__header {
  font-size: var(--cds-heading-compact-01-font-size, 0.875rem);
  font-weight: var(--cds-heading-compact-01-font-weight, 600);
  line-height: var(--cds-heading-compact-01-line-height, 1.28572);
  letter-spacing: var(--cds-heading-compact-01-letter-spacing, 0.16px);
  margin: 0;
}
.c4p--notifications-panel__container .c4p--notifications-panel__time-section-label {
  font-size: var(--cds-label-01-font-size, 0.75rem);
  font-weight: var(--cds-label-01-font-weight, 400);
  line-height: var(--cds-label-01-line-height, 1.33333);
  letter-spacing: var(--cds-label-01-letter-spacing, 0.32px);
  font-weight: 600;
  position: sticky;
  z-index: 2;
  top: 4.8125rem;
  padding: 0.5rem 1rem;
  background-color: var(--cds-layer-01, #f4f4f4);
  color: var(--cds-text-secondary, #525252);
}
.c4p--notifications-panel__container .c4p--notifications-panel__notification:hover,
.c4p--notifications-panel__container .c4p--notifications-panel__notification:focus {
  background-color: var(--cds-layer-accent-01, #e0e0e0);
}
.c4p--notifications-panel__container .c4p--notifications-panel__notification:hover .c4p--notifications-panel__dismiss-single-button,
.c4p--notifications-panel__container .c4p--notifications-panel__notification:focus .c4p--notifications-panel__dismiss-single-button {
  opacity: 1;
}
.c4p--notifications-panel__container .c4p--notifications-panel__notification:focus {
  border-color: var(--cds-focus, #0f62fe);
  box-shadow: inset 0 0 0 2px var(--cds-focus, #0f62fe), inset 0 0 0 2px var(--cds-background, #ffffff);
  outline: 0;
}
.c4p--notifications-panel__container .c4p--notifications-panel__notification {
  position: relative;
  display: flex;
  width: 100%;
  min-height: 6.25rem;
  align-items: flex-start;
  padding: 1rem;
  border: 0;
  background-color: var(--cds-background, #ffffff);
  cursor: pointer;
  text-align: left;
  transition: background-color 240ms cubic-bezier(0.2, 0, 0.38, 0.9);
}
.c4p--notifications-panel__container .c4p--notifications-panel__notification .c4p--notifications-panel__notification-title {
  margin-bottom: 0.25rem;
  color: var(--cds-text-on-color, #ffffff);
  font-weight: 400;
}
.c4p--notifications-panel__container .c4p--notifications-panel__notification .c4p--notifications-panel__notification-title.c4p--notifications-panel__notification-title-unread {
  margin-bottom: 0.25rem;
  color: var(--cds-text-on-color, #ffffff);
  font-weight: 600;
}
.c4p--notifications-panel__container .c4p--notifications-panel__notification .c4p--notifications-panel__notifications-link {
  font-size: var(--cds-label-01-font-size, 0.75rem);
  font-weight: var(--cds-label-01-font-weight, 400);
  line-height: var(--cds-label-01-line-height, 1.33333);
  letter-spacing: var(--cds-label-01-letter-spacing, 0.32px);
}
.c4p--notifications-panel__container .c4p--notifications-panel__notification .c4p--notifications-panel__notification-status-icon {
  min-width: 1rem;
  margin-right: 0.5rem;
}
.c4p--notifications-panel__container .c4p--notifications-panel__notification .c4p--notifications-panel__notification-status-icon.c4p--notifications-panel__notification-status-icon-error {
  fill: var(--cds-support-error, #da1e28);
}
.c4p--notifications-panel__container .c4p--notifications-panel__notification .c4p--notifications-panel__notification-status-icon.c4p--notifications-panel__notification-status-icon-success {
  fill: var(--cds-support-success, #24a148);
}
.c4p--notifications-panel__container .c4p--notifications-panel__notification .c4p--notifications-panel__notification-status-icon.c4p--notifications-panel__notification-status-icon-warning {
  fill: var(--cds-support-warning, #f1c21b);
}
.c4p--notifications-panel__container .c4p--notifications-panel__notification .c4p--notifications-panel__notification-status-icon.c4p--notifications-panel__notification-status-icon-informational {
  fill: var(--cds-support-info, #0043ce);
}
.c4p--notifications-panel__container .c4p--notifications-panel__notification .c4p--notifications-panel__notification-content .c4p--notifications-panel__notification-time-label {
  margin-bottom: 0.5rem;
}
.c4p--notifications-panel__container .c4p--notifications-panel__notification .c4p--notifications-panel__notification-content .c4p--notifications-panel__notification-time-label,
.c4p--notifications-panel__container .c4p--notifications-panel__notification .c4p--notifications-panel__notification-content .c4p--notifications-panel__notification-description {
  font-size: var(--cds-label-01-font-size, 0.75rem);
  font-weight: var(--cds-label-01-font-weight, 400);
  line-height: var(--cds-label-01-line-height, 1.33333);
  letter-spacing: var(--cds-label-01-letter-spacing, 0.32px);
  color: var(--cds-text-secondary, #525252);
}
.c4p--notifications-panel__container .c4p--notifications-panel__notification .c4p--notifications-panel__notification-content .c4p--notifications-panel__notification-description.c4p--notifications-panel__notification-short-description {
  display: -webkit-box;
  overflow: hidden;
  -webkit-box-orient: vertical;
  -webkit-line-clamp: 2;
}
.c4p--notifications-panel__container .c4p--notifications-panel__notification .c4p--notifications-panel__notification-content .c4p--notifications-panel__notification-description.c4p--notifications-panel__notification-long-description {
  display: block;
  overflow: initial;
  -webkit-line-clamp: initial;
}
.c4p--notifications-panel__container .c4p--notifications-panel__notification .c4p--notifications-panel__notification-content .c4p--notifications-panel__notification-read-more-button,
.c4p--notifications-panel__container .c4p--notifications-panel__notification .c4p--notifications-panel__notification-content .c4p--notifications-panel__notification-read-less-button {
  font-size: var(--cds-label-01-font-size, 0.75rem);
  font-weight: var(--cds-label-01-font-weight, 400);
  line-height: var(--cds-label-01-line-height, 1.33333);
  letter-spacing: var(--cds-label-01-letter-spacing, 0.32px);
  min-width: 5.5rem;
  padding: 0;
}
.c4p--notifications-panel__container .c4p--notifications-panel__notification .c4p--notifications-panel__notification-content .c4p--notifications-panel__notification-read-more-button .cds--btn__icon,
.c4p--notifications-panel__container .c4p--notifications-panel__notification .c4p--notifications-panel__notification-content .c4p--notifications-panel__notification-read-less-button .cds--btn__icon {
  transition: transform 240ms ease;
  /* stylelint-disable-next-line max-nesting-depth */
}
@media (prefers-reduced-motion: reduce) {
  .c4p--notifications-panel__container .c4p--notifications-panel__notification .c4p--notifications-panel__notification-content .c4p--notifications-panel__notification-read-more-button .cds--btn__icon,
  .c4p--notifications-panel__container .c4p--notifications-panel__notification .c4p--notifications-panel__notification-content .c4p--notifications-panel__notification-read-less-button .cds--btn__icon {
    transition: none;
  }
}
.c4p--notifications-panel__container .c4p--notifications-panel__notification .c4p--notifications-panel__notification-content .c4p--notifications-panel__notification-read-more-button.c4p--notifications-panel__notification-read-more-button .cds--btn__icon,
.c4p--notifications-panel__container .c4p--notifications-panel__notification .c4p--notifications-panel__notification-content .c4p--notifications-panel__notification-read-less-button.c4p--notifications-panel__notification-read-more-button .cds--btn__icon {
  transform: rotate(0deg);
}
.c4p--notifications-panel__container .c4p--notifications-panel__notification .c4p--notifications-panel__notification-content .c4p--notifications-panel__notification-read-more-button.c4p--notifications-panel__notification-read-less-button .cds--btn__icon,
.c4p--notifications-panel__container .c4p--notifications-panel__notification .c4p--notifications-panel__notification-content .c4p--notifications-panel__notification-read-less-button.c4p--notifications-panel__notification-read-less-button .cds--btn__icon {
  transform: rotate(180deg);
}
.c4p--notifications-panel__container .c4p--notifications-panel__notification .cds--popover-container {
  position: initial;
}
.c4p--notifications-panel__container .c4p--notifications-panel__notification .c4p--notifications-panel__dismiss-single-button {
  position: absolute;
  top: 0;
  right: 0;
  display: flex;
  min-width: 2rem;
  align-items: center;
  justify-content: center;
  padding: 0;
  color: var(--cds-text-primary, #161616);
  opacity: 0;
  /* stylelint-disable-next-line max-nesting-depth */
}
.c4p--notifications-panel__container .c4p--notifications-panel__notification .c4p--notifications-panel__dismiss-single-button:hover, .c4p--notifications-panel__container .c4p--notifications-panel__notification .c4p--notifications-panel__dismiss-single-button:focus {
  opacity: 1;
}
.c4p--notifications-panel__container .c4p--notifications-panel__notification-today:not(:first-of-type):before,
.c4p--notifications-panel__container .c4p--notifications-panel__notification-yesterday:not(:first-of-type):before,
.c4p--notifications-panel__container .c4p--notifications-panel__notification-previous:not(:first-of-type):before {
  position: absolute;
  top: 0;
  width: calc(100% - 2 * 1rem);
  height: 1px;
  margin: 0 auto;
  background-color: var(--cds-layer-02, #ffffff);
  content: "";
  transition: background-color 240ms cubic-bezier(0.2, 0, 0.38, 0.9);
}
.c4p--notifications-panel__container .c4p--notifications-panel__notification-today:hover + .c4p--notifications-panel__notification-today:not(:first-of-type):before,
.c4p--notifications-panel__container .c4p--notifications-panel__notification-yesterday:hover + .c4p--notifications-panel__notification-yesterday:not(:first-of-type):before,
.c4p--notifications-panel__container .c4p--notifications-panel__notification-previous:hover + .c4p--notifications-panel__notification-previous:not(:first-of-type):before {
  background-color: transparent;
}
.c4p--notifications-panel__container .c4p--notifications-panel__main-section-empty.c4p--notifications-panel__main-section {
  display: flex;
  height: 100%;
  min-height: initial;
  align-items: center;
  justify-content: center;
  margin-top: 10rem;
}
.c4p--notifications-panel__container .c4p--notifications-panel__main-section-empty.c4p--notifications-panel__main-section .c4p-subtext {
  font-size: var(--cds-body-compact-01-font-size, 0.875rem);
  font-weight: var(--cds-body-compact-01-font-weight, 400);
  line-height: var(--cds-body-compact-01-line-height, 1.28572);
  letter-spacing: var(--cds-body-compact-01-letter-spacing, 0.16px);
}
.c4p--notifications-panel__container .c4p--notifications-panel__main-section {
  min-height: 498px;
}
.c4p--notifications-panel__container .c4p--notifications-panel__bottom-actions {
  position: sticky;
  z-index: 2;
  bottom: 0;
  display: flex;
  height: 2.5rem;
  min-height: 2.5rem;
  align-items: center;
  border-top: 1px solid var(--cds-layer-02, #ffffff);
  background-color: var(--cds-background, #ffffff);
}
.c4p--notifications-panel__container .c4p--notifications-panel__bottom-actions .c4p--notifications-panel__view-all-button {
  width: 100%;
  max-width: calc(100% - 2.5rem);
  height: 2.5rem;
  min-height: 2.5rem;
  border-right: 1px solid var(--cds-layer-02, #ffffff);
  color: var(--cds-text-primary, #161616);
}
.c4p--notifications-panel__container .c4p--notifications-panel__bottom-actions .c4p--notifications-panel__settings-button {
  display: flex;
  min-width: 2.5rem;
  height: 2.5rem;
  min-height: 2.5rem;
  align-items: center;
  justify-content: center;
  padding: 0;
  color: var(--cds-text-primary, #161616);
}
.c4p--notifications-panel__container .c4p--notifications-panel__bottom-actions .c4p--notifications-panel__settings-button .cds--btn__icon {
  margin: 0;
}

.cds--grid {
  margin-inline: auto;
  max-inline-size: 99rem;
  padding-inline: 1rem;
}
@media (min-width: 42rem) {
  .cds--grid {
    padding-inline: 2rem;
  }
}
@media (min-width: 99rem) {
  .cds--grid {
    padding-inline: 2.5rem;
  }
}

@media (min-width: 99rem) {
  .cds--grid--full-width {
    max-inline-size: 100%;
  }
}
.cds--row {
  display: flex;
  flex-wrap: wrap;
  margin-inline: -1rem;
}

.cds--row-padding [class*=cds--col],
.cds--col-padding {
  padding-block: 1rem;
}

.cds--grid--condensed [class*=cds--col] {
  padding-block: 0.03125rem;
}

.cds--col {
  inline-size: 100%;
  padding-inline: 1rem;
}
.cds--row--condensed .cds--col, .cds--grid--condensed .cds--col {
  padding-inline: 0.03125rem;
}
.cds--row--narrow .cds--col, .cds--grid--narrow .cds--col {
  padding-inline: 0 1rem;
}

.cds--col-sm-0 {
  inline-size: 100%;
  padding-inline: 1rem;
}
.cds--row--condensed .cds--col-sm-0, .cds--grid--condensed .cds--col-sm-0 {
  padding-inline: 0.03125rem;
}
.cds--row--narrow .cds--col-sm-0, .cds--grid--narrow .cds--col-sm-0 {
  padding-inline: 0 1rem;
}

.cds--col-sm-1 {
  inline-size: 100%;
  padding-inline: 1rem;
}
.cds--row--condensed .cds--col-sm-1, .cds--grid--condensed .cds--col-sm-1 {
  padding-inline: 0.03125rem;
}
.cds--row--narrow .cds--col-sm-1, .cds--grid--narrow .cds--col-sm-1 {
  padding-inline: 0 1rem;
}

.cds--col-sm-2 {
  inline-size: 100%;
  padding-inline: 1rem;
}
.cds--row--condensed .cds--col-sm-2, .cds--grid--condensed .cds--col-sm-2 {
  padding-inline: 0.03125rem;
}
.cds--row--narrow .cds--col-sm-2, .cds--grid--narrow .cds--col-sm-2 {
  padding-inline: 0 1rem;
}

.cds--col-sm-3 {
  inline-size: 100%;
  padding-inline: 1rem;
}
.cds--row--condensed .cds--col-sm-3, .cds--grid--condensed .cds--col-sm-3 {
  padding-inline: 0.03125rem;
}
.cds--row--narrow .cds--col-sm-3, .cds--grid--narrow .cds--col-sm-3 {
  padding-inline: 0 1rem;
}

.cds--col-sm-4 {
  inline-size: 100%;
  padding-inline: 1rem;
}
.cds--row--condensed .cds--col-sm-4, .cds--grid--condensed .cds--col-sm-4 {
  padding-inline: 0.03125rem;
}
.cds--row--narrow .cds--col-sm-4, .cds--grid--narrow .cds--col-sm-4 {
  padding-inline: 0 1rem;
}

.cds--col-sm,
.cds--col-sm--auto {
  inline-size: 100%;
  padding-inline: 1rem;
}
.cds--row--condensed .cds--col-sm, .cds--grid--condensed .cds--col-sm,
.cds--row--condensed .cds--col-sm--auto,
.cds--grid--condensed .cds--col-sm--auto {
  padding-inline: 0.03125rem;
}
.cds--row--narrow .cds--col-sm, .cds--grid--narrow .cds--col-sm,
.cds--row--narrow .cds--col-sm--auto,
.cds--grid--narrow .cds--col-sm--auto {
  padding-inline: 0 1rem;
}

.cds--col,
.cds--col-sm {
  flex-basis: 0;
  flex-grow: 1;
  max-inline-size: 100%;
}

.cds--col--auto,
.cds--col-sm--auto {
  flex: 1 0 0%;
  inline-size: auto;
  max-inline-size: 100%;
}

.cds--col-sm-0 {
  display: none;
}

.cds--col-sm-1 {
  display: block;
  flex: 0 0 25%;
  max-inline-size: 25%;
}

.cds--col-sm-2 {
  display: block;
  flex: 0 0 50%;
  max-inline-size: 50%;
}

.cds--col-sm-3 {
  display: block;
  flex: 0 0 75%;
  max-inline-size: 75%;
}

.cds--col-sm-4 {
  display: block;
  flex: 0 0 100%;
  max-inline-size: 100%;
}

.cds--offset-sm-0 {
  margin-inline-start: 0;
}

.cds--offset-sm-1 {
  margin-inline-start: 25%;
}

.cds--offset-sm-2 {
  margin-inline-start: 50%;
}

.cds--offset-sm-3 {
  margin-inline-start: 75%;
}

.cds--col-md-0 {
  inline-size: 100%;
  padding-inline: 1rem;
}
.cds--row--condensed .cds--col-md-0, .cds--grid--condensed .cds--col-md-0 {
  padding-inline: 0.03125rem;
}
.cds--row--narrow .cds--col-md-0, .cds--grid--narrow .cds--col-md-0 {
  padding-inline: 0 1rem;
}

.cds--col-md-1 {
  inline-size: 100%;
  padding-inline: 1rem;
}
.cds--row--condensed .cds--col-md-1, .cds--grid--condensed .cds--col-md-1 {
  padding-inline: 0.03125rem;
}
.cds--row--narrow .cds--col-md-1, .cds--grid--narrow .cds--col-md-1 {
  padding-inline: 0 1rem;
}

.cds--col-md-2 {
  inline-size: 100%;
  padding-inline: 1rem;
}
.cds--row--condensed .cds--col-md-2, .cds--grid--condensed .cds--col-md-2 {
  padding-inline: 0.03125rem;
}
.cds--row--narrow .cds--col-md-2, .cds--grid--narrow .cds--col-md-2 {
  padding-inline: 0 1rem;
}

.cds--col-md-3 {
  inline-size: 100%;
  padding-inline: 1rem;
}
.cds--row--condensed .cds--col-md-3, .cds--grid--condensed .cds--col-md-3 {
  padding-inline: 0.03125rem;
}
.cds--row--narrow .cds--col-md-3, .cds--grid--narrow .cds--col-md-3 {
  padding-inline: 0 1rem;
}

.cds--col-md-4 {
  inline-size: 100%;
  padding-inline: 1rem;
}
.cds--row--condensed .cds--col-md-4, .cds--grid--condensed .cds--col-md-4 {
  padding-inline: 0.03125rem;
}
.cds--row--narrow .cds--col-md-4, .cds--grid--narrow .cds--col-md-4 {
  padding-inline: 0 1rem;
}

.cds--col-md-5 {
  inline-size: 100%;
  padding-inline: 1rem;
}
.cds--row--condensed .cds--col-md-5, .cds--grid--condensed .cds--col-md-5 {
  padding-inline: 0.03125rem;
}
.cds--row--narrow .cds--col-md-5, .cds--grid--narrow .cds--col-md-5 {
  padding-inline: 0 1rem;
}

.cds--col-md-6 {
  inline-size: 100%;
  padding-inline: 1rem;
}
.cds--row--condensed .cds--col-md-6, .cds--grid--condensed .cds--col-md-6 {
  padding-inline: 0.03125rem;
}
.cds--row--narrow .cds--col-md-6, .cds--grid--narrow .cds--col-md-6 {
  padding-inline: 0 1rem;
}

.cds--col-md-7 {
  inline-size: 100%;
  padding-inline: 1rem;
}
.cds--row--condensed .cds--col-md-7, .cds--grid--condensed .cds--col-md-7 {
  padding-inline: 0.03125rem;
}
.cds--row--narrow .cds--col-md-7, .cds--grid--narrow .cds--col-md-7 {
  padding-inline: 0 1rem;
}

.cds--col-md-8 {
  inline-size: 100%;
  padding-inline: 1rem;
}
.cds--row--condensed .cds--col-md-8, .cds--grid--condensed .cds--col-md-8 {
  padding-inline: 0.03125rem;
}
.cds--row--narrow .cds--col-md-8, .cds--grid--narrow .cds--col-md-8 {
  padding-inline: 0 1rem;
}

.cds--col-md,
.cds--col-md--auto {
  inline-size: 100%;
  padding-inline: 1rem;
}
.cds--row--condensed .cds--col-md, .cds--grid--condensed .cds--col-md,
.cds--row--condensed .cds--col-md--auto,
.cds--grid--condensed .cds--col-md--auto {
  padding-inline: 0.03125rem;
}
.cds--row--narrow .cds--col-md, .cds--grid--narrow .cds--col-md,
.cds--row--narrow .cds--col-md--auto,
.cds--grid--narrow .cds--col-md--auto {
  padding-inline: 0 1rem;
}

@media (min-width: 42rem) {
  .cds--col,
  .cds--col-md {
    flex-basis: 0;
    flex-grow: 1;
    max-inline-size: 100%;
  }
  .cds--col--auto,
  .cds--col-md--auto {
    flex: 1 0 0%;
    inline-size: auto;
    max-inline-size: 100%;
  }
  .cds--col-md-0 {
    display: none;
  }
  .cds--col-md-1 {
    display: block;
    flex: 0 0 12.5%;
    max-inline-size: 12.5%;
  }
  .cds--col-md-2 {
    display: block;
    flex: 0 0 25%;
    max-inline-size: 25%;
  }
  .cds--col-md-3 {
    display: block;
    flex: 0 0 37.5%;
    max-inline-size: 37.5%;
  }
  .cds--col-md-4 {
    display: block;
    flex: 0 0 50%;
    max-inline-size: 50%;
  }
  .cds--col-md-5 {
    display: block;
    flex: 0 0 62.5%;
    max-inline-size: 62.5%;
  }
  .cds--col-md-6 {
    display: block;
    flex: 0 0 75%;
    max-inline-size: 75%;
  }
  .cds--col-md-7 {
    display: block;
    flex: 0 0 87.5%;
    max-inline-size: 87.5%;
  }
  .cds--col-md-8 {
    display: block;
    flex: 0 0 100%;
    max-inline-size: 100%;
  }
  .cds--offset-md-0 {
    margin-inline-start: 0;
  }
  .cds--offset-md-1 {
    margin-inline-start: 12.5%;
  }
  .cds--offset-md-2 {
    margin-inline-start: 25%;
  }
  .cds--offset-md-3 {
    margin-inline-start: 37.5%;
  }
  .cds--offset-md-4 {
    margin-inline-start: 50%;
  }
  .cds--offset-md-5 {
    margin-inline-start: 62.5%;
  }
  .cds--offset-md-6 {
    margin-inline-start: 75%;
  }
  .cds--offset-md-7 {
    margin-inline-start: 87.5%;
  }
}
.cds--col-lg-0 {
  inline-size: 100%;
  padding-inline: 1rem;
}
.cds--row--condensed .cds--col-lg-0, .cds--grid--condensed .cds--col-lg-0 {
  padding-inline: 0.03125rem;
}
.cds--row--narrow .cds--col-lg-0, .cds--grid--narrow .cds--col-lg-0 {
  padding-inline: 0 1rem;
}

.cds--col-lg-1 {
  inline-size: 100%;
  padding-inline: 1rem;
}
.cds--row--condensed .cds--col-lg-1, .cds--grid--condensed .cds--col-lg-1 {
  padding-inline: 0.03125rem;
}
.cds--row--narrow .cds--col-lg-1, .cds--grid--narrow .cds--col-lg-1 {
  padding-inline: 0 1rem;
}

.cds--col-lg-2 {
  inline-size: 100%;
  padding-inline: 1rem;
}
.cds--row--condensed .cds--col-lg-2, .cds--grid--condensed .cds--col-lg-2 {
  padding-inline: 0.03125rem;
}
.cds--row--narrow .cds--col-lg-2, .cds--grid--narrow .cds--col-lg-2 {
  padding-inline: 0 1rem;
}

.cds--col-lg-3 {
  inline-size: 100%;
  padding-inline: 1rem;
}
.cds--row--condensed .cds--col-lg-3, .cds--grid--condensed .cds--col-lg-3 {
  padding-inline: 0.03125rem;
}
.cds--row--narrow .cds--col-lg-3, .cds--grid--narrow .cds--col-lg-3 {
  padding-inline: 0 1rem;
}

.cds--col-lg-4 {
  inline-size: 100%;
  padding-inline: 1rem;
}
.cds--row--condensed .cds--col-lg-4, .cds--grid--condensed .cds--col-lg-4 {
  padding-inline: 0.03125rem;
}
.cds--row--narrow .cds--col-lg-4, .cds--grid--narrow .cds--col-lg-4 {
  padding-inline: 0 1rem;
}

.cds--col-lg-5 {
  inline-size: 100%;
  padding-inline: 1rem;
}
.cds--row--condensed .cds--col-lg-5, .cds--grid--condensed .cds--col-lg-5 {
  padding-inline: 0.03125rem;
}
.cds--row--narrow .cds--col-lg-5, .cds--grid--narrow .cds--col-lg-5 {
  padding-inline: 0 1rem;
}

.cds--col-lg-6 {
  inline-size: 100%;
  padding-inline: 1rem;
}
.cds--row--condensed .cds--col-lg-6, .cds--grid--condensed .cds--col-lg-6 {
  padding-inline: 0.03125rem;
}
.cds--row--narrow .cds--col-lg-6, .cds--grid--narrow .cds--col-lg-6 {
  padding-inline: 0 1rem;
}

.cds--col-lg-7 {
  inline-size: 100%;
  padding-inline: 1rem;
}
.cds--row--condensed .cds--col-lg-7, .cds--grid--condensed .cds--col-lg-7 {
  padding-inline: 0.03125rem;
}
.cds--row--narrow .cds--col-lg-7, .cds--grid--narrow .cds--col-lg-7 {
  padding-inline: 0 1rem;
}

.cds--col-lg-8 {
  inline-size: 100%;
  padding-inline: 1rem;
}
.cds--row--condensed .cds--col-lg-8, .cds--grid--condensed .cds--col-lg-8 {
  padding-inline: 0.03125rem;
}
.cds--row--narrow .cds--col-lg-8, .cds--grid--narrow .cds--col-lg-8 {
  padding-inline: 0 1rem;
}

.cds--col-lg-9 {
  inline-size: 100%;
  padding-inline: 1rem;
}
.cds--row--condensed .cds--col-lg-9, .cds--grid--condensed .cds--col-lg-9 {
  padding-inline: 0.03125rem;
}
.cds--row--narrow .cds--col-lg-9, .cds--grid--narrow .cds--col-lg-9 {
  padding-inline: 0 1rem;
}

.cds--col-lg-10 {
  inline-size: 100%;
  padding-inline: 1rem;
}
.cds--row--condensed .cds--col-lg-10, .cds--grid--condensed .cds--col-lg-10 {
  padding-inline: 0.03125rem;
}
.cds--row--narrow .cds--col-lg-10, .cds--grid--narrow .cds--col-lg-10 {
  padding-inline: 0 1rem;
}

.cds--col-lg-11 {
  inline-size: 100%;
  padding-inline: 1rem;
}
.cds--row--condensed .cds--col-lg-11, .cds--grid--condensed .cds--col-lg-11 {
  padding-inline: 0.03125rem;
}
.cds--row--narrow .cds--col-lg-11, .cds--grid--narrow .cds--col-lg-11 {
  padding-inline: 0 1rem;
}

.cds--col-lg-12 {
  inline-size: 100%;
  padding-inline: 1rem;
}
.cds--row--condensed .cds--col-lg-12, .cds--grid--condensed .cds--col-lg-12 {
  padding-inline: 0.03125rem;
}
.cds--row--narrow .cds--col-lg-12, .cds--grid--narrow .cds--col-lg-12 {
  padding-inline: 0 1rem;
}

.cds--col-lg-13 {
  inline-size: 100%;
  padding-inline: 1rem;
}
.cds--row--condensed .cds--col-lg-13, .cds--grid--condensed .cds--col-lg-13 {
  padding-inline: 0.03125rem;
}
.cds--row--narrow .cds--col-lg-13, .cds--grid--narrow .cds--col-lg-13 {
  padding-inline: 0 1rem;
}

.cds--col-lg-14 {
  inline-size: 100%;
  padding-inline: 1rem;
}
.cds--row--condensed .cds--col-lg-14, .cds--grid--condensed .cds--col-lg-14 {
  padding-inline: 0.03125rem;
}
.cds--row--narrow .cds--col-lg-14, .cds--grid--narrow .cds--col-lg-14 {
  padding-inline: 0 1rem;
}

.cds--col-lg-15 {
  inline-size: 100%;
  padding-inline: 1rem;
}
.cds--row--condensed .cds--col-lg-15, .cds--grid--condensed .cds--col-lg-15 {
  padding-inline: 0.03125rem;
}
.cds--row--narrow .cds--col-lg-15, .cds--grid--narrow .cds--col-lg-15 {
  padding-inline: 0 1rem;
}

.cds--col-lg-16 {
  inline-size: 100%;
  padding-inline: 1rem;
}
.cds--row--condensed .cds--col-lg-16, .cds--grid--condensed .cds--col-lg-16 {
  padding-inline: 0.03125rem;
}
.cds--row--narrow .cds--col-lg-16, .cds--grid--narrow .cds--col-lg-16 {
  padding-inline: 0 1rem;
}

.cds--col-lg,
.cds--col-lg--auto {
  inline-size: 100%;
  padding-inline: 1rem;
}
.cds--row--condensed .cds--col-lg, .cds--grid--condensed .cds--col-lg,
.cds--row--condensed .cds--col-lg--auto,
.cds--grid--condensed .cds--col-lg--auto {
  padding-inline: 0.03125rem;
}
.cds--row--narrow .cds--col-lg, .cds--grid--narrow .cds--col-lg,
.cds--row--narrow .cds--col-lg--auto,
.cds--grid--narrow .cds--col-lg--auto {
  padding-inline: 0 1rem;
}

@media (min-width: 66rem) {
  .cds--col,
  .cds--col-lg {
    flex-basis: 0;
    flex-grow: 1;
    max-inline-size: 100%;
  }
  .cds--col--auto,
  .cds--col-lg--auto {
    flex: 1 0 0%;
    inline-size: auto;
    max-inline-size: 100%;
  }
  .cds--col-lg-0 {
    display: none;
  }
  .cds--col-lg-1 {
    display: block;
    flex: 0 0 6.25%;
    max-inline-size: 6.25%;
  }
  .cds--col-lg-2 {
    display: block;
    flex: 0 0 12.5%;
    max-inline-size: 12.5%;
  }
  .cds--col-lg-3 {
    display: block;
    flex: 0 0 18.75%;
    max-inline-size: 18.75%;
  }
  .cds--col-lg-4 {
    display: block;
    flex: 0 0 25%;
    max-inline-size: 25%;
  }
  .cds--col-lg-5 {
    display: block;
    flex: 0 0 31.25%;
    max-inline-size: 31.25%;
  }
  .cds--col-lg-6 {
    display: block;
    flex: 0 0 37.5%;
    max-inline-size: 37.5%;
  }
  .cds--col-lg-7 {
    display: block;
    flex: 0 0 43.75%;
    max-inline-size: 43.75%;
  }
  .cds--col-lg-8 {
    display: block;
    flex: 0 0 50%;
    max-inline-size: 50%;
  }
  .cds--col-lg-9 {
    display: block;
    flex: 0 0 56.25%;
    max-inline-size: 56.25%;
  }
  .cds--col-lg-10 {
    display: block;
    flex: 0 0 62.5%;
    max-inline-size: 62.5%;
  }
  .cds--col-lg-11 {
    display: block;
    flex: 0 0 68.75%;
    max-inline-size: 68.75%;
  }
  .cds--col-lg-12 {
    display: block;
    flex: 0 0 75%;
    max-inline-size: 75%;
  }
  .cds--col-lg-13 {
    display: block;
    flex: 0 0 81.25%;
    max-inline-size: 81.25%;
  }
  .cds--col-lg-14 {
    display: block;
    flex: 0 0 87.5%;
    max-inline-size: 87.5%;
  }
  .cds--col-lg-15 {
    display: block;
    flex: 0 0 93.75%;
    max-inline-size: 93.75%;
  }
  .cds--col-lg-16 {
    display: block;
    flex: 0 0 100%;
    max-inline-size: 100%;
  }
  .cds--offset-lg-0 {
    margin-inline-start: 0;
  }
  .cds--offset-lg-1 {
    margin-inline-start: 6.25%;
  }
  .cds--offset-lg-2 {
    margin-inline-start: 12.5%;
  }
  .cds--offset-lg-3 {
    margin-inline-start: 18.75%;
  }
  .cds--offset-lg-4 {
    margin-inline-start: 25%;
  }
  .cds--offset-lg-5 {
    margin-inline-start: 31.25%;
  }
  .cds--offset-lg-6 {
    margin-inline-start: 37.5%;
  }
  .cds--offset-lg-7 {
    margin-inline-start: 43.75%;
  }
  .cds--offset-lg-8 {
    margin-inline-start: 50%;
  }
  .cds--offset-lg-9 {
    margin-inline-start: 56.25%;
  }
  .cds--offset-lg-10 {
    margin-inline-start: 62.5%;
  }
  .cds--offset-lg-11 {
    margin-inline-start: 68.75%;
  }
  .cds--offset-lg-12 {
    margin-inline-start: 75%;
  }
  .cds--offset-lg-13 {
    margin-inline-start: 81.25%;
  }
  .cds--offset-lg-14 {
    margin-inline-start: 87.5%;
  }
  .cds--offset-lg-15 {
    margin-inline-start: 93.75%;
  }
}
.cds--col-xlg-0 {
  inline-size: 100%;
  padding-inline: 1rem;
}
.cds--row--condensed .cds--col-xlg-0, .cds--grid--condensed .cds--col-xlg-0 {
  padding-inline: 0.03125rem;
}
.cds--row--narrow .cds--col-xlg-0, .cds--grid--narrow .cds--col-xlg-0 {
  padding-inline: 0 1rem;
}

.cds--col-xlg-1 {
  inline-size: 100%;
  padding-inline: 1rem;
}
.cds--row--condensed .cds--col-xlg-1, .cds--grid--condensed .cds--col-xlg-1 {
  padding-inline: 0.03125rem;
}
.cds--row--narrow .cds--col-xlg-1, .cds--grid--narrow .cds--col-xlg-1 {
  padding-inline: 0 1rem;
}

.cds--col-xlg-2 {
  inline-size: 100%;
  padding-inline: 1rem;
}
.cds--row--condensed .cds--col-xlg-2, .cds--grid--condensed .cds--col-xlg-2 {
  padding-inline: 0.03125rem;
}
.cds--row--narrow .cds--col-xlg-2, .cds--grid--narrow .cds--col-xlg-2 {
  padding-inline: 0 1rem;
}

.cds--col-xlg-3 {
  inline-size: 100%;
  padding-inline: 1rem;
}
.cds--row--condensed .cds--col-xlg-3, .cds--grid--condensed .cds--col-xlg-3 {
  padding-inline: 0.03125rem;
}
.cds--row--narrow .cds--col-xlg-3, .cds--grid--narrow .cds--col-xlg-3 {
  padding-inline: 0 1rem;
}

.cds--col-xlg-4 {
  inline-size: 100%;
  padding-inline: 1rem;
}
.cds--row--condensed .cds--col-xlg-4, .cds--grid--condensed .cds--col-xlg-4 {
  padding-inline: 0.03125rem;
}
.cds--row--narrow .cds--col-xlg-4, .cds--grid--narrow .cds--col-xlg-4 {
  padding-inline: 0 1rem;
}

.cds--col-xlg-5 {
  inline-size: 100%;
  padding-inline: 1rem;
}
.cds--row--condensed .cds--col-xlg-5, .cds--grid--condensed .cds--col-xlg-5 {
  padding-inline: 0.03125rem;
}
.cds--row--narrow .cds--col-xlg-5, .cds--grid--narrow .cds--col-xlg-5 {
  padding-inline: 0 1rem;
}

.cds--col-xlg-6 {
  inline-size: 100%;
  padding-inline: 1rem;
}
.cds--row--condensed .cds--col-xlg-6, .cds--grid--condensed .cds--col-xlg-6 {
  padding-inline: 0.03125rem;
}
.cds--row--narrow .cds--col-xlg-6, .cds--grid--narrow .cds--col-xlg-6 {
  padding-inline: 0 1rem;
}

.cds--col-xlg-7 {
  inline-size: 100%;
  padding-inline: 1rem;
}
.cds--row--condensed .cds--col-xlg-7, .cds--grid--condensed .cds--col-xlg-7 {
  padding-inline: 0.03125rem;
}
.cds--row--narrow .cds--col-xlg-7, .cds--grid--narrow .cds--col-xlg-7 {
  padding-inline: 0 1rem;
}

.cds--col-xlg-8 {
  inline-size: 100%;
  padding-inline: 1rem;
}
.cds--row--condensed .cds--col-xlg-8, .cds--grid--condensed .cds--col-xlg-8 {
  padding-inline: 0.03125rem;
}
.cds--row--narrow .cds--col-xlg-8, .cds--grid--narrow .cds--col-xlg-8 {
  padding-inline: 0 1rem;
}

.cds--col-xlg-9 {
  inline-size: 100%;
  padding-inline: 1rem;
}
.cds--row--condensed .cds--col-xlg-9, .cds--grid--condensed .cds--col-xlg-9 {
  padding-inline: 0.03125rem;
}
.cds--row--narrow .cds--col-xlg-9, .cds--grid--narrow .cds--col-xlg-9 {
  padding-inline: 0 1rem;
}

.cds--col-xlg-10 {
  inline-size: 100%;
  padding-inline: 1rem;
}
.cds--row--condensed .cds--col-xlg-10, .cds--grid--condensed .cds--col-xlg-10 {
  padding-inline: 0.03125rem;
}
.cds--row--narrow .cds--col-xlg-10, .cds--grid--narrow .cds--col-xlg-10 {
  padding-inline: 0 1rem;
}

.cds--col-xlg-11 {
  inline-size: 100%;
  padding-inline: 1rem;
}
.cds--row--condensed .cds--col-xlg-11, .cds--grid--condensed .cds--col-xlg-11 {
  padding-inline: 0.03125rem;
}
.cds--row--narrow .cds--col-xlg-11, .cds--grid--narrow .cds--col-xlg-11 {
  padding-inline: 0 1rem;
}

.cds--col-xlg-12 {
  inline-size: 100%;
  padding-inline: 1rem;
}
.cds--row--condensed .cds--col-xlg-12, .cds--grid--condensed .cds--col-xlg-12 {
  padding-inline: 0.03125rem;
}
.cds--row--narrow .cds--col-xlg-12, .cds--grid--narrow .cds--col-xlg-12 {
  padding-inline: 0 1rem;
}

.cds--col-xlg-13 {
  inline-size: 100%;
  padding-inline: 1rem;
}
.cds--row--condensed .cds--col-xlg-13, .cds--grid--condensed .cds--col-xlg-13 {
  padding-inline: 0.03125rem;
}
.cds--row--narrow .cds--col-xlg-13, .cds--grid--narrow .cds--col-xlg-13 {
  padding-inline: 0 1rem;
}

.cds--col-xlg-14 {
  inline-size: 100%;
  padding-inline: 1rem;
}
.cds--row--condensed .cds--col-xlg-14, .cds--grid--condensed .cds--col-xlg-14 {
  padding-inline: 0.03125rem;
}
.cds--row--narrow .cds--col-xlg-14, .cds--grid--narrow .cds--col-xlg-14 {
  padding-inline: 0 1rem;
}

.cds--col-xlg-15 {
  inline-size: 100%;
  padding-inline: 1rem;
}
.cds--row--condensed .cds--col-xlg-15, .cds--grid--condensed .cds--col-xlg-15 {
  padding-inline: 0.03125rem;
}
.cds--row--narrow .cds--col-xlg-15, .cds--grid--narrow .cds--col-xlg-15 {
  padding-inline: 0 1rem;
}

.cds--col-xlg-16 {
  inline-size: 100%;
  padding-inline: 1rem;
}
.cds--row--condensed .cds--col-xlg-16, .cds--grid--condensed .cds--col-xlg-16 {
  padding-inline: 0.03125rem;
}
.cds--row--narrow .cds--col-xlg-16, .cds--grid--narrow .cds--col-xlg-16 {
  padding-inline: 0 1rem;
}

.cds--col-xlg,
.cds--col-xlg--auto {
  inline-size: 100%;
  padding-inline: 1rem;
}
.cds--row--condensed .cds--col-xlg, .cds--grid--condensed .cds--col-xlg,
.cds--row--condensed .cds--col-xlg--auto,
.cds--grid--condensed .cds--col-xlg--auto {
  padding-inline: 0.03125rem;
}
.cds--row--narrow .cds--col-xlg, .cds--grid--narrow .cds--col-xlg,
.cds--row--narrow .cds--col-xlg--auto,
.cds--grid--narrow .cds--col-xlg--auto {
  padding-inline: 0 1rem;
}

@media (min-width: 82rem) {
  .cds--col,
  .cds--col-xlg {
    flex-basis: 0;
    flex-grow: 1;
    max-inline-size: 100%;
  }
  .cds--col--auto,
  .cds--col-xlg--auto {
    flex: 1 0 0%;
    inline-size: auto;
    max-inline-size: 100%;
  }
  .cds--col-xlg-0 {
    display: none;
  }
  .cds--col-xlg-1 {
    display: block;
    flex: 0 0 6.25%;
    max-inline-size: 6.25%;
  }
  .cds--col-xlg-2 {
    display: block;
    flex: 0 0 12.5%;
    max-inline-size: 12.5%;
  }
  .cds--col-xlg-3 {
    display: block;
    flex: 0 0 18.75%;
    max-inline-size: 18.75%;
  }
  .cds--col-xlg-4 {
    display: block;
    flex: 0 0 25%;
    max-inline-size: 25%;
  }
  .cds--col-xlg-5 {
    display: block;
    flex: 0 0 31.25%;
    max-inline-size: 31.25%;
  }
  .cds--col-xlg-6 {
    display: block;
    flex: 0 0 37.5%;
    max-inline-size: 37.5%;
  }
  .cds--col-xlg-7 {
    display: block;
    flex: 0 0 43.75%;
    max-inline-size: 43.75%;
  }
  .cds--col-xlg-8 {
    display: block;
    flex: 0 0 50%;
    max-inline-size: 50%;
  }
  .cds--col-xlg-9 {
    display: block;
    flex: 0 0 56.25%;
    max-inline-size: 56.25%;
  }
  .cds--col-xlg-10 {
    display: block;
    flex: 0 0 62.5%;
    max-inline-size: 62.5%;
  }
  .cds--col-xlg-11 {
    display: block;
    flex: 0 0 68.75%;
    max-inline-size: 68.75%;
  }
  .cds--col-xlg-12 {
    display: block;
    flex: 0 0 75%;
    max-inline-size: 75%;
  }
  .cds--col-xlg-13 {
    display: block;
    flex: 0 0 81.25%;
    max-inline-size: 81.25%;
  }
  .cds--col-xlg-14 {
    display: block;
    flex: 0 0 87.5%;
    max-inline-size: 87.5%;
  }
  .cds--col-xlg-15 {
    display: block;
    flex: 0 0 93.75%;
    max-inline-size: 93.75%;
  }
  .cds--col-xlg-16 {
    display: block;
    flex: 0 0 100%;
    max-inline-size: 100%;
  }
  .cds--offset-xlg-0 {
    margin-inline-start: 0;
  }
  .cds--offset-xlg-1 {
    margin-inline-start: 6.25%;
  }
  .cds--offset-xlg-2 {
    margin-inline-start: 12.5%;
  }
  .cds--offset-xlg-3 {
    margin-inline-start: 18.75%;
  }
  .cds--offset-xlg-4 {
    margin-inline-start: 25%;
  }
  .cds--offset-xlg-5 {
    margin-inline-start: 31.25%;
  }
  .cds--offset-xlg-6 {
    margin-inline-start: 37.5%;
  }
  .cds--offset-xlg-7 {
    margin-inline-start: 43.75%;
  }
  .cds--offset-xlg-8 {
    margin-inline-start: 50%;
  }
  .cds--offset-xlg-9 {
    margin-inline-start: 56.25%;
  }
  .cds--offset-xlg-10 {
    margin-inline-start: 62.5%;
  }
  .cds--offset-xlg-11 {
    margin-inline-start: 68.75%;
  }
  .cds--offset-xlg-12 {
    margin-inline-start: 75%;
  }
  .cds--offset-xlg-13 {
    margin-inline-start: 81.25%;
  }
  .cds--offset-xlg-14 {
    margin-inline-start: 87.5%;
  }
  .cds--offset-xlg-15 {
    margin-inline-start: 93.75%;
  }
}
.cds--col-max-0 {
  inline-size: 100%;
  padding-inline: 1rem;
}
.cds--row--condensed .cds--col-max-0, .cds--grid--condensed .cds--col-max-0 {
  padding-inline: 0.03125rem;
}
.cds--row--narrow .cds--col-max-0, .cds--grid--narrow .cds--col-max-0 {
  padding-inline: 0 1rem;
}

.cds--col-max-1 {
  inline-size: 100%;
  padding-inline: 1rem;
}
.cds--row--condensed .cds--col-max-1, .cds--grid--condensed .cds--col-max-1 {
  padding-inline: 0.03125rem;
}
.cds--row--narrow .cds--col-max-1, .cds--grid--narrow .cds--col-max-1 {
  padding-inline: 0 1rem;
}

.cds--col-max-2 {
  inline-size: 100%;
  padding-inline: 1rem;
}
.cds--row--condensed .cds--col-max-2, .cds--grid--condensed .cds--col-max-2 {
  padding-inline: 0.03125rem;
}
.cds--row--narrow .cds--col-max-2, .cds--grid--narrow .cds--col-max-2 {
  padding-inline: 0 1rem;
}

.cds--col-max-3 {
  inline-size: 100%;
  padding-inline: 1rem;
}
.cds--row--condensed .cds--col-max-3, .cds--grid--condensed .cds--col-max-3 {
  padding-inline: 0.03125rem;
}
.cds--row--narrow .cds--col-max-3, .cds--grid--narrow .cds--col-max-3 {
  padding-inline: 0 1rem;
}

.cds--col-max-4 {
  inline-size: 100%;
  padding-inline: 1rem;
}
.cds--row--condensed .cds--col-max-4, .cds--grid--condensed .cds--col-max-4 {
  padding-inline: 0.03125rem;
}
.cds--row--narrow .cds--col-max-4, .cds--grid--narrow .cds--col-max-4 {
  padding-inline: 0 1rem;
}

.cds--col-max-5 {
  inline-size: 100%;
  padding-inline: 1rem;
}
.cds--row--condensed .cds--col-max-5, .cds--grid--condensed .cds--col-max-5 {
  padding-inline: 0.03125rem;
}
.cds--row--narrow .cds--col-max-5, .cds--grid--narrow .cds--col-max-5 {
  padding-inline: 0 1rem;
}

.cds--col-max-6 {
  inline-size: 100%;
  padding-inline: 1rem;
}
.cds--row--condensed .cds--col-max-6, .cds--grid--condensed .cds--col-max-6 {
  padding-inline: 0.03125rem;
}
.cds--row--narrow .cds--col-max-6, .cds--grid--narrow .cds--col-max-6 {
  padding-inline: 0 1rem;
}

.cds--col-max-7 {
  inline-size: 100%;
  padding-inline: 1rem;
}
.cds--row--condensed .cds--col-max-7, .cds--grid--condensed .cds--col-max-7 {
  padding-inline: 0.03125rem;
}
.cds--row--narrow .cds--col-max-7, .cds--grid--narrow .cds--col-max-7 {
  padding-inline: 0 1rem;
}

.cds--col-max-8 {
  inline-size: 100%;
  padding-inline: 1rem;
}
.cds--row--condensed .cds--col-max-8, .cds--grid--condensed .cds--col-max-8 {
  padding-inline: 0.03125rem;
}
.cds--row--narrow .cds--col-max-8, .cds--grid--narrow .cds--col-max-8 {
  padding-inline: 0 1rem;
}

.cds--col-max-9 {
  inline-size: 100%;
  padding-inline: 1rem;
}
.cds--row--condensed .cds--col-max-9, .cds--grid--condensed .cds--col-max-9 {
  padding-inline: 0.03125rem;
}
.cds--row--narrow .cds--col-max-9, .cds--grid--narrow .cds--col-max-9 {
  padding-inline: 0 1rem;
}

.cds--col-max-10 {
  inline-size: 100%;
  padding-inline: 1rem;
}
.cds--row--condensed .cds--col-max-10, .cds--grid--condensed .cds--col-max-10 {
  padding-inline: 0.03125rem;
}
.cds--row--narrow .cds--col-max-10, .cds--grid--narrow .cds--col-max-10 {
  padding-inline: 0 1rem;
}

.cds--col-max-11 {
  inline-size: 100%;
  padding-inline: 1rem;
}
.cds--row--condensed .cds--col-max-11, .cds--grid--condensed .cds--col-max-11 {
  padding-inline: 0.03125rem;
}
.cds--row--narrow .cds--col-max-11, .cds--grid--narrow .cds--col-max-11 {
  padding-inline: 0 1rem;
}

.cds--col-max-12 {
  inline-size: 100%;
  padding-inline: 1rem;
}
.cds--row--condensed .cds--col-max-12, .cds--grid--condensed .cds--col-max-12 {
  padding-inline: 0.03125rem;
}
.cds--row--narrow .cds--col-max-12, .cds--grid--narrow .cds--col-max-12 {
  padding-inline: 0 1rem;
}

.cds--col-max-13 {
  inline-size: 100%;
  padding-inline: 1rem;
}
.cds--row--condensed .cds--col-max-13, .cds--grid--condensed .cds--col-max-13 {
  padding-inline: 0.03125rem;
}
.cds--row--narrow .cds--col-max-13, .cds--grid--narrow .cds--col-max-13 {
  padding-inline: 0 1rem;
}

.cds--col-max-14 {
  inline-size: 100%;
  padding-inline: 1rem;
}
.cds--row--condensed .cds--col-max-14, .cds--grid--condensed .cds--col-max-14 {
  padding-inline: 0.03125rem;
}
.cds--row--narrow .cds--col-max-14, .cds--grid--narrow .cds--col-max-14 {
  padding-inline: 0 1rem;
}

.cds--col-max-15 {
  inline-size: 100%;
  padding-inline: 1rem;
}
.cds--row--condensed .cds--col-max-15, .cds--grid--condensed .cds--col-max-15 {
  padding-inline: 0.03125rem;
}
.cds--row--narrow .cds--col-max-15, .cds--grid--narrow .cds--col-max-15 {
  padding-inline: 0 1rem;
}

.cds--col-max-16 {
  inline-size: 100%;
  padding-inline: 1rem;
}
.cds--row--condensed .cds--col-max-16, .cds--grid--condensed .cds--col-max-16 {
  padding-inline: 0.03125rem;
}
.cds--row--narrow .cds--col-max-16, .cds--grid--narrow .cds--col-max-16 {
  padding-inline: 0 1rem;
}

.cds--col-max,
.cds--col-max--auto {
  inline-size: 100%;
  padding-inline: 1rem;
}
.cds--row--condensed .cds--col-max, .cds--grid--condensed .cds--col-max,
.cds--row--condensed .cds--col-max--auto,
.cds--grid--condensed .cds--col-max--auto {
  padding-inline: 0.03125rem;
}
.cds--row--narrow .cds--col-max, .cds--grid--narrow .cds--col-max,
.cds--row--narrow .cds--col-max--auto,
.cds--grid--narrow .cds--col-max--auto {
  padding-inline: 0 1rem;
}

@media (min-width: 99rem) {
  .cds--col,
  .cds--col-max {
    flex-basis: 0;
    flex-grow: 1;
    max-inline-size: 100%;
  }
  .cds--col--auto,
  .cds--col-max--auto {
    flex: 1 0 0%;
    inline-size: auto;
    max-inline-size: 100%;
  }
  .cds--col-max-0 {
    display: none;
  }
  .cds--col-max-1 {
    display: block;
    flex: 0 0 6.25%;
    max-inline-size: 6.25%;
  }
  .cds--col-max-2 {
    display: block;
    flex: 0 0 12.5%;
    max-inline-size: 12.5%;
  }
  .cds--col-max-3 {
    display: block;
    flex: 0 0 18.75%;
    max-inline-size: 18.75%;
  }
  .cds--col-max-4 {
    display: block;
    flex: 0 0 25%;
    max-inline-size: 25%;
  }
  .cds--col-max-5 {
    display: block;
    flex: 0 0 31.25%;
    max-inline-size: 31.25%;
  }
  .cds--col-max-6 {
    display: block;
    flex: 0 0 37.5%;
    max-inline-size: 37.5%;
  }
  .cds--col-max-7 {
    display: block;
    flex: 0 0 43.75%;
    max-inline-size: 43.75%;
  }
  .cds--col-max-8 {
    display: block;
    flex: 0 0 50%;
    max-inline-size: 50%;
  }
  .cds--col-max-9 {
    display: block;
    flex: 0 0 56.25%;
    max-inline-size: 56.25%;
  }
  .cds--col-max-10 {
    display: block;
    flex: 0 0 62.5%;
    max-inline-size: 62.5%;
  }
  .cds--col-max-11 {
    display: block;
    flex: 0 0 68.75%;
    max-inline-size: 68.75%;
  }
  .cds--col-max-12 {
    display: block;
    flex: 0 0 75%;
    max-inline-size: 75%;
  }
  .cds--col-max-13 {
    display: block;
    flex: 0 0 81.25%;
    max-inline-size: 81.25%;
  }
  .cds--col-max-14 {
    display: block;
    flex: 0 0 87.5%;
    max-inline-size: 87.5%;
  }
  .cds--col-max-15 {
    display: block;
    flex: 0 0 93.75%;
    max-inline-size: 93.75%;
  }
  .cds--col-max-16 {
    display: block;
    flex: 0 0 100%;
    max-inline-size: 100%;
  }
  .cds--offset-max-0 {
    margin-inline-start: 0;
  }
  .cds--offset-max-1 {
    margin-inline-start: 6.25%;
  }
  .cds--offset-max-2 {
    margin-inline-start: 12.5%;
  }
  .cds--offset-max-3 {
    margin-inline-start: 18.75%;
  }
  .cds--offset-max-4 {
    margin-inline-start: 25%;
  }
  .cds--offset-max-5 {
    margin-inline-start: 31.25%;
  }
  .cds--offset-max-6 {
    margin-inline-start: 37.5%;
  }
  .cds--offset-max-7 {
    margin-inline-start: 43.75%;
  }
  .cds--offset-max-8 {
    margin-inline-start: 50%;
  }
  .cds--offset-max-9 {
    margin-inline-start: 56.25%;
  }
  .cds--offset-max-10 {
    margin-inline-start: 62.5%;
  }
  .cds--offset-max-11 {
    margin-inline-start: 68.75%;
  }
  .cds--offset-max-12 {
    margin-inline-start: 75%;
  }
  .cds--offset-max-13 {
    margin-inline-start: 81.25%;
  }
  .cds--offset-max-14 {
    margin-inline-start: 87.5%;
  }
  .cds--offset-max-15 {
    margin-inline-start: 93.75%;
  }
}
.cds--no-gutter,
.cds--row.cds--no-gutter [class*=cds--col] {
  padding-inline: 0;
}

.cds--no-gutter--start,
.cds--row.cds--no-gutter--start [class*=cds--col] {
  padding-inline-start: 0;
}

.cds--no-gutter--end,
.cds--row.cds--no-gutter--end [class*=cds--col] {
  padding-inline-end: 0;
}

.cds--hang--start {
  padding-inline-start: 1rem;
}

.cds--hang--end {
  padding-inline-end: 1rem;
}

.c4p--action-bar.c4p--action-bar {
  display: block;
}
.c4p--action-bar .c4p--action-bar__displayed-items {
  display: inline-flex;
  width: 100%;
  white-space: nowrap;
}
.c4p--action-bar .c4p--action-bar__displayed-items--right {
  justify-content: flex-end;
}
.c4p--action-bar .c4p--action-bar__hidden-sizing-items {
  position: absolute;
  top: -100vh;
  left: -100vw;
  overflow: hidden;
  max-width: 100vw;
  pointer-events: none;
  visibility: hidden;
}

.c4p--action-bar-overflow-items__options .c4p--action-bar-overflow-items__item {
  padding: 0 0.5rem;
}
.c4p--action-bar-overflow-items__options .c4p--action-bar-overflow-items__item-content {
  display: flex;
  width: 100%;
  justify-content: space-between;
}
.c4p--action-bar-overflow-items__options .c4p--action-bar-overflow-items__item svg {
  margin: 0 0.25rem;
}

.c4p--breadcrumb-with-overflow.c4p--breadcrumb-with-overflow {
  display: block;
}
.c4p--breadcrumb-with-overflow .c4p--breadcrumb-with-overflow__space {
  position: relative;
  display: block;
  width: 100%;
  white-space: nowrap;
}
.c4p--breadcrumb-with-overflow .c4p--breadcrumb-with-overflow__breadcrumb-container.c4p--breadcrumb-with-overflow__breadcrumb-container-with-items {
  display: inline-flex;
  width: 100%;
}
.c4p--breadcrumb-with-overflow .c4p--breadcrumb-with-overflow__breadcrumb-container .cds--breadcrumb {
  width: 100%;
  flex-wrap: nowrap;
  align-items: flex-start;
}
.c4p--breadcrumb-with-overflow .c4p--breadcrumb-with-overflow__breadcrumb-container--hidden {
  position: absolute;
  top: -100vh;
  left: -100vw;
  overflow: hidden;
  max-width: 100vw;
  pointer-events: none;
  visibility: hidden;
}
.c4p--breadcrumb-with-overflow .c4p--breadcrumb-with-overflow__breadcrumb-back {
  display: none;
}
.c4p--breadcrumb-with-overflow .c4p--breadcrumb-with-overflow__back__button.cds--btn {
  min-height: revert;
  padding: 0;
}
.c4p--breadcrumb-with-overflow .c4p--breadcrumb-with-overflow__back__button.cds--btn--ghost:hover {
  background-color: inherit;
}
@media (max-width: 41.98rem) {
  .c4p--breadcrumb-with-overflow .cds--breadcrumb-item {
    display: none;
  }
  .c4p--breadcrumb-with-overflow .c4p--breadcrumb-with-overflow__breadcrumb-back,
  .c4p--breadcrumb-with-overflow .cds--breadcrumb-item:last-child {
    display: inline-flex;
    vertical-align: middle;
  }
  .c4p--breadcrumb-with-overflow .c4p--breadcrumb-with-overflow__displayed-breadcrumb:last-child {
    max-width: calc(100% - 2rem);
  }
}
.c4p--breadcrumb-with-overflow .cds--breadcrumb-item:last-child {
  display: inline-flex;
}
.c4p--breadcrumb-with-overflow .c4p--breadcrumb-with-overflow__displayed-breadcrumb:last-child {
  display: inline-flex;
  overflow: hidden;
}
.c4p--breadcrumb-with-overflow .c4p--breadcrumb-with-overflow__displayed-breadcrumb:last-child .cds--link {
  display: inline-block;
  overflow: hidden;
  width: 100%;
  text-overflow: ellipsis;
}

.c4p--breadcrumb-with-overflow__overflow-menu-options.c4p--breadcrumb-with-overflow__overflow-menu-options {
  z-index: 8000;
}

.c4p--tag-set.c4p--tag-set {
  display: block;
  width: 100%;
}
.c4p--tag-set .c4p--tag-set__space {
  position: relative;
  display: block;
  width: 100%;
  white-space: nowrap;
}
.c4p--tag-set .c4p--tag-set__space--align-end {
  text-align: end;
}
.c4p--tag-set .c4p--tag-set__space--align-center {
  text-align: center;
}
.c4p--tag-set .c4p--tag-set__tag-container {
  display: inline-flex;
  white-space: nowrap;
}
.c4p--tag-set .c4p--tag-set__tag-container--multiline {
  flex-wrap: wrap;
}
.c4p--tag-set .c4p--tag-set__tag-container--hidden {
  position: absolute;
  top: -100vh;
  left: -100vw;
  overflow: hidden;
  max-width: 100vw;
  pointer-events: none;
  visibility: hidden;
}
.c4p--tag-set .c4p--tag-set-overflow {
  display: inline-block;
  vertical-align: bottom;
}
.c4p--tag-set .c4p--tag-set-overflow .cds--tag.cds--tag--interactive {
  border: 0;
}
.c4p--tag-set .c4p--tag-set-overflow .cds--popover .cds--popover-content {
  padding: 1rem;
}
.c4p--tag-set .c4p--tag-set-overflow--hidden {
  overflow: hidden;
  max-width: 0;
  visibility: hidden;
}

.c4p--tag-set-modal.c4p--tag-set-modal {
  text-align: initial;
  white-space: initial;
}
@media (min-width: 42rem) {
  .c4p--tag-set-modal .c4p--tag-set-modal__container {
    height: 90%;
    max-height: 450px;
  }
}
.c4p--tag-set-modal .c4p--tag-set-modal__search {
  margin-top: 1rem;
  margin-bottom: 0;
}
.c4p--tag-set-modal.c4p--tag-set-modal .c4p--tag-set-modal__fade {
  position: relative;
  margin-right: 1rem;
  margin-left: 1rem;
}
.c4p--tag-set-modal .c4p--tag-set-modal__body {
  padding-bottom: 1.5rem;
}
.c4p--tag-set-modal .c4p--tag-set-modal__header {
  padding-right: 0;
  margin-right: 1rem;
}
.c4p--tag-set-modal.c4p--tag-set-modal .c4p--tag-set-modal__fade::after {
  position: absolute;
  top: calc(-1 * 5rem);
  left: 0;
  width: 100%;
  height: 2rem;
  background: linear-gradient(to bottom, transparent, var(--cds-layer-01, #f4f4f4));
  content: "";
}

.c4p--tag-set-overflow__tagset-popover.c4p--tag-set-overflow__tagset-popover {
  min-width: initial;
  text-align: left;
}
.c4p--tag-set-overflow__tagset-popover .c4p--tag-set-overflow__popover-trigger {
  font-family: inherit;
}
.c4p--tag-set-overflow__tagset-popover .c4p--tag-set-overflow__show-all-tags-link.cds--link:visited {
  display: inline-block;
  margin: 0.5rem 0 0.25rem;
  color: var(--cds-link-inverse, #78a9ff);
}
.c4p--tag-set-overflow__tagset-popover .cds--link:active,
.c4p--tag-set-overflow__tagset-popover .cds--link:active:visited,
.c4p--tag-set-overflow__tagset-popover .cds--link:active:visited:hover {
  color: var(--cds-text-inverse, #ffffff);
}
.c4p--tag-set-overflow__tagset-popover .c4p--tag-set-overflow__tag-list {
  display: flex;
  flex-direction: column;
}
.c4p--tag-set-overflow__tagset-popover .c4p--tag-set-overflow__show-all-tags-link {
  margin-top: 0.5rem;
}
.c4p--tag-set-overflow__tagset-popover .c4p--tag-set-overflow__tag-item.c4p--tag-set-overflow__tag-item--tag .cds--tag {
  background-color: var(--cds-background-inverse-hover, #474747);
}
.c4p--tag-set-overflow__tagset-popover .c4p--tag-set-overflow__tag-item.c4p--tag-set-overflow__tag-item--default,
.c4p--tag-set-overflow__tagset-popover .c4p--tag-set-overflow__tag-item.c4p--tag-set-overflow__tag-item--default .cds--tag {
  font-size: var(--cds-body-compact-01-font-size, 0.875rem);
  font-weight: var(--cds-body-compact-01-font-weight, 400);
  line-height: var(--cds-body-compact-01-line-height, 1.28572);
  letter-spacing: var(--cds-body-compact-01-letter-spacing, 0.16px);
  display: block;
  overflow: hidden;
  min-width: initial;
  min-height: initial;
  padding: 0;
  border-radius: 0;
  margin: 0;
  background-color: inherit;
  color: inherit;
  text-overflow: ellipsis;
  white-space: nowrap;
}
.c4p--tag-set-overflow__tagset-popover .c4p--tag-set-overflow__tag .cds--tag__close-icon {
  padding: 0;
}
.c4p--tag-set-overflow__tagset-popover .c4p--tag-set-overflow__tag .cds--tag--high-contrast {
  background-color: var(--cds-background, #ffffff);
  color: var(--cds-text-primary, #161616);
}
.c4p--tag-set-overflow__tagset-popover .c4p--tag-set-overflow__tag .cds--tag__close-icon:hover {
  background-color: var(--cds-background-hover, rgba(141, 141, 141, 0.12));
}
.c4p--tag-set-overflow__tagset-popover .c4p--tag-set-overflow__tag .cds--tag__close-icon:focus {
  box-shadow: inset 0 0 0 0.125rem var(--cds-focus, #0f62fe);
}

.c4p--button-set-with-overflow.c4p--button-set-with-overflow {
  display: flex;
  width: 100%;
}
.c4p--button-set-with-overflow .c4p--button-set-with-overflow__space {
  position: relative;
  display: block;
  width: 100%;
  white-space: nowrap;
}
.c4p--button-set-with-overflow .c4p--button-set-with-overflow__button-container {
  display: inline-flex;
}
.c4p--button-set-with-overflow .c4p--button-set-with-overflow__button-container--hidden {
  position: absolute;
  top: -100vh;
  left: -100vw;
  overflow: hidden;
  max-width: 100vw;
  pointer-events: none;
  visibility: hidden;
}
.c4p--button-set-with-overflow.c4p--button-set-with-overflow--right {
  justify-content: flex-end;
}

@keyframes background-appear {
  from {
    /* stylelint-disable-next-line carbon/theme-token-use */
    background-color: var(--from-color);
  }
  to {
    /* stylelint-disable-next-line carbon/theme-token-use */
    background-color: var(--to-color);
  }
}
@keyframes background-and-shadow-appear {
  from {
    /* stylelint-disable-next-line carbon/theme-token-use */
    background-color: var(--from-color);
    /* stylelint-disable-next-line carbon/theme-token-use */
    box-shadow: 0 1px 0 var(--from-color);
  }
  to {
    /* stylelint-disable-next-line carbon/theme-token-use */
    background-color: var(--to-color);
    /* stylelint-disable-next-line carbon/theme-token-use */
    box-shadow: 0 1px 0 var(--to-color-shadow);
  }
}
.c4p--page-header.c4p--page-header {
  /* Bleed class for the background */
  position: sticky;
  /* z-index used to raise above any position relative content as per Carbon header */
  /* dropped  1 below Carbon header so as not to overlay the side panel */
  z-index: 7999;
  /* stylelint-disable-next-line carbon/layout-token-use */
  top: var(--c4p--page-header--header-top);
  display: inline-block; /* cause top/bottom margin to reserve space */
  width: 100%;
  background-color: var(--cds-background, #ffffff);
  color: var(--cds-text-primary, #161616);
  /* custom props */
  --c4p--page-header--breadcrumb-title-visibility: hidden;
  --c4p--page-header--breadcrumb-title-opacity: 1;
  --c4p--page-header--breadcrumb-top: 0;
  --c4p--page-header--background-opacity: 1;
  --c4p--page-header--breadcrumb-title-top: initial;
  --c4p--page-header--button-set-in-breadcrumb-width-px: initial;
  --c4p--page-header--navigation-buffer-top: $spacing-06;
}
.c4p--page-header.c4p--page-header--has-navigation-tags-only {
  --c4p--page-header--navigation-buffer-top: $spacing-04;
}
.c4p--page-header::before {
  --from-color: var(--cds-background, #ffffff);
  --to-color: var(--cds-layer-01, #f4f4f4);
  --to-color-shadow: var(--cds-layer-accent-01, #e0e0e0);
  position: absolute;
  top: 0;
  left: 0;
  display: block;
  width: 100%;
  height: 100%;
  /* stylelint-disable-next-line carbon/motion-duration-use, carbon/motion-easing-use -- non-standard duration used */
  animation: background-and-shadow-appear 1000ms linear paused forwards;
  animation-delay: calc(-1000ms * var(--c4p--page-header--background-opacity));
  content: "";
  z-index: -1;
}
.c4p--page-header .c4p--page-header--width--xl {
  padding-right: 2rem;
  padding-left: 2rem;
}
.c4p--page-header .c4p--page-header__breadcrumb-row {
  position: sticky;
  z-index: 99;
  top: var(--c4p--page-header--breadcrumb-top);
  min-height: 2.5rem;
}
.c4p--page-header .c4p--page-header__breadcrumb-row + .c4p--page-header__last-row-buffer--active {
  height: 0.25rem;
}
.c4p--page-header .c4p--page-header__breadcrumb-row:not(.c4p--page-header__breadcrumb-row--has-action-bar) {
  min-height: 2rem;
}
.c4p--page-header .c4p--page-header__breadcrumb-row--container {
  display: flex;
  min-width: 100%;
  flex-wrap: nowrap;
}
.c4p--page-header .c4p--page-header__has-page-actions-without-action-bar {
  min-width: calc(0.6 * (100% + 2 * 1rem));
  max-width: calc(0.6 * (100% + 2 * 1rem));
}
.c4p--page-header .c4p--page-header__has-page-actions-without-action-bar .c4p--page-header__has-page-actions-without-action-bar {
  min-width: 100%;
}
.c4p--page-header .c4p--page-header__breadcrumb-row--has-action-bar .c4p--page-header__breadcrumb-row--container {
  min-width: calc(100% + (var(--c4p--page-header--width-px) - var(--c4p--page-header--breadcrumb-row-width-px)) / 2);
}
.c4p--page-header .c4p--page-header__breadcrumb-row::after {
  position: absolute;
  bottom: 0;
  left: 50%;
  display: block;
  width: 50vw;
  height: 1px;
  /* creates a full width box shadow without causing scroll */
  box-shadow: 0 1px 0 0 var(--cds-layer-accent-01, #e0e0e0), 0 1px 0 0 var(--cds-layer-accent-01, #e0e0e0);
  content: "";
  opacity: 0;
  transform: translateX(-50%) scaleX(1);
  transition: all 150ms ease-out;
}
.c4p--page-header .c4p--page-header__breadcrumb-row--next-to-tabs:not(.c4p--page-header__has-page-actions-without-action-bar)::after,
.c4p--page-header .c4p--page-header__breadcrumb-row--has-action-bar::after {
  /* creates a full width box shadow without causing scroll */
  box-shadow: 25vw 1px 0 0 var(--cds-layer-accent-01, #e0e0e0), -25vw 1px 0 0 var(--cds-layer-accent-01, #e0e0e0);
  opacity: 1;
}
.c4p--page-header .c4p--page-header__breadcrumb-container {
  width: 100%;
}
.c4p--page-header .c4p--page-header__action-bar-column {
  display: none;
}
.c4p--page-header .c4p--page-header__breadcrumb-row--has-breadcrumbs .c4p--page-header__action-bar-column {
  max-width: 25%;
  flex: 0 1 25%;
}
@media (min-width: 42rem) {
  .c4p--page-header .c4p--page-header__breadcrumb-row--has-breadcrumbs .c4p--page-header__action-bar-column {
    max-width: 40%;
    flex: 1 0 40%;
  }
}
.c4p--page-header .c4p--page-header__breadcrumb-row--has-action-bar .c4p--page-header__action-bar-column {
  display: initial;
}
.c4p--page-header .c4p--page-header__action-bar-column-content {
  display: flex;
  justify-content: flex-end;
  white-space: nowrap;
}
@media (min-width: 66rem) {
  .c4p--page-header .c4p--page-header__action-bar-column-content {
    flex-wrap: nowrap; /* assume enough space */
  }
}
.c4p--page-header .c4p--page-header__breadcrumb-row .c4p--page-header__page-actions {
  position: relative;
  display: inline-block;
  width: 100%;
  max-width: var(--c4p--page-header--button-set-in-breadcrumb-width-px);
  flex: 1 1 var(--c4p--page-header--button-set-in-breadcrumb-width-px);
  opacity: 0;
  transition: opacity 240ms cubic-bezier(0, 0, 0.38, 0.9);
  visibility: hidden;
  white-space: nowrap;
}
.c4p--page-header .c4p--page-header__breadcrumb-row .c4p--page-header__page-actions--in-breadcrumb {
  opacity: 1;
  visibility: visible;
}
.c4p--page-header .c4p--page-header__breadcrumb-column {
  overflow: hidden; /* required for ellipsis in title, title not visible in breadcrumb with back arrow */
  max-width: 100%;
  flex: 0 0 100%;
}
@media (min-width: 42rem) {
  .c4p--page-header .c4p--page-header__breadcrumb-column {
    overflow: hidden; /* required for ellipsis in title, title not visible in breadcrumb with back arrow */
  }
}
.c4p--page-header .c4p--page-header__breadcrumb-row--has-action-bar.c4p--page-header__breadcrumb-row .c4p--page-header__breadcrumb-column {
  max-width: 75%;
  flex: 0 1 75%;
}
@media (min-width: 42rem) {
  .c4p--page-header .c4p--page-header__breadcrumb-row--has-action-bar.c4p--page-header__breadcrumb-row .c4p--page-header__breadcrumb-column {
    max-width: 60%;
    flex: 0 1 60%;
  }
}
.c4p--page-header .c4p--page-header__has-page-actions-without-action-bar.c4p--page-header__breadcrumb-row .c4p--page-header__breadcrumb-column {
  max-width: 100%;
  flex: 0 1 100%;
}
.c4p--page-header .c4p--page-header__breadcrumb-column--background,
.c4p--page-header .c4p--page-header__action-bar-column--background {
  position: relative;
}
.c4p--page-header .c4p--page-header__breadcrumb-column--background::before,
.c4p--page-header .c4p--page-header__action-bar-column--background::before {
  --from-color: var(--cds-background, #ffffff);
  --to-color: var(--cds-layer-01, #f4f4f4);
  --to-color-shadow: var(--cds-layer-accent-01, #e0e0e0);
  position: absolute;
  top: 0;
  left: 0;
  display: block;
  width: 100%;
  height: 100%;
  /* stylelint-disable-next-line carbon/motion-duration-use, carbon/motion-easing-use -- non-standard duration used */
  animation: background-appear 1000ms linear paused forwards;
  animation-delay: calc(-1000ms * var(--c4p--page-header--background-opacity));
  content: "";
}
.c4p--page-header .c4p--page-header__action-bar-column--influenced-by-collapse-button {
  padding-right: 2.5rem;
}
.c4p--page-header .c4p--page-header__breadcrumb {
  font-size: var(--cds-label-01-font-size, 0.75rem);
  font-weight: var(--cds-label-01-font-weight, 400);
  line-height: var(--cds-label-01-line-height, 1.33333);
  letter-spacing: var(--cds-label-01-letter-spacing, 0.32px);
  padding-top: 0.75rem;
}
.c4p--page-header .c4p--page-header--breadcrumb.c4p--breadcrumb-with-overflow__with-items {
  padding-top: 0;
}
@media (min-width: 42rem) {
  .c4p--page-header .c4p--page-header--breadcrumb.c4p--breadcrumb-with-overflow__with-items {
    padding-top: 0.75rem;
  }
}
.c4p--page-header .c4p--page-header__breadcrumb .cds--breadcrumb-item {
  margin-right: 0.25rem;
}
.c4p--page-header .c4p--page-header__breadcrumb .cds--breadcrumb-item::after {
  margin-left: 0.25rem;
}
.c4p--page-header .c4p--page-header__breadcrumb .cds--breadcrumb-item,
.c4p--page-header .c4p--page-header__breadcrumb .cds--breadcrumb-item .cds--link {
  font-size: var(--cds-label-01-font-size, 0.75rem);
  font-weight: var(--cds-label-01-font-weight, 400);
  line-height: var(--cds-label-01-line-height, 1.33333);
  letter-spacing: var(--cds-label-01-letter-spacing, 0.32px);
}
.c4p--page-header .c4p--page-header__breadcrumb-title {
  position: relative;
}
.c4p--page-header .c4p--page-header__breadcrumb-title:not(.c4p--page-header__breadcrumb-title--pre-collapsed) {
  opacity: var(--c4p--page-header--breadcrumb-title-opacity);
  transform: translateY(var(--c4p--page-header--breadcrumb-title-top));
  visibility: var(--c4p--page-header--breadcrumb-title-visibility);
}
.c4p--page-header .c4p--page-header__breadcrumb-container--hidden .c4p--page-header__breadcrumb-title.c4p--page-header__breadcrumb-title {
  overflow: initial;
}
.c4p--page-header .c4p--page-header__action-bar {
  width: 100%;
  max-width: var(--c4p--page-header--max-action-bar-width-px);
  flex: 1 1 var(--c4p--page-header--max-action-bar-width-px);
  padding-top: 0.75rem;
  margin-top: calc(-1 * 0.75rem); /* align with breadcrumb */
  vertical-align: top;
  white-space: nowrap;
}
.c4p--page-header .c4p--page-header__title-row {
  --title-row-margin-top: 0.125rem; /* spacing needed in case of editable title, otherwise top of focus indicator hidden */
  margin-bottom: 0;
  transform: translateY(0.125rem);
}
@media (min-width: 42rem) {
  .c4p--page-header .c4p--page-header__title-row {
    flex-wrap: nowrap; /* assume enough space */
  }
}
.c4p--page-header .c4p--page-header__title-row.c4p--page-header__title-row--under-action-bar {
  margin-top: 1rem;
  transform: translateY(0);
}
.c4p--page-header .c4p--page-header__title-row + .c4p--page-header__last-row-buffer--active {
  height: 2rem;
}
.c4p--page-header .c4p--page-header__title-row.c4p--page-header__title-row--spacing-below-03 {
  margin-bottom: 0.5rem;
}
.c4p--page-header .c4p--page-header__title-row.c4p--page-header__title-row--spacing-below-05 + .c4p--page-header__last-row-buffer--active {
  height: 1rem;
}
.c4p--page-header .c4p--page-header__title-row.c4p--page-header__title-row--spacing-below-06 {
  margin-bottom: 1.5rem;
}
.c4p--page-header .c4p--page-header__title-row.c4p--page-header__title-row--no-breadcrumb-row {
  margin-top: 2rem;
}
.c4p--page-header.c4p--page-header--has-navigation .c4p--page-header__title-row + .c4p--page-header__last-row-buffer--active {
  height: calc(1.5rem);
}
.c4p--page-header.c4p--page-header--has-navigation-tags-only .c4p--page-header__title-row + .c4p--page-header__last-row-buffer--active {
  height: calc(1rem);
}
.c4p--page-header .c4p--page-header__title-row--sticky {
  position: sticky;
}
.c4p--page-header .c4p--page-header__breadcrumb-row--has-breadcrumbs + .c4p--page-header__title-row--sticky {
  top: calc(var(--c4p--page-header--breadcrumb-top) - var(--title-row-margin-top));
}
.c4p--page-header .c4p--page-header__title-column {
  min-height: 40px;
  flex: 0 0 100%;
}
@media (min-width: 42rem) {
  .c4p--page-header .c4p--page-header__title-column {
    max-width: 60%;
    flex: 1 0 60%;
  }
}
.c4p--page-header .c4p--page-header__title {
  font-size: var(--cds-heading-04-font-size, 1.75rem);
  font-weight: var(--cds-heading-04-font-weight, 400);
  line-height: var(--cds-heading-04-line-height, 1.28572);
  letter-spacing: var(--cds-heading-04-letter-spacing, 0);
  min-height: 2.5rem;
  overflow-x: hidden;
  text-overflow: ellipsis;
  white-space: nowrap;
}
.c4p--page-header .c4p--page-header__title--editable {
  display: flex;
  overflow: visible;
  margin-top: calc(-1 * 0.125rem);
  margin-left: calc(-1 * 1rem);
}
.c4p--page-header .c4p--page-header__title-skeleton {
  height: 2rem;
}
.c4p--page-header .c4p--page-header__title--fades {
  opacity: calc(1 - var(--c4p--page-header--breadcrumb-title-opacity));
}
.c4p--page-header .c4p--page-header__title-icon {
  margin-right: 0.75rem;
  transform: translateY(-2px);
  vertical-align: middle;
}
.c4p--page-header .c4p--page-header__page-actions {
  flex: 0 0 100%;
  margin-top: 1rem;
  white-space: nowrap;
}
@media (min-width: 42rem) {
  .c4p--page-header .c4p--page-header__page-actions {
    max-width: 40%;
    flex: 0 1 40%;
    margin-top: 0;
  }
}
.c4p--page-header .c4p--page-header__page-actions .cds--btn-set .cds--btn {
  width: initial;
}
.c4p--page-header .c4p--page-header__action-bar-column .c4p--page-header__page-actions {
  margin-top: 0;
}
.c4p--page-header .c4p--page-header__page-actions-container {
  justify-content: flex-start;
}
@media (min-width: 42rem) {
  .c4p--page-header .c4p--page-header__page-actions-container {
    justify-content: flex-end;
  }
}
.c4p--page-header .c4p--page-header__title-row .c4p--page-header__page-actions {
  position: relative;
  opacity: 1;
  transition: all 110ms cubic-bezier(0, 0, 0.38, 0.9);
  transition-property: opacity, visibility;
  visibility: visible;
}
.c4p--page-header .c4p--page-header__title-row .c4p--page-header__page-actions::before {
  --from-color: var(--cds-background, #ffffff);
  --to-color: var(--cds-layer-01, #f4f4f4);
  --to-color-shadow: var(--cds-layer-accent-01, #e0e0e0);
  position: absolute;
  top: 0;
  left: 0;
  display: block;
  width: 100%;
  height: 100%;
  /* stylelint-disable-next-line carbon/motion-duration-use, carbon/motion-easing-use -- non-standard duration used */
  animation: background-appear 1000ms linear paused forwards;
  animation-delay: calc(-1000ms * var(--c4p--page-header--background-opacity));
  content: "";
}
.c4p--page-header .c4p--page-header__page-actions-content {
  position: relative;
  display: flex;
  overflow: hidden;
  width: 100%;
  height: 100%;
  justify-content: flex-end;
}
.c4p--page-header .c4p--page-header__title-row .c4p--page-header__page-actions--in-breadcrumb {
  opacity: 0;
  visibility: hidden;
}
.c4p--page-header .c4p--page-header__subtitle-row {
  display: -webkit-box;
  overflow: hidden;
  max-width: 100%;
  margin-top: 0.5rem;
  -webkit-box-orient: vertical;
  -webkit-line-clamp: 2;
}
@media (min-width: 42rem) {
  .c4p--page-header .c4p--page-header__subtitle-row {
    max-width: 60%;
  }
}
.c4p--page-header .c4p--page-header__subtitle-row + .c4p--page-header__last-row-buffer--active {
  height: 1rem;
}
.c4p--page-header .c4p--page-header__subtitle {
  font-size: var(--cds-body-01-font-size, 0.875rem);
  font-weight: var(--cds-body-01-font-weight, 400);
  line-height: var(--cds-body-01-line-height, 1.42857);
  letter-spacing: var(--cds-body-01-letter-spacing, 0.16px);
}
.c4p--page-header .c4p--page-header__available-row {
  font-size: var(--cds-body-01-font-size, 0.875rem);
  font-weight: var(--cds-body-01-font-weight, 400);
  line-height: var(--cds-body-01-line-height, 1.42857);
  letter-spacing: var(--cds-body-01-letter-spacing, 0.16px);
  margin-top: 0.5rem;
}
.c4p--page-header .c4p--page-header__available-row + .c4p--page-header__last-row-buffer--active {
  height: 1rem;
}
.c4p--page-header .c4p--page-header__title-row + .c4p--page-header__available-row {
  margin-top: 1rem;
}
.c4p--page-header .c4p--page-header__available-row * {
  font-size: var(--cds-body-01-font-size, 0.875rem);
  font-weight: var(--cds-body-01-font-weight, 400);
  line-height: var(--cds-body-01-line-height, 1.42857);
  letter-spacing: var(--cds-body-01-letter-spacing, 0.16px);
}
.c4p--page-header .c4p--page-header__navigation-row {
  flex-wrap: wrap-reverse;
  margin-top: 0;
}
.c4p--page-header .c4p--page-header__navigation-row .cds--content-switcher {
  box-sizing: content-box;
  padding-bottom: 1rem;
}
.c4p--page-header .c4p--page-header__navigation-row .cds--tab-content {
  display: none; /* need to figure out how to handle the tab content */
}
.c4p--page-header .c4p--page-header__navigation-tabs {
  margin-left: calc(-1 * 1rem);
}
.c4p--page-header .c4p--page-header__navigation-row--has-tags .c4p--page-header__navigation-tabs {
  max-width: 75%;
  flex: 0 1 75%;
}
.c4p--page-header .c4p--page-header__navigation-tags {
  display: flex;
  max-width: 25%;
  flex: 1 0 25%;
  align-items: center;
  justify-content: flex-end;
  padding-top: 0.25rem;
  padding-right: 2rem;
  padding-bottom: 0.25rem;
  text-align: right;
  white-space: nowrap;
}
@media (min-width: 42rem) {
  .c4p--page-header .c4p--page-header__navigation-tags {
    padding-right: 1rem;
  }
}
.c4p--page-header .c4p--page-header__navigation-tags--tags-only {
  justify-content: flex-start;
  padding-top: 0;
  padding-bottom: 0.75rem;
  margin-left: calc(-1 * 0.25rem);
  text-align: initial;
}
.c4p--page-header .c4p--page-header__navigation-row .cds--content-switcher-btn {
  background-color: var(--cds-background, #ffffff);
}
.c4p--page-header .c4p--page-header__collapse-expand-toggle {
  position: absolute;
  z-index: 100;
  right: 0;
  bottom: 0;
}
.c4p--page-header .c4p--page-header__collapse-expand-toggle .cds--btn__icon {
  transition: all 400ms cubic-bezier(0.2, 0, 0.38, 0.9);
}
.c4p--page-header .c4p--page-header__collapse-expand-toggle--collapsed svg {
  transform: scaleY(-1);
}

:root {
  --c4p--page-header--tagset-tooltip-offset: 0;
}

.c4p--page-header__tagset-tooltip.c4p--page-header__tagset-tooltip {
  position: var(--c4p--page-header--tagset-tooltip-position) !important;
  top: var(--c4p--page-header--tagset-tooltip-offset) !important;
}

.c4p--page-header__navigation-tags-overflow.cds--tooltip {
  z-index: 7999;
}

.c4p--page-header__action-bar-menu-options.cds--overflow-menu-options,
.cds--breadcrumb-menu-options.cds--overflow-menu-options,
.c4p--page-header__button-set-menu-options.cds--overflow-menu-options {
  z-index: 7999;
}

.c4p--card__productive .c4p--card__title {
  font-size: var(--cds-heading-compact-02-font-size, 1rem);
  font-weight: var(--cds-heading-compact-02-font-weight, 600);
  line-height: var(--cds-heading-compact-02-line-height, 1.375);
  letter-spacing: var(--cds-heading-compact-02-letter-spacing, 0);
}
.c4p--card__productive .c4p--card__title-lg .c4p--card__title {
  font-size: var(--cds-heading-03-font-size, 1.25rem);
  font-weight: var(--cds-heading-03-font-weight, 400);
  line-height: var(--cds-heading-03-line-height, 1.4);
  letter-spacing: var(--cds-heading-03-letter-spacing, 0);
}
.c4p--card__productive .c4p--card__body {
  padding-top: 0.5rem;
}
.c4p--card__productive .c4p--card__footer {
  align-items: center;
  justify-content: space-between;
  border-top: 1px solid var(--cds-border-subtle-01, #c6c6c6);
}
.c4p--card__productive .c4p--card__footer-no-button {
  justify-content: flex-end;
}
.c4p--card__productive .c4p--card__actions {
  min-height: 2rem;
  margin: 0;
}
.c4p--card__productive .c4p--card__actions-header {
  margin-top: calc(-1 * 0.25rem);
}
.c4p--card__productive .c4p--card__actions-header-ghost-button {
  min-height: 2rem;
  padding-right: 0.625rem;
  padding-left: 0.625rem;
  /* stylelint-disable-next-line max-nesting-depth */
  /* stylelint-disable-next-line max-nesting-depth */
  /* stylelint-disable-next-line max-nesting-depth */
}
.c4p--card__productive .c4p--card__actions-header-ghost-button::before {
  position: absolute;
  left: 0;
  width: 0.05rem;
  height: 1.5rem;
  background-color: var(--cds-layer-hover-01, #e8e8e8);
  content: "";
  opacity: 1;
}
.c4p--card__productive .c4p--card__actions-header-ghost-button:hover {
  /* stylelint-disable-next-line max-nesting-depth */
}
.c4p--card__productive .c4p--card__actions-header-ghost-button:hover::before {
  opacity: 0;
}
.c4p--card__productive .c4p--card__actions-header-ghost-button:hover + .c4p--card__actions-header-ghost-button {
  /* stylelint-disable-next-line max-nesting-depth */
}
.c4p--card__productive .c4p--card__actions-header-ghost-button:hover + .c4p--card__actions-header-ghost-button::before {
  opacity: 0;
}
.c4p--card__productive .c4p--card__actions-header-ghost-button:first-child:not(:last-child) {
  /* stylelint-disable-next-line max-nesting-depth */
}
.c4p--card__productive .c4p--card__actions-header-ghost-button:first-child:not(:last-child)::before {
  display: none;
}
.c4p--card__productive .c4p--card__title-lg .c4p--card__actions-header,
.c4p--card__productive .c4p--card__header-has-label .c4p--card__actions-header {
  margin-top: 0;
}
.c4p--card__productive .c4p--card__icon {
  margin-right: 1rem;
}
.c4p--card__productive .c4p--card__header-container {
  align-items: start;
}

.c4p--remove-modal .cds--modal-footer .cds--btn {
  max-width: none;
}

.c4p--remove-modal .cds--modal-content {
  padding-right: 1rem;
}

.c4p--remove-modal__body {
  padding-right: 20%;
  margin-bottom: 1rem;
}

.c4p--saving__message {
  display: flex;
}

.c4p--saving__error-icon {
  margin-right: 1rem;
}

.c4p--saving__error-icon svg {
  fill: var(--cds-button-danger-primary, #da1e28);
}

.c4p--saving__text {
  font-size: var(--cds-body-compact-01-font-size, 0.875rem);
  font-weight: var(--cds-body-compact-01-font-weight, 400);
  line-height: var(--cds-body-compact-01-line-height, 1.28572);
  letter-spacing: var(--cds-body-compact-01-letter-spacing, 0.16px);
}

.c4p--saving__buttons {
  display: flex;
}

.c4p--saving__buttons .cds--btn .cds--inline-loading {
  min-block-size: auto;
}

@keyframes rotating {
  0% {
    transform: scaleY(-1) rotate(360deg);
  }
  100% {
    transform: scaleY(-1) rotate(0deg);
  }
}
.c4p--status-icon {
  display: flex;
  justify-content: flex-end;
}

.c4p--status-icon--light.c4p--status-icon--light-minor-warning,
.c4p--status-icon--dark.c4p--status-icon--dark-minor-warning {
  fill: #fddc69;
}

.c4p--status-icon--light.c4p--status-icon--light-major-warning path:nth-of-type(1),
.c4p--status-icon--dark.c4p--status-icon--dark-major-warning path:nth-of-type(1),
.c4p--status-icon--light.c4p--status-icon--light-minor-warning path:nth-of-type(1),
.c4p--status-icon--dark.c4p--status-icon--dark-minor-warning path:nth-of-type(1) {
  fill: #161616;
}

.cds--btn--ghost:not([disabled]) .c4p--status-icon--light.c4p--status-icon--light-fatal,
.cds--btn.cds--btn--icon-only.cds--tooltip__trigger .c4p--status-icon--light.c4p--status-icon--light-fatal,
.c4p--status-icon--light.c4p--status-icon--light-fatal {
  fill: #000000;
}
@media (prefers-reduced-motion) {
  .cds--btn--ghost:not([disabled]) .c4p--status-icon--light.c4p--status-icon--light-fatal .c4p--status-icon--light.c4p--status-icon--light-in-progress,
  .cds--btn.cds--btn--icon-only.cds--tooltip__trigger .c4p--status-icon--light.c4p--status-icon--light-fatal .c4p--status-icon--light.c4p--status-icon--light-in-progress,
  .c4p--status-icon--light.c4p--status-icon--light-fatal .c4p--status-icon--light.c4p--status-icon--light-in-progress {
    animation: none;
  }
}

.cds--btn--ghost:not([disabled]) .c4p--status-icon--light.c4p--status-icon--dark-fatal,
.cds--btn.cds--btn--icon-only.cds--tooltip__trigger .c4p--status-icon--light.c4p--status-icon--dark-fatal,
.c4p--status-icon--light.c4p--status-icon--dark-fatal {
  fill: #000000;
}
@media (prefers-reduced-motion) {
  .cds--btn--ghost:not([disabled]) .c4p--status-icon--light.c4p--status-icon--dark-fatal .c4p--status-icon--light.c4p--status-icon--dark-in-progress,
  .cds--btn.cds--btn--icon-only.cds--tooltip__trigger .c4p--status-icon--light.c4p--status-icon--dark-fatal .c4p--status-icon--light.c4p--status-icon--dark-in-progress,
  .c4p--status-icon--light.c4p--status-icon--dark-fatal .c4p--status-icon--light.c4p--status-icon--dark-in-progress {
    animation: none;
  }
}

.cds--btn--ghost:not([disabled]) .c4p--status-icon--light.c4p--status-icon--light-critical,
.cds--btn.cds--btn--icon-only.cds--tooltip__trigger .c4p--status-icon--light.c4p--status-icon--light-critical,
.c4p--status-icon--light.c4p--status-icon--light-critical {
  fill: #da1e28;
}
@media (prefers-reduced-motion) {
  .cds--btn--ghost:not([disabled]) .c4p--status-icon--light.c4p--status-icon--light-critical .c4p--status-icon--light.c4p--status-icon--light-in-progress,
  .cds--btn.cds--btn--icon-only.cds--tooltip__trigger .c4p--status-icon--light.c4p--status-icon--light-critical .c4p--status-icon--light.c4p--status-icon--light-in-progress,
  .c4p--status-icon--light.c4p--status-icon--light-critical .c4p--status-icon--light.c4p--status-icon--light-in-progress {
    animation: none;
  }
}

.cds--btn--ghost:not([disabled]) .c4p--status-icon--light.c4p--status-icon--dark-critical,
.cds--btn.cds--btn--icon-only.cds--tooltip__trigger .c4p--status-icon--light.c4p--status-icon--dark-critical,
.c4p--status-icon--light.c4p--status-icon--dark-critical {
  fill: #da1e28;
}
@media (prefers-reduced-motion) {
  .cds--btn--ghost:not([disabled]) .c4p--status-icon--light.c4p--status-icon--dark-critical .c4p--status-icon--light.c4p--status-icon--dark-in-progress,
  .cds--btn.cds--btn--icon-only.cds--tooltip__trigger .c4p--status-icon--light.c4p--status-icon--dark-critical .c4p--status-icon--light.c4p--status-icon--dark-in-progress,
  .c4p--status-icon--light.c4p--status-icon--dark-critical .c4p--status-icon--light.c4p--status-icon--dark-in-progress {
    animation: none;
  }
}

.cds--btn--ghost:not([disabled]) .c4p--status-icon--light.c4p--status-icon--light-major-warning,
.cds--btn.cds--btn--icon-only.cds--tooltip__trigger .c4p--status-icon--light.c4p--status-icon--light-major-warning,
.c4p--status-icon--light.c4p--status-icon--light-major-warning {
  fill: #ff832b;
}
@media (prefers-reduced-motion) {
  .cds--btn--ghost:not([disabled]) .c4p--status-icon--light.c4p--status-icon--light-major-warning .c4p--status-icon--light.c4p--status-icon--light-in-progress,
  .cds--btn.cds--btn--icon-only.cds--tooltip__trigger .c4p--status-icon--light.c4p--status-icon--light-major-warning .c4p--status-icon--light.c4p--status-icon--light-in-progress,
  .c4p--status-icon--light.c4p--status-icon--light-major-warning .c4p--status-icon--light.c4p--status-icon--light-in-progress {
    animation: none;
  }
}

.cds--btn--ghost:not([disabled]) .c4p--status-icon--light.c4p--status-icon--dark-major-warning,
.cds--btn.cds--btn--icon-only.cds--tooltip__trigger .c4p--status-icon--light.c4p--status-icon--dark-major-warning,
.c4p--status-icon--light.c4p--status-icon--dark-major-warning {
  fill: #ff832b;
}
@media (prefers-reduced-motion) {
  .cds--btn--ghost:not([disabled]) .c4p--status-icon--light.c4p--status-icon--dark-major-warning .c4p--status-icon--light.c4p--status-icon--dark-in-progress,
  .cds--btn.cds--btn--icon-only.cds--tooltip__trigger .c4p--status-icon--light.c4p--status-icon--dark-major-warning .c4p--status-icon--light.c4p--status-icon--dark-in-progress,
  .c4p--status-icon--light.c4p--status-icon--dark-major-warning .c4p--status-icon--light.c4p--status-icon--dark-in-progress {
    animation: none;
  }
}

.cds--btn--ghost:not([disabled]) .c4p--status-icon--light.c4p--status-icon--light-minor-warning,
.cds--btn.cds--btn--icon-only.cds--tooltip__trigger .c4p--status-icon--light.c4p--status-icon--light-minor-warning,
.c4p--status-icon--light.c4p--status-icon--light-minor-warning {
  fill: #fddc69;
}
@media (prefers-reduced-motion) {
  .cds--btn--ghost:not([disabled]) .c4p--status-icon--light.c4p--status-icon--light-minor-warning .c4p--status-icon--light.c4p--status-icon--light-in-progress,
  .cds--btn.cds--btn--icon-only.cds--tooltip__trigger .c4p--status-icon--light.c4p--status-icon--light-minor-warning .c4p--status-icon--light.c4p--status-icon--light-in-progress,
  .c4p--status-icon--light.c4p--status-icon--light-minor-warning .c4p--status-icon--light.c4p--status-icon--light-in-progress {
    animation: none;
  }
}

.cds--btn--ghost:not([disabled]) .c4p--status-icon--light.c4p--status-icon--dark-minor-warning,
.cds--btn.cds--btn--icon-only.cds--tooltip__trigger .c4p--status-icon--light.c4p--status-icon--dark-minor-warning,
.c4p--status-icon--light.c4p--status-icon--dark-minor-warning {
  fill: #fddc69;
}
@media (prefers-reduced-motion) {
  .cds--btn--ghost:not([disabled]) .c4p--status-icon--light.c4p--status-icon--dark-minor-warning .c4p--status-icon--light.c4p--status-icon--dark-in-progress,
  .cds--btn.cds--btn--icon-only.cds--tooltip__trigger .c4p--status-icon--light.c4p--status-icon--dark-minor-warning .c4p--status-icon--light.c4p--status-icon--dark-in-progress,
  .c4p--status-icon--light.c4p--status-icon--dark-minor-warning .c4p--status-icon--light.c4p--status-icon--dark-in-progress {
    animation: none;
  }
}

.cds--btn--ghost:not([disabled]) .c4p--status-icon--light.c4p--status-icon--light-undefined,
.cds--btn.cds--btn--icon-only.cds--tooltip__trigger .c4p--status-icon--light.c4p--status-icon--light-undefined,
.c4p--status-icon--light.c4p--status-icon--light-undefined {
  fill: #8a3ffc;
}
@media (prefers-reduced-motion) {
  .cds--btn--ghost:not([disabled]) .c4p--status-icon--light.c4p--status-icon--light-undefined .c4p--status-icon--light.c4p--status-icon--light-in-progress,
  .cds--btn.cds--btn--icon-only.cds--tooltip__trigger .c4p--status-icon--light.c4p--status-icon--light-undefined .c4p--status-icon--light.c4p--status-icon--light-in-progress,
  .c4p--status-icon--light.c4p--status-icon--light-undefined .c4p--status-icon--light.c4p--status-icon--light-in-progress {
    animation: none;
  }
}

.cds--btn--ghost:not([disabled]) .c4p--status-icon--light.c4p--status-icon--dark-undefined,
.cds--btn.cds--btn--icon-only.cds--tooltip__trigger .c4p--status-icon--light.c4p--status-icon--dark-undefined,
.c4p--status-icon--light.c4p--status-icon--dark-undefined {
  fill: #8a3ffc;
}
@media (prefers-reduced-motion) {
  .cds--btn--ghost:not([disabled]) .c4p--status-icon--light.c4p--status-icon--dark-undefined .c4p--status-icon--light.c4p--status-icon--dark-in-progress,
  .cds--btn.cds--btn--icon-only.cds--tooltip__trigger .c4p--status-icon--light.c4p--status-icon--dark-undefined .c4p--status-icon--light.c4p--status-icon--dark-in-progress,
  .c4p--status-icon--light.c4p--status-icon--dark-undefined .c4p--status-icon--light.c4p--status-icon--dark-in-progress {
    animation: none;
  }
}

.cds--btn--ghost:not([disabled]) .c4p--status-icon--light.c4p--status-icon--light-unknown,
.cds--btn.cds--btn--icon-only.cds--tooltip__trigger .c4p--status-icon--light.c4p--status-icon--light-unknown,
.c4p--status-icon--light.c4p--status-icon--light-unknown {
  fill: #6f6f6f;
}
@media (prefers-reduced-motion) {
  .cds--btn--ghost:not([disabled]) .c4p--status-icon--light.c4p--status-icon--light-unknown .c4p--status-icon--light.c4p--status-icon--light-in-progress,
  .cds--btn.cds--btn--icon-only.cds--tooltip__trigger .c4p--status-icon--light.c4p--status-icon--light-unknown .c4p--status-icon--light.c4p--status-icon--light-in-progress,
  .c4p--status-icon--light.c4p--status-icon--light-unknown .c4p--status-icon--light.c4p--status-icon--light-in-progress {
    animation: none;
  }
}

.cds--btn--ghost:not([disabled]) .c4p--status-icon--light.c4p--status-icon--dark-unknown,
.cds--btn.cds--btn--icon-only.cds--tooltip__trigger .c4p--status-icon--light.c4p--status-icon--dark-unknown,
.c4p--status-icon--light.c4p--status-icon--dark-unknown {
  fill: #6f6f6f;
}
@media (prefers-reduced-motion) {
  .cds--btn--ghost:not([disabled]) .c4p--status-icon--light.c4p--status-icon--dark-unknown .c4p--status-icon--light.c4p--status-icon--dark-in-progress,
  .cds--btn.cds--btn--icon-only.cds--tooltip__trigger .c4p--status-icon--light.c4p--status-icon--dark-unknown .c4p--status-icon--light.c4p--status-icon--dark-in-progress,
  .c4p--status-icon--light.c4p--status-icon--dark-unknown .c4p--status-icon--light.c4p--status-icon--dark-in-progress {
    animation: none;
  }
}

.cds--btn--ghost:not([disabled]) .c4p--status-icon--light.c4p--status-icon--light-normal,
.cds--btn.cds--btn--icon-only.cds--tooltip__trigger .c4p--status-icon--light.c4p--status-icon--light-normal,
.c4p--status-icon--light.c4p--status-icon--light-normal {
  fill: #198038;
}
@media (prefers-reduced-motion) {
  .cds--btn--ghost:not([disabled]) .c4p--status-icon--light.c4p--status-icon--light-normal .c4p--status-icon--light.c4p--status-icon--light-in-progress,
  .cds--btn.cds--btn--icon-only.cds--tooltip__trigger .c4p--status-icon--light.c4p--status-icon--light-normal .c4p--status-icon--light.c4p--status-icon--light-in-progress,
  .c4p--status-icon--light.c4p--status-icon--light-normal .c4p--status-icon--light.c4p--status-icon--light-in-progress {
    animation: none;
  }
}

.cds--btn--ghost:not([disabled]) .c4p--status-icon--light.c4p--status-icon--dark-normal,
.cds--btn.cds--btn--icon-only.cds--tooltip__trigger .c4p--status-icon--light.c4p--status-icon--dark-normal,
.c4p--status-icon--light.c4p--status-icon--dark-normal {
  fill: #198038;
}
@media (prefers-reduced-motion) {
  .cds--btn--ghost:not([disabled]) .c4p--status-icon--light.c4p--status-icon--dark-normal .c4p--status-icon--light.c4p--status-icon--dark-in-progress,
  .cds--btn.cds--btn--icon-only.cds--tooltip__trigger .c4p--status-icon--light.c4p--status-icon--dark-normal .c4p--status-icon--light.c4p--status-icon--dark-in-progress,
  .c4p--status-icon--light.c4p--status-icon--dark-normal .c4p--status-icon--light.c4p--status-icon--dark-in-progress {
    animation: none;
  }
}

.cds--btn--ghost:not([disabled]) .c4p--status-icon--light.c4p--status-icon--light-info,
.cds--btn.cds--btn--icon-only.cds--tooltip__trigger .c4p--status-icon--light.c4p--status-icon--light-info,
.c4p--status-icon--light.c4p--status-icon--light-info {
  fill: #0f62fe;
}
@media (prefers-reduced-motion) {
  .cds--btn--ghost:not([disabled]) .c4p--status-icon--light.c4p--status-icon--light-info .c4p--status-icon--light.c4p--status-icon--light-in-progress,
  .cds--btn.cds--btn--icon-only.cds--tooltip__trigger .c4p--status-icon--light.c4p--status-icon--light-info .c4p--status-icon--light.c4p--status-icon--light-in-progress,
  .c4p--status-icon--light.c4p--status-icon--light-info .c4p--status-icon--light.c4p--status-icon--light-in-progress {
    animation: none;
  }
}

.cds--btn--ghost:not([disabled]) .c4p--status-icon--light.c4p--status-icon--dark-info,
.cds--btn.cds--btn--icon-only.cds--tooltip__trigger .c4p--status-icon--light.c4p--status-icon--dark-info,
.c4p--status-icon--light.c4p--status-icon--dark-info {
  fill: #0f62fe;
}
@media (prefers-reduced-motion) {
  .cds--btn--ghost:not([disabled]) .c4p--status-icon--light.c4p--status-icon--dark-info .c4p--status-icon--light.c4p--status-icon--dark-in-progress,
  .cds--btn.cds--btn--icon-only.cds--tooltip__trigger .c4p--status-icon--light.c4p--status-icon--dark-info .c4p--status-icon--light.c4p--status-icon--dark-in-progress,
  .c4p--status-icon--light.c4p--status-icon--dark-info .c4p--status-icon--light.c4p--status-icon--dark-in-progress {
    animation: none;
  }
}

.cds--btn--ghost:not([disabled]) .c4p--status-icon--light.c4p--status-icon--light-in-progress,
.cds--btn.cds--btn--icon-only.cds--tooltip__trigger .c4p--status-icon--light.c4p--status-icon--light-in-progress,
.c4p--status-icon--light.c4p--status-icon--light-in-progress {
  animation: rotating 8000ms infinite linear;
  fill: #0f62fe;
}
@media (prefers-reduced-motion: reduce) {
  .cds--btn--ghost:not([disabled]) .c4p--status-icon--light.c4p--status-icon--light-in-progress,
  .cds--btn.cds--btn--icon-only.cds--tooltip__trigger .c4p--status-icon--light.c4p--status-icon--light-in-progress,
  .c4p--status-icon--light.c4p--status-icon--light-in-progress {
    animation: none;
  }
}

.cds--btn--ghost:not([disabled]) .c4p--status-icon--light.c4p--status-icon--dark-in-progress,
.cds--btn.cds--btn--icon-only.cds--tooltip__trigger .c4p--status-icon--light.c4p--status-icon--dark-in-progress,
.c4p--status-icon--light.c4p--status-icon--dark-in-progress {
  animation: rotating 8000ms infinite linear;
  fill: #0f62fe;
}
@media (prefers-reduced-motion: reduce) {
  .cds--btn--ghost:not([disabled]) .c4p--status-icon--light.c4p--status-icon--dark-in-progress,
  .cds--btn.cds--btn--icon-only.cds--tooltip__trigger .c4p--status-icon--light.c4p--status-icon--dark-in-progress,
  .c4p--status-icon--light.c4p--status-icon--dark-in-progress {
    animation: none;
  }
}

.cds--btn--ghost:not([disabled]) .c4p--status-icon--light.c4p--status-icon--light-running,
.cds--btn.cds--btn--icon-only.cds--tooltip__trigger .c4p--status-icon--light.c4p--status-icon--light-running,
.c4p--status-icon--light.c4p--status-icon--light-running {
  fill: #198038;
}

.cds--btn--ghost:not([disabled]) .c4p--status-icon--light.c4p--status-icon--dark-running,
.cds--btn.cds--btn--icon-only.cds--tooltip__trigger .c4p--status-icon--light.c4p--status-icon--dark-running,
.c4p--status-icon--light.c4p--status-icon--dark-running {
  fill: #198038;
}

.cds--btn--ghost:not([disabled]) .c4p--status-icon--light.c4p--status-icon--light-pending,
.cds--btn.cds--btn--icon-only.cds--tooltip__trigger .c4p--status-icon--light.c4p--status-icon--light-pending,
.c4p--status-icon--light.c4p--status-icon--light-pending {
  fill: #6f6f6f;
}
@media (prefers-reduced-motion) {
  .cds--btn--ghost:not([disabled]) .c4p--status-icon--light.c4p--status-icon--light-pending .c4p--status-icon--light.c4p--status-icon--light-in-progress,
  .cds--btn.cds--btn--icon-only.cds--tooltip__trigger .c4p--status-icon--light.c4p--status-icon--light-pending .c4p--status-icon--light.c4p--status-icon--light-in-progress,
  .c4p--status-icon--light.c4p--status-icon--light-pending .c4p--status-icon--light.c4p--status-icon--light-in-progress {
    animation: none;
  }
}

.cds--btn--ghost:not([disabled]) .c4p--status-icon--light.c4p--status-icon--dark-pending,
.cds--btn.cds--btn--icon-only.cds--tooltip__trigger .c4p--status-icon--light.c4p--status-icon--dark-pending,
.c4p--status-icon--light.c4p--status-icon--dark-pending {
  fill: #6f6f6f;
}
@media (prefers-reduced-motion) {
  .cds--btn--ghost:not([disabled]) .c4p--status-icon--light.c4p--status-icon--dark-pending .c4p--status-icon--light.c4p--status-icon--dark-in-progress,
  .cds--btn.cds--btn--icon-only.cds--tooltip__trigger .c4p--status-icon--light.c4p--status-icon--dark-pending .c4p--status-icon--light.c4p--status-icon--dark-in-progress,
  .c4p--status-icon--light.c4p--status-icon--dark-pending .c4p--status-icon--light.c4p--status-icon--dark-in-progress {
    animation: none;
  }
}

.cds--btn--ghost:not([disabled]) .c4p--status-icon--dark.c4p--status-icon--light-fatal,
.cds--btn.cds--btn--icon-only.cds--tooltip__trigger .c4p--status-icon--dark.c4p--status-icon--light-fatal,
.c4p--status-icon--dark.c4p--status-icon--light-fatal {
  fill: #8d8d8d;
}
@media (prefers-reduced-motion) {
  .cds--btn--ghost:not([disabled]) .c4p--status-icon--dark.c4p--status-icon--light-fatal .c4p--status-icon--dark.c4p--status-icon--light-in-progress,
  .cds--btn.cds--btn--icon-only.cds--tooltip__trigger .c4p--status-icon--dark.c4p--status-icon--light-fatal .c4p--status-icon--dark.c4p--status-icon--light-in-progress,
  .c4p--status-icon--dark.c4p--status-icon--light-fatal .c4p--status-icon--dark.c4p--status-icon--light-in-progress {
    animation: none;
  }
}

.cds--btn--ghost:not([disabled]) .c4p--status-icon--dark.c4p--status-icon--dark-fatal,
.cds--btn.cds--btn--icon-only.cds--tooltip__trigger .c4p--status-icon--dark.c4p--status-icon--dark-fatal,
.c4p--status-icon--dark.c4p--status-icon--dark-fatal {
  fill: #8d8d8d;
}
@media (prefers-reduced-motion) {
  .cds--btn--ghost:not([disabled]) .c4p--status-icon--dark.c4p--status-icon--dark-fatal .c4p--status-icon--dark.c4p--status-icon--dark-in-progress,
  .cds--btn.cds--btn--icon-only.cds--tooltip__trigger .c4p--status-icon--dark.c4p--status-icon--dark-fatal .c4p--status-icon--dark.c4p--status-icon--dark-in-progress,
  .c4p--status-icon--dark.c4p--status-icon--dark-fatal .c4p--status-icon--dark.c4p--status-icon--dark-in-progress {
    animation: none;
  }
}

.cds--btn--ghost:not([disabled]) .c4p--status-icon--dark.c4p--status-icon--light-critical,
.cds--btn.cds--btn--icon-only.cds--tooltip__trigger .c4p--status-icon--dark.c4p--status-icon--light-critical,
.c4p--status-icon--dark.c4p--status-icon--light-critical {
  fill: #fa4d56;
}
@media (prefers-reduced-motion) {
  .cds--btn--ghost:not([disabled]) .c4p--status-icon--dark.c4p--status-icon--light-critical .c4p--status-icon--dark.c4p--status-icon--light-in-progress,
  .cds--btn.cds--btn--icon-only.cds--tooltip__trigger .c4p--status-icon--dark.c4p--status-icon--light-critical .c4p--status-icon--dark.c4p--status-icon--light-in-progress,
  .c4p--status-icon--dark.c4p--status-icon--light-critical .c4p--status-icon--dark.c4p--status-icon--light-in-progress {
    animation: none;
  }
}

.cds--btn--ghost:not([disabled]) .c4p--status-icon--dark.c4p--status-icon--dark-critical,
.cds--btn.cds--btn--icon-only.cds--tooltip__trigger .c4p--status-icon--dark.c4p--status-icon--dark-critical,
.c4p--status-icon--dark.c4p--status-icon--dark-critical {
  fill: #fa4d56;
}
@media (prefers-reduced-motion) {
  .cds--btn--ghost:not([disabled]) .c4p--status-icon--dark.c4p--status-icon--dark-critical .c4p--status-icon--dark.c4p--status-icon--dark-in-progress,
  .cds--btn.cds--btn--icon-only.cds--tooltip__trigger .c4p--status-icon--dark.c4p--status-icon--dark-critical .c4p--status-icon--dark.c4p--status-icon--dark-in-progress,
  .c4p--status-icon--dark.c4p--status-icon--dark-critical .c4p--status-icon--dark.c4p--status-icon--dark-in-progress {
    animation: none;
  }
}

.cds--btn--ghost:not([disabled]) .c4p--status-icon--dark.c4p--status-icon--light-major-warning,
.cds--btn.cds--btn--icon-only.cds--tooltip__trigger .c4p--status-icon--dark.c4p--status-icon--light-major-warning,
.c4p--status-icon--dark.c4p--status-icon--light-major-warning {
  fill: #ff832b;
}
@media (prefers-reduced-motion) {
  .cds--btn--ghost:not([disabled]) .c4p--status-icon--dark.c4p--status-icon--light-major-warning .c4p--status-icon--dark.c4p--status-icon--light-in-progress,
  .cds--btn.cds--btn--icon-only.cds--tooltip__trigger .c4p--status-icon--dark.c4p--status-icon--light-major-warning .c4p--status-icon--dark.c4p--status-icon--light-in-progress,
  .c4p--status-icon--dark.c4p--status-icon--light-major-warning .c4p--status-icon--dark.c4p--status-icon--light-in-progress {
    animation: none;
  }
}

.cds--btn--ghost:not([disabled]) .c4p--status-icon--dark.c4p--status-icon--dark-major-warning,
.cds--btn.cds--btn--icon-only.cds--tooltip__trigger .c4p--status-icon--dark.c4p--status-icon--dark-major-warning,
.c4p--status-icon--dark.c4p--status-icon--dark-major-warning {
  fill: #ff832b;
}
@media (prefers-reduced-motion) {
  .cds--btn--ghost:not([disabled]) .c4p--status-icon--dark.c4p--status-icon--dark-major-warning .c4p--status-icon--dark.c4p--status-icon--dark-in-progress,
  .cds--btn.cds--btn--icon-only.cds--tooltip__trigger .c4p--status-icon--dark.c4p--status-icon--dark-major-warning .c4p--status-icon--dark.c4p--status-icon--dark-in-progress,
  .c4p--status-icon--dark.c4p--status-icon--dark-major-warning .c4p--status-icon--dark.c4p--status-icon--dark-in-progress {
    animation: none;
  }
}

.cds--btn--ghost:not([disabled]) .c4p--status-icon--dark.c4p--status-icon--light-minor-warning,
.cds--btn.cds--btn--icon-only.cds--tooltip__trigger .c4p--status-icon--dark.c4p--status-icon--light-minor-warning,
.c4p--status-icon--dark.c4p--status-icon--light-minor-warning {
  fill: #fddc69;
}
@media (prefers-reduced-motion) {
  .cds--btn--ghost:not([disabled]) .c4p--status-icon--dark.c4p--status-icon--light-minor-warning .c4p--status-icon--dark.c4p--status-icon--light-in-progress,
  .cds--btn.cds--btn--icon-only.cds--tooltip__trigger .c4p--status-icon--dark.c4p--status-icon--light-minor-warning .c4p--status-icon--dark.c4p--status-icon--light-in-progress,
  .c4p--status-icon--dark.c4p--status-icon--light-minor-warning .c4p--status-icon--dark.c4p--status-icon--light-in-progress {
    animation: none;
  }
}

.cds--btn--ghost:not([disabled]) .c4p--status-icon--dark.c4p--status-icon--dark-minor-warning,
.cds--btn.cds--btn--icon-only.cds--tooltip__trigger .c4p--status-icon--dark.c4p--status-icon--dark-minor-warning,
.c4p--status-icon--dark.c4p--status-icon--dark-minor-warning {
  fill: #fddc69;
}
@media (prefers-reduced-motion) {
  .cds--btn--ghost:not([disabled]) .c4p--status-icon--dark.c4p--status-icon--dark-minor-warning .c4p--status-icon--dark.c4p--status-icon--dark-in-progress,
  .cds--btn.cds--btn--icon-only.cds--tooltip__trigger .c4p--status-icon--dark.c4p--status-icon--dark-minor-warning .c4p--status-icon--dark.c4p--status-icon--dark-in-progress,
  .c4p--status-icon--dark.c4p--status-icon--dark-minor-warning .c4p--status-icon--dark.c4p--status-icon--dark-in-progress {
    animation: none;
  }
}

.cds--btn--ghost:not([disabled]) .c4p--status-icon--dark.c4p--status-icon--light-undefined,
.cds--btn.cds--btn--icon-only.cds--tooltip__trigger .c4p--status-icon--dark.c4p--status-icon--light-undefined,
.c4p--status-icon--dark.c4p--status-icon--light-undefined {
  fill: #a56eff;
}
@media (prefers-reduced-motion) {
  .cds--btn--ghost:not([disabled]) .c4p--status-icon--dark.c4p--status-icon--light-undefined .c4p--status-icon--dark.c4p--status-icon--light-in-progress,
  .cds--btn.cds--btn--icon-only.cds--tooltip__trigger .c4p--status-icon--dark.c4p--status-icon--light-undefined .c4p--status-icon--dark.c4p--status-icon--light-in-progress,
  .c4p--status-icon--dark.c4p--status-icon--light-undefined .c4p--status-icon--dark.c4p--status-icon--light-in-progress {
    animation: none;
  }
}

.cds--btn--ghost:not([disabled]) .c4p--status-icon--dark.c4p--status-icon--dark-undefined,
.cds--btn.cds--btn--icon-only.cds--tooltip__trigger .c4p--status-icon--dark.c4p--status-icon--dark-undefined,
.c4p--status-icon--dark.c4p--status-icon--dark-undefined {
  fill: #a56eff;
}
@media (prefers-reduced-motion) {
  .cds--btn--ghost:not([disabled]) .c4p--status-icon--dark.c4p--status-icon--dark-undefined .c4p--status-icon--dark.c4p--status-icon--dark-in-progress,
  .cds--btn.cds--btn--icon-only.cds--tooltip__trigger .c4p--status-icon--dark.c4p--status-icon--dark-undefined .c4p--status-icon--dark.c4p--status-icon--dark-in-progress,
  .c4p--status-icon--dark.c4p--status-icon--dark-undefined .c4p--status-icon--dark.c4p--status-icon--dark-in-progress {
    animation: none;
  }
}

.cds--btn--ghost:not([disabled]) .c4p--status-icon--dark.c4p--status-icon--light-unknown,
.cds--btn.cds--btn--icon-only.cds--tooltip__trigger .c4p--status-icon--dark.c4p--status-icon--light-unknown,
.c4p--status-icon--dark.c4p--status-icon--light-unknown {
  fill: #8d8d8d;
}
@media (prefers-reduced-motion) {
  .cds--btn--ghost:not([disabled]) .c4p--status-icon--dark.c4p--status-icon--light-unknown .c4p--status-icon--dark.c4p--status-icon--light-in-progress,
  .cds--btn.cds--btn--icon-only.cds--tooltip__trigger .c4p--status-icon--dark.c4p--status-icon--light-unknown .c4p--status-icon--dark.c4p--status-icon--light-in-progress,
  .c4p--status-icon--dark.c4p--status-icon--light-unknown .c4p--status-icon--dark.c4p--status-icon--light-in-progress {
    animation: none;
  }
}

.cds--btn--ghost:not([disabled]) .c4p--status-icon--dark.c4p--status-icon--dark-unknown,
.cds--btn.cds--btn--icon-only.cds--tooltip__trigger .c4p--status-icon--dark.c4p--status-icon--dark-unknown,
.c4p--status-icon--dark.c4p--status-icon--dark-unknown {
  fill: #8d8d8d;
}
@media (prefers-reduced-motion) {
  .cds--btn--ghost:not([disabled]) .c4p--status-icon--dark.c4p--status-icon--dark-unknown .c4p--status-icon--dark.c4p--status-icon--dark-in-progress,
  .cds--btn.cds--btn--icon-only.cds--tooltip__trigger .c4p--status-icon--dark.c4p--status-icon--dark-unknown .c4p--status-icon--dark.c4p--status-icon--dark-in-progress,
  .c4p--status-icon--dark.c4p--status-icon--dark-unknown .c4p--status-icon--dark.c4p--status-icon--dark-in-progress {
    animation: none;
  }
}

.cds--btn--ghost:not([disabled]) .c4p--status-icon--dark.c4p--status-icon--light-normal,
.cds--btn.cds--btn--icon-only.cds--tooltip__trigger .c4p--status-icon--dark.c4p--status-icon--light-normal,
.c4p--status-icon--dark.c4p--status-icon--light-normal {
  fill: #24a148;
}
@media (prefers-reduced-motion) {
  .cds--btn--ghost:not([disabled]) .c4p--status-icon--dark.c4p--status-icon--light-normal .c4p--status-icon--dark.c4p--status-icon--light-in-progress,
  .cds--btn.cds--btn--icon-only.cds--tooltip__trigger .c4p--status-icon--dark.c4p--status-icon--light-normal .c4p--status-icon--dark.c4p--status-icon--light-in-progress,
  .c4p--status-icon--dark.c4p--status-icon--light-normal .c4p--status-icon--dark.c4p--status-icon--light-in-progress {
    animation: none;
  }
}

.cds--btn--ghost:not([disabled]) .c4p--status-icon--dark.c4p--status-icon--dark-normal,
.cds--btn.cds--btn--icon-only.cds--tooltip__trigger .c4p--status-icon--dark.c4p--status-icon--dark-normal,
.c4p--status-icon--dark.c4p--status-icon--dark-normal {
  fill: #24a148;
}
@media (prefers-reduced-motion) {
  .cds--btn--ghost:not([disabled]) .c4p--status-icon--dark.c4p--status-icon--dark-normal .c4p--status-icon--dark.c4p--status-icon--dark-in-progress,
  .cds--btn.cds--btn--icon-only.cds--tooltip__trigger .c4p--status-icon--dark.c4p--status-icon--dark-normal .c4p--status-icon--dark.c4p--status-icon--dark-in-progress,
  .c4p--status-icon--dark.c4p--status-icon--dark-normal .c4p--status-icon--dark.c4p--status-icon--dark-in-progress {
    animation: none;
  }
}

.cds--btn--ghost:not([disabled]) .c4p--status-icon--dark.c4p--status-icon--light-info,
.cds--btn.cds--btn--icon-only.cds--tooltip__trigger .c4p--status-icon--dark.c4p--status-icon--light-info,
.c4p--status-icon--dark.c4p--status-icon--light-info {
  fill: #4589ff;
}
@media (prefers-reduced-motion) {
  .cds--btn--ghost:not([disabled]) .c4p--status-icon--dark.c4p--status-icon--light-info .c4p--status-icon--dark.c4p--status-icon--light-in-progress,
  .cds--btn.cds--btn--icon-only.cds--tooltip__trigger .c4p--status-icon--dark.c4p--status-icon--light-info .c4p--status-icon--dark.c4p--status-icon--light-in-progress,
  .c4p--status-icon--dark.c4p--status-icon--light-info .c4p--status-icon--dark.c4p--status-icon--light-in-progress {
    animation: none;
  }
}

.cds--btn--ghost:not([disabled]) .c4p--status-icon--dark.c4p--status-icon--dark-info,
.cds--btn.cds--btn--icon-only.cds--tooltip__trigger .c4p--status-icon--dark.c4p--status-icon--dark-info,
.c4p--status-icon--dark.c4p--status-icon--dark-info {
  fill: #4589ff;
}
@media (prefers-reduced-motion) {
  .cds--btn--ghost:not([disabled]) .c4p--status-icon--dark.c4p--status-icon--dark-info .c4p--status-icon--dark.c4p--status-icon--dark-in-progress,
  .cds--btn.cds--btn--icon-only.cds--tooltip__trigger .c4p--status-icon--dark.c4p--status-icon--dark-info .c4p--status-icon--dark.c4p--status-icon--dark-in-progress,
  .c4p--status-icon--dark.c4p--status-icon--dark-info .c4p--status-icon--dark.c4p--status-icon--dark-in-progress {
    animation: none;
  }
}

.cds--btn--ghost:not([disabled]) .c4p--status-icon--dark.c4p--status-icon--light-in-progress,
.cds--btn.cds--btn--icon-only.cds--tooltip__trigger .c4p--status-icon--dark.c4p--status-icon--light-in-progress,
.c4p--status-icon--dark.c4p--status-icon--light-in-progress {
  animation: rotating 8000ms infinite linear;
  fill: #4589ff;
}
@media (prefers-reduced-motion: reduce) {
  .cds--btn--ghost:not([disabled]) .c4p--status-icon--dark.c4p--status-icon--light-in-progress,
  .cds--btn.cds--btn--icon-only.cds--tooltip__trigger .c4p--status-icon--dark.c4p--status-icon--light-in-progress,
  .c4p--status-icon--dark.c4p--status-icon--light-in-progress {
    animation: none;
  }
}

.cds--btn--ghost:not([disabled]) .c4p--status-icon--dark.c4p--status-icon--dark-in-progress,
.cds--btn.cds--btn--icon-only.cds--tooltip__trigger .c4p--status-icon--dark.c4p--status-icon--dark-in-progress,
.c4p--status-icon--dark.c4p--status-icon--dark-in-progress {
  animation: rotating 8000ms infinite linear;
  fill: #4589ff;
}
@media (prefers-reduced-motion: reduce) {
  .cds--btn--ghost:not([disabled]) .c4p--status-icon--dark.c4p--status-icon--dark-in-progress,
  .cds--btn.cds--btn--icon-only.cds--tooltip__trigger .c4p--status-icon--dark.c4p--status-icon--dark-in-progress,
  .c4p--status-icon--dark.c4p--status-icon--dark-in-progress {
    animation: none;
  }
}

.cds--btn--ghost:not([disabled]) .c4p--status-icon--dark.c4p--status-icon--light-running,
.cds--btn.cds--btn--icon-only.cds--tooltip__trigger .c4p--status-icon--dark.c4p--status-icon--light-running,
.c4p--status-icon--dark.c4p--status-icon--light-running {
  fill: #24a148;
}

.cds--btn--ghost:not([disabled]) .c4p--status-icon--dark.c4p--status-icon--dark-running,
.cds--btn.cds--btn--icon-only.cds--tooltip__trigger .c4p--status-icon--dark.c4p--status-icon--dark-running,
.c4p--status-icon--dark.c4p--status-icon--dark-running {
  fill: #24a148;
}

.cds--btn--ghost:not([disabled]) .c4p--status-icon--dark.c4p--status-icon--light-pending,
.cds--btn.cds--btn--icon-only.cds--tooltip__trigger .c4p--status-icon--dark.c4p--status-icon--light-pending,
.c4p--status-icon--dark.c4p--status-icon--light-pending {
  fill: #8d8d8d;
}
@media (prefers-reduced-motion) {
  .cds--btn--ghost:not([disabled]) .c4p--status-icon--dark.c4p--status-icon--light-pending .c4p--status-icon--dark.c4p--status-icon--light-in-progress,
  .cds--btn.cds--btn--icon-only.cds--tooltip__trigger .c4p--status-icon--dark.c4p--status-icon--light-pending .c4p--status-icon--dark.c4p--status-icon--light-in-progress,
  .c4p--status-icon--dark.c4p--status-icon--light-pending .c4p--status-icon--dark.c4p--status-icon--light-in-progress {
    animation: none;
  }
}

.cds--btn--ghost:not([disabled]) .c4p--status-icon--dark.c4p--status-icon--dark-pending,
.cds--btn.cds--btn--icon-only.cds--tooltip__trigger .c4p--status-icon--dark.c4p--status-icon--dark-pending,
.c4p--status-icon--dark.c4p--status-icon--dark-pending {
  fill: #8d8d8d;
}
@media (prefers-reduced-motion) {
  .cds--btn--ghost:not([disabled]) .c4p--status-icon--dark.c4p--status-icon--dark-pending .c4p--status-icon--dark.c4p--status-icon--dark-in-progress,
  .cds--btn.cds--btn--icon-only.cds--tooltip__trigger .c4p--status-icon--dark.c4p--status-icon--dark-pending .c4p--status-icon--dark.c4p--status-icon--dark-in-progress,
  .c4p--status-icon--dark.c4p--status-icon--dark-pending .c4p--status-icon--dark.c4p--status-icon--dark-in-progress {
    animation: none;
  }
}

.c4p--user-profile-image--light {
  color: var(--cds-layer-01, #f4f4f4);
}

.c4p--user-profile-image--light.c4p--user-profile-image--light-cyan {
  background-color: #0072c3;
}

.c4p--user-profile-image--light.c4p--user-profile-image--dark-cyan {
  background-color: #003a6d;
}

.c4p--user-profile-image--light.c4p--user-profile-image--light-gray {
  background-color: #6f6f6f;
}

.c4p--user-profile-image--light.c4p--user-profile-image--dark-gray {
  background-color: #393939;
}

.c4p--user-profile-image--light.c4p--user-profile-image--light-green {
  background-color: #198038;
}

.c4p--user-profile-image--light.c4p--user-profile-image--dark-green {
  background-color: #044317;
}

.c4p--user-profile-image--light.c4p--user-profile-image--light-magenta {
  background-color: #d02670;
}

.c4p--user-profile-image--light.c4p--user-profile-image--dark-magenta {
  background-color: #740937;
}

.c4p--user-profile-image--light.c4p--user-profile-image--light-purple {
  background-color: #8a3ffc;
}

.c4p--user-profile-image--light.c4p--user-profile-image--dark-purple {
  background-color: #491d8b;
}

.c4p--user-profile-image--light.c4p--user-profile-image--light-teal {
  background-color: #007d79;
}

.c4p--user-profile-image--light.c4p--user-profile-image--dark-teal {
  background-color: #004144;
}

.c4p--user-profile-image--dark {
  color: var(--cds-layer-01, #f4f4f4);
}

.c4p--user-profile-image--dark.c4p--user-profile-image--light-cyan {
  background-color: #1192e8;
}

.c4p--user-profile-image--dark.c4p--user-profile-image--dark-cyan {
  background-color: #82cfff;
}

.c4p--user-profile-image--dark.c4p--user-profile-image--light-gray {
  background-color: #8d8d8d;
}

.c4p--user-profile-image--dark.c4p--user-profile-image--dark-gray {
  background-color: #c6c6c6;
}

.c4p--user-profile-image--dark.c4p--user-profile-image--light-green {
  background-color: #24a148;
}

.c4p--user-profile-image--dark.c4p--user-profile-image--dark-green {
  background-color: #6fdc8c;
}

.c4p--user-profile-image--dark.c4p--user-profile-image--light-magenta {
  background-color: #ee5396;
}

.c4p--user-profile-image--dark.c4p--user-profile-image--dark-magenta {
  background-color: #ffafd2;
}

.c4p--user-profile-image--dark.c4p--user-profile-image--light-purple {
  background-color: #a56eff;
}

.c4p--user-profile-image--dark.c4p--user-profile-image--dark-purple {
  background-color: #d4bbff;
}

.c4p--user-profile-image--dark.c4p--user-profile-image--light-teal {
  background-color: #009d9a;
}

.c4p--user-profile-image--dark.c4p--user-profile-image--dark-teal {
  background-color: #3ddbd9;
}

.cds--tooltip__trigger.c4p--user-profile-image__tooltip,
.c4p--user-profile-image__tooltip.cds--btn--ghost:not([disabled]) svg {
  /* stylelint-disable-next-line max-nesting-depth */
}
.cds--tooltip__trigger.c4p--user-profile-image__tooltip:hover, .cds--tooltip__trigger.c4p--user-profile-image__tooltip:focus,
.c4p--user-profile-image__tooltip.cds--btn--ghost:not([disabled]) svg:hover,
.c4p--user-profile-image__tooltip.cds--btn--ghost:not([disabled]) svg:focus {
  /* stylelint-disable-next-line max-nesting-depth */
}
.cds--tooltip__trigger.c4p--user-profile-image__tooltip:hover svg, .cds--tooltip__trigger.c4p--user-profile-image__tooltip:focus svg,
.c4p--user-profile-image__tooltip.cds--btn--ghost:not([disabled]) svg:hover svg,
.c4p--user-profile-image__tooltip.cds--btn--ghost:not([disabled]) svg:focus svg {
  fill: var(--cds-layer-01, #f4f4f4);
}

.c4p--user-profile-image {
  display: flex;
  flex-direction: column;
  align-items: center;
  justify-content: center;
  border-radius: 100%;
  text-transform: uppercase;
}

.c4p--user-profile-image__tooltip.cds--btn--md.cds--btn--icon-only {
  min-height: auto;
  padding: 0;
  border-radius: 50%;
}

.cds--btn--ghost.c4p--user-profile-image__tooltip:focus {
  border: 0;
  box-shadow: 0 0 0 0.25rem var(--cds-focus, #0f62fe);
}

.cds--tooltip__trigger .c4p--user-profile-image svg,
.c4p--user-profile-image__tooltip.cds--btn--ghost:not([disabled]) svg {
  fill: var(--cds-layer-01, #f4f4f4);
}

.c4p--user-profile-image__photo {
  width: 100%;
  border-radius: 100%;
}

.c4p--user-profile-image__photo--xl {
  width: 4rem;
  height: 4rem;
}

.c4p--user-profile-image__photo--lg {
  width: 2rem;
  height: 2rem;
}

.c4p--user-profile-image__photo--md {
  width: 1.5rem;
  height: 1.5rem;
}

.c4p--user-profile-image__photo--sm {
  width: calc(1rem + 0.25rem);
  height: calc(1rem + 0.25rem);
}

.c4p--user-profile-image__photo--xs {
  width: 1rem;
  height: 1rem;
}

.c4p--user-profile-image--xl {
  width: 4rem;
  height: 4rem;
  font-size: var(--cds-heading-04-font-size, 1.75rem);
  font-weight: var(--cds-heading-04-font-weight, 400);
  line-height: var(--cds-heading-04-line-height, 1.28572);
  letter-spacing: var(--cds-heading-04-letter-spacing, 0);
}

.c4p--user-profile-image--lg {
  width: 2rem;
  height: 2rem;
  font-size: var(--cds-body-compact-01-font-size, 0.875rem);
  font-weight: var(--cds-body-compact-01-font-weight, 400);
  line-height: var(--cds-body-compact-01-line-height, 1.28572);
  letter-spacing: var(--cds-body-compact-01-letter-spacing, 0.16px);
}

.c4p--user-profile-image--md {
  width: 1.5rem;
  height: 1.5rem;
  font-size: var(--cds-label-01-font-size, 0.75rem);
  font-weight: var(--cds-label-01-font-weight, 400);
  line-height: var(--cds-label-01-line-height, 1.33333);
  letter-spacing: var(--cds-label-01-letter-spacing, 0.32px);
  font-weight: 600;
}

.c4p--user-profile-image--sm {
  width: calc(1rem + 0.25rem);
  height: calc(1rem + 0.25rem);
  font-size: var(--cds-label-01-font-size, 0.75rem);
  font-weight: var(--cds-label-01-font-weight, 400);
  line-height: var(--cds-label-01-line-height, 1.33333);
  letter-spacing: var(--cds-label-01-letter-spacing, 0.32px);
  font-weight: 600;
}

.c4p--user-profile-image--xs {
  width: 1rem;
  height: 1rem;
  font-size: var(--cds-label-01-font-size, 0.75rem);
  font-weight: var(--cds-label-01-font-weight, 400);
  line-height: var(--cds-label-01-line-height, 1.33333);
  letter-spacing: var(--cds-label-01-letter-spacing, 0.32px);
  font-weight: 600;
}

@keyframes web-terminal-entrance {
  from {
    opacity: 0;
    transform: translateX(40rem);
  }
  to {
    opacity: 1;
    transform: translateX(0);
  }
}
@keyframes web-terminal-exit {
  from {
    opacity: 1;
    transform: translateX(0);
  }
  to {
    opacity: 0;
    transform: translateX(40rem);
  }
}
/*
  The reason for not using theme tokens in the web terminal
  component is because we want these colors to always be the same
  despite of which carbon theme the user has.
*/
.c4p--web-terminal {
<<<<<<< HEAD
=======
  --cds-ai-aura-end: rgba(0, 0, 0, 0);
  --cds-ai-aura-hover-background: #474747;
  --cds-ai-aura-hover-end: rgba(0, 0, 0, 0);
  --cds-ai-aura-hover-start: rgba(69, 137, 255, 0.4);
  --cds-ai-aura-start: rgba(69, 137, 255, 0.1);
  --cds-ai-border-end: rgba(166, 200, 255, 0.24);
  --cds-ai-border-start: #4589ff;
  --cds-ai-border-strong: #78a9ff;
  --cds-ai-drop-shadow: rgba(15, 98, 254, 0.32);
>>>>>>> 1adf8022
  --cds-ai-gradient-end: rgba(38, 38, 38, 0);
  --cds-ai-gradient-start-01: rgba(208, 226, 255, 0.2);
  --cds-ai-gradient-start-02: transparent;
  --cds-background: #262626;
  --cds-background-active: rgba(141, 141, 141, 0.4);
  --cds-background-brand: #0f62fe;
  --cds-background-hover: rgba(141, 141, 141, 0.16);
  --cds-background-inverse: #f4f4f4;
  --cds-background-inverse-hover: #e8e8e8;
  --cds-background-selected: rgba(141, 141, 141, 0.24);
  --cds-background-selected-hover: rgba(141, 141, 141, 0.32);
  --cds-border-disabled: rgba(141, 141, 141, 0.5);
  --cds-border-interactive: #4589ff;
  --cds-border-inverse: #f4f4f4;
  --cds-border-strong-01: #8d8d8d;
  --cds-border-strong-02: #a8a8a8;
  --cds-border-strong-03: #c6c6c6;
  --cds-border-subtle-00: #525252;
  --cds-border-subtle-01: #525252;
  --cds-border-subtle-02: #6f6f6f;
  --cds-border-subtle-03: #8d8d8d;
  --cds-border-subtle-selected-01: #6f6f6f;
  --cds-border-subtle-selected-02: #8d8d8d;
  --cds-border-subtle-selected-03: #a8a8a8;
  --cds-border-tile-01: #6f6f6f;
  --cds-border-tile-02: #8d8d8d;
  --cds-border-tile-03: #a8a8a8;
  --cds-chat-avatar-agent: #f4f4f4;
  --cds-chat-avatar-bot: #4589ff;
  --cds-chat-avatar-user: #f4f4f4;
  --cds-chat-bubble-agent: #262626;
  --cds-chat-bubble-agent-border: #525252;
  --cds-chat-bubble-user: #393939;
  --cds-chat-prompt-background: #161616;
  --cds-chat-prompt-border-end: rgba(38, 38, 38, 0);
  --cds-chat-prompt-border-start: #262626;
  --cds-field-01: #393939;
  --cds-field-02: #525252;
  --cds-field-03: #6f6f6f;
  --cds-field-hover-01: #474747;
  --cds-field-hover-02: #636363;
  --cds-field-hover-03: #5e5e5e;
  --cds-focus: #ffffff;
  --cds-focus-inset: #161616;
  --cds-focus-inverse: #0f62fe;
  --cds-highlight: #0043ce;
  --cds-icon-disabled: rgba(244, 244, 244, 0.25);
  --cds-icon-interactive: #ffffff;
  --cds-icon-inverse: #161616;
  --cds-icon-on-color: #ffffff;
  --cds-icon-on-color-disabled: rgba(255, 255, 255, 0.25);
  --cds-icon-primary: #f4f4f4;
  --cds-icon-secondary: #c6c6c6;
  --cds-interactive: #4589ff;
  --cds-layer-01: #393939;
  --cds-layer-02: #525252;
  --cds-layer-03: #6f6f6f;
  --cds-layer-accent-01: #525252;
  --cds-layer-accent-02: #6f6f6f;
  --cds-layer-accent-03: #8d8d8d;
  --cds-layer-accent-active-01: #8d8d8d;
  --cds-layer-accent-active-02: #393939;
  --cds-layer-accent-active-03: #525252;
  --cds-layer-accent-hover-01: #636363;
  --cds-layer-accent-hover-02: #5e5e5e;
  --cds-layer-accent-hover-03: #7a7a7a;
  --cds-layer-active-01: #6f6f6f;
  --cds-layer-active-02: #8d8d8d;
  --cds-layer-active-03: #393939;
  --cds-layer-hover-01: #474747;
  --cds-layer-hover-02: #636363;
  --cds-layer-hover-03: #5e5e5e;
  --cds-layer-selected-01: #525252;
  --cds-layer-selected-02: #6f6f6f;
  --cds-layer-selected-03: #525252;
  --cds-layer-selected-disabled: #a8a8a8;
  --cds-layer-selected-hover-01: #636363;
  --cds-layer-selected-hover-02: #5e5e5e;
  --cds-layer-selected-hover-03: #636363;
  --cds-layer-selected-inverse: #f4f4f4;
  --cds-link-inverse: #0f62fe;
  --cds-link-inverse-active: #161616;
  --cds-link-inverse-hover: #0043ce;
  --cds-link-primary: #78a9ff;
  --cds-link-primary-hover: #a6c8ff;
  --cds-link-secondary: #a6c8ff;
  --cds-link-visited: #be95ff;
  --cds-overlay: rgba(0, 0, 0, 0.65);
  --cds-shadow: rgba(0, 0, 0, 0.8);
  --cds-skeleton-background: #333333;
  --cds-skeleton-element: #525252;
  --cds-slug-background: #c6c6c6;
  --cds-slug-background-hover: #e0e0e0;
  --cds-slug-callout-aura-end: rgba(22, 22, 22, 0);
  --cds-slug-callout-aura-end-hover-01: rgba(22, 22, 22, 0);
  --cds-slug-callout-aura-end-hover-02: transparent;
  --cds-slug-callout-aura-end-selected: rgba(22, 22, 22, 0);
  --cds-slug-callout-aura-start: rgba(208, 226, 255, 0.2);
  --cds-slug-callout-aura-start-hover-01: rgba(184, 211, 255, 0.3);
  --cds-slug-callout-aura-start-hover-02: transparent;
  --cds-slug-callout-aura-start-selected: rgba(208, 226, 255, 0.2);
  --cds-slug-callout-gradient-bottom: rgba(38, 38, 38, 0.85);
  --cds-slug-callout-gradient-bottom-hover: rgba(71, 71, 71, 0.55);
  --cds-slug-callout-gradient-bottom-selected: rgba(71, 71, 71, 0.85);
  --cds-slug-callout-gradient-top: rgba(22, 22, 22, 0.85);
  --cds-slug-callout-gradient-top-hover: rgba(57, 57, 57, 0.55);
  --cds-slug-callout-gradient-top-selected: rgba(57, 57, 57, 0.85);
  --cds-slug-gradient: #8d8d8d linear-gradient(135deg, #f4f4f4 0%, rgba(255, 255, 255, 0) 100%);
  --cds-slug-gradient-hover: #a8a8a8 linear-gradient(135deg, #ffffff 0%, rgba(255, 255, 255, 0) 100%);
  --cds-slug-hollow-hover: #b5b5b5;
  --cds-support-caution-major: #ff832b;
  --cds-support-caution-minor: #f1c21b;
  --cds-support-caution-undefined: #a56eff;
  --cds-support-error: #ff8389;
  --cds-support-error-inverse: #da1e28;
  --cds-support-info: #4589ff;
  --cds-support-info-inverse: #0043ce;
  --cds-support-success: #42be65;
  --cds-support-success-inverse: #24a148;
  --cds-support-warning: #f1c21b;
  --cds-support-warning-inverse: #f1c21b;
  --cds-text-disabled: rgba(244, 244, 244, 0.25);
  --cds-text-error: #ffb3b8;
  --cds-text-helper: #c6c6c6;
  --cds-text-inverse: #161616;
  --cds-text-on-color: #ffffff;
  --cds-text-on-color-disabled: rgba(255, 255, 255, 0.25);
  --cds-text-placeholder: rgba(244, 244, 244, 0.4);
  --cds-text-primary: #f4f4f4;
  --cds-text-secondary: #c6c6c6;
  --cds-toggle-off: #8d8d8d;
  --cds-spacing-01: 0.125rem;
  --cds-spacing-02: 0.25rem;
  --cds-spacing-03: 0.5rem;
  --cds-spacing-04: 0.75rem;
  --cds-spacing-05: 1rem;
  --cds-spacing-06: 1.5rem;
  --cds-spacing-07: 2rem;
  --cds-spacing-08: 2.5rem;
  --cds-spacing-09: 3rem;
  --cds-spacing-10: 4rem;
  --cds-spacing-11: 5rem;
  --cds-spacing-12: 6rem;
  --cds-spacing-13: 10rem;
  --cds-fluid-spacing-01: 0;
  --cds-fluid-spacing-02: 2vw;
  --cds-fluid-spacing-03: 5vw;
  --cds-fluid-spacing-04: 10vw;
  --cds-caption-01-font-size: 0.75rem;
  --cds-caption-01-font-weight: 400;
  --cds-caption-01-line-height: 1.33333;
  --cds-caption-01-letter-spacing: 0.32px;
  --cds-caption-02-font-size: 0.875rem;
  --cds-caption-02-font-weight: 400;
  --cds-caption-02-line-height: 1.28572;
  --cds-caption-02-letter-spacing: 0.32px;
  --cds-label-01-font-size: 0.75rem;
  --cds-label-01-font-weight: 400;
  --cds-label-01-line-height: 1.33333;
  --cds-label-01-letter-spacing: 0.32px;
  --cds-label-02-font-size: 0.875rem;
  --cds-label-02-font-weight: 400;
  --cds-label-02-line-height: 1.28572;
  --cds-label-02-letter-spacing: 0.16px;
  --cds-helper-text-01-font-size: 0.75rem;
  --cds-helper-text-01-line-height: 1.33333;
  --cds-helper-text-01-letter-spacing: 0.32px;
  --cds-helper-text-02-font-size: 0.875rem;
  --cds-helper-text-02-font-weight: 400;
  --cds-helper-text-02-line-height: 1.28572;
  --cds-helper-text-02-letter-spacing: 0.16px;
  --cds-body-short-01-font-size: 0.875rem;
  --cds-body-short-01-font-weight: 400;
  --cds-body-short-01-line-height: 1.28572;
  --cds-body-short-01-letter-spacing: 0.16px;
  --cds-body-short-02-font-size: 1rem;
  --cds-body-short-02-font-weight: 400;
  --cds-body-short-02-line-height: 1.375;
  --cds-body-short-02-letter-spacing: 0;
  --cds-body-long-01-font-size: 0.875rem;
  --cds-body-long-01-font-weight: 400;
  --cds-body-long-01-line-height: 1.42857;
  --cds-body-long-01-letter-spacing: 0.16px;
  --cds-body-long-02-font-size: 1rem;
  --cds-body-long-02-font-weight: 400;
  --cds-body-long-02-line-height: 1.5;
  --cds-body-long-02-letter-spacing: 0;
  --cds-code-01-font-family: 'IBM Plex Mono', system-ui, -apple-system, BlinkMacSystemFont, '.SFNSText-Regular', monospace;
  --cds-code-01-font-size: 0.75rem;
  --cds-code-01-font-weight: 400;
  --cds-code-01-line-height: 1.33333;
  --cds-code-01-letter-spacing: 0.32px;
  --cds-code-02-font-family: 'IBM Plex Mono', system-ui, -apple-system, BlinkMacSystemFont, '.SFNSText-Regular', monospace;
  --cds-code-02-font-size: 0.875rem;
  --cds-code-02-font-weight: 400;
  --cds-code-02-line-height: 1.42857;
  --cds-code-02-letter-spacing: 0.32px;
  --cds-heading-01-font-size: 0.875rem;
  --cds-heading-01-font-weight: 600;
  --cds-heading-01-line-height: 1.42857;
  --cds-heading-01-letter-spacing: 0.16px;
  --cds-heading-02-font-size: 1rem;
  --cds-heading-02-font-weight: 600;
  --cds-heading-02-line-height: 1.5;
  --cds-heading-02-letter-spacing: 0;
  --cds-productive-heading-01-font-size: 0.875rem;
  --cds-productive-heading-01-font-weight: 600;
  --cds-productive-heading-01-line-height: 1.28572;
  --cds-productive-heading-01-letter-spacing: 0.16px;
  --cds-productive-heading-02-font-size: 1rem;
  --cds-productive-heading-02-font-weight: 600;
  --cds-productive-heading-02-line-height: 1.375;
  --cds-productive-heading-02-letter-spacing: 0;
  --cds-productive-heading-03-font-size: 1.25rem;
  --cds-productive-heading-03-font-weight: 400;
  --cds-productive-heading-03-line-height: 1.4;
  --cds-productive-heading-03-letter-spacing: 0;
  --cds-productive-heading-04-font-size: 1.75rem;
  --cds-productive-heading-04-font-weight: 400;
  --cds-productive-heading-04-line-height: 1.28572;
  --cds-productive-heading-04-letter-spacing: 0;
  --cds-productive-heading-05-font-size: 2rem;
  --cds-productive-heading-05-font-weight: 400;
  --cds-productive-heading-05-line-height: 1.25;
  --cds-productive-heading-05-letter-spacing: 0;
  --cds-productive-heading-06-font-size: 2.625rem;
  --cds-productive-heading-06-font-weight: 300;
  --cds-productive-heading-06-line-height: 1.199;
  --cds-productive-heading-06-letter-spacing: 0;
  --cds-productive-heading-07-font-size: 3.375rem;
  --cds-productive-heading-07-font-weight: 300;
  --cds-productive-heading-07-line-height: 1.19;
  --cds-productive-heading-07-letter-spacing: 0;
  --cds-expressive-paragraph-01-font-size: 1.5rem;
  --cds-expressive-paragraph-01-font-weight: 300;
  --cds-expressive-paragraph-01-line-height: 1.334;
  --cds-expressive-paragraph-01-letter-spacing: 0;
  --cds-expressive-heading-01-font-size: 0.875rem;
  --cds-expressive-heading-01-font-weight: 600;
  --cds-expressive-heading-01-line-height: 1.42857;
  --cds-expressive-heading-01-letter-spacing: 0.16px;
  --cds-expressive-heading-02-font-size: 1rem;
  --cds-expressive-heading-02-font-weight: 600;
  --cds-expressive-heading-02-line-height: 1.5;
  --cds-expressive-heading-02-letter-spacing: 0;
  --cds-expressive-heading-03-font-size: 1.25rem;
  --cds-expressive-heading-03-font-weight: 400;
  --cds-expressive-heading-03-line-height: 1.4;
  --cds-expressive-heading-03-letter-spacing: 0;
  --cds-expressive-heading-04-font-size: 1.75rem;
  --cds-expressive-heading-04-font-weight: 400;
  --cds-expressive-heading-04-line-height: 1.28572;
  --cds-expressive-heading-04-letter-spacing: 0;
  --cds-expressive-heading-05-font-size: 2rem;
  --cds-expressive-heading-05-font-weight: 400;
  --cds-expressive-heading-05-line-height: 1.25;
  --cds-expressive-heading-05-letter-spacing: 0;
  --cds-expressive-heading-06-font-size: 2rem;
  --cds-expressive-heading-06-font-weight: 600;
  --cds-expressive-heading-06-line-height: 1.25;
  --cds-expressive-heading-06-letter-spacing: 0;
  --cds-quotation-01-font-family: 'IBM Plex Serif', system-ui, -apple-system, BlinkMacSystemFont, '.SFNSText-Regular', serif;
  --cds-quotation-01-font-size: 1.25rem;
  --cds-quotation-01-font-weight: 400;
  --cds-quotation-01-line-height: 1.3;
  --cds-quotation-01-letter-spacing: 0;
  --cds-quotation-02-font-family: 'IBM Plex Serif', system-ui, -apple-system, BlinkMacSystemFont, '.SFNSText-Regular', serif;
  --cds-quotation-02-font-size: 2rem;
  --cds-quotation-02-font-weight: 300;
  --cds-quotation-02-line-height: 1.25;
  --cds-quotation-02-letter-spacing: 0;
  --cds-display-01-font-size: 2.625rem;
  --cds-display-01-font-weight: 300;
  --cds-display-01-line-height: 1.19;
  --cds-display-01-letter-spacing: 0;
  --cds-display-02-font-size: 2.625rem;
  --cds-display-02-font-weight: 600;
  --cds-display-02-line-height: 1.19;
  --cds-display-02-letter-spacing: 0;
  --cds-display-03-font-size: 2.625rem;
  --cds-display-03-font-weight: 300;
  --cds-display-03-line-height: 1.19;
  --cds-display-03-letter-spacing: 0;
  --cds-display-04-font-size: 2.625rem;
  --cds-display-04-font-weight: 300;
  --cds-display-04-line-height: 1.19;
  --cds-display-04-letter-spacing: 0;
  --cds-legal-01-font-size: 0.75rem;
  --cds-legal-01-font-weight: 400;
  --cds-legal-01-line-height: 1.33333;
  --cds-legal-01-letter-spacing: 0.32px;
  --cds-legal-02-font-size: 0.875rem;
  --cds-legal-02-font-weight: 400;
  --cds-legal-02-line-height: 1.28572;
  --cds-legal-02-letter-spacing: 0.16px;
  --cds-body-compact-01-font-size: 0.875rem;
  --cds-body-compact-01-font-weight: 400;
  --cds-body-compact-01-line-height: 1.28572;
  --cds-body-compact-01-letter-spacing: 0.16px;
  --cds-body-compact-02-font-size: 1rem;
  --cds-body-compact-02-font-weight: 400;
  --cds-body-compact-02-line-height: 1.375;
  --cds-body-compact-02-letter-spacing: 0;
  --cds-heading-compact-01-font-size: 0.875rem;
  --cds-heading-compact-01-font-weight: 600;
  --cds-heading-compact-01-line-height: 1.28572;
  --cds-heading-compact-01-letter-spacing: 0.16px;
  --cds-heading-compact-02-font-size: 1rem;
  --cds-heading-compact-02-font-weight: 600;
  --cds-heading-compact-02-line-height: 1.375;
  --cds-heading-compact-02-letter-spacing: 0;
  --cds-body-01-font-size: 0.875rem;
  --cds-body-01-font-weight: 400;
  --cds-body-01-line-height: 1.42857;
  --cds-body-01-letter-spacing: 0.16px;
  --cds-body-02-font-size: 1rem;
  --cds-body-02-font-weight: 400;
  --cds-body-02-line-height: 1.5;
  --cds-body-02-letter-spacing: 0;
  --cds-heading-03-font-size: 1.25rem;
  --cds-heading-03-font-weight: 400;
  --cds-heading-03-line-height: 1.4;
  --cds-heading-03-letter-spacing: 0;
  --cds-heading-04-font-size: 1.75rem;
  --cds-heading-04-font-weight: 400;
  --cds-heading-04-line-height: 1.28572;
  --cds-heading-04-letter-spacing: 0;
  --cds-heading-05-font-size: 2rem;
  --cds-heading-05-font-weight: 400;
  --cds-heading-05-line-height: 1.25;
  --cds-heading-05-letter-spacing: 0;
  --cds-heading-06-font-size: 2.625rem;
  --cds-heading-06-font-weight: 300;
  --cds-heading-06-line-height: 1.199;
  --cds-heading-06-letter-spacing: 0;
  --cds-heading-07-font-size: 3.375rem;
  --cds-heading-07-font-weight: 300;
  --cds-heading-07-line-height: 1.19;
  --cds-heading-07-letter-spacing: 0;
  --cds-fluid-heading-03-font-size: 1.25rem;
  --cds-fluid-heading-03-font-weight: 400;
  --cds-fluid-heading-03-line-height: 1.4;
  --cds-fluid-heading-03-letter-spacing: 0;
  --cds-fluid-heading-04-font-size: 1.75rem;
  --cds-fluid-heading-04-font-weight: 400;
  --cds-fluid-heading-04-line-height: 1.28572;
  --cds-fluid-heading-04-letter-spacing: 0;
  --cds-fluid-heading-05-font-size: 2rem;
  --cds-fluid-heading-05-font-weight: 400;
  --cds-fluid-heading-05-line-height: 1.25;
  --cds-fluid-heading-05-letter-spacing: 0;
  --cds-fluid-heading-06-font-size: 2rem;
  --cds-fluid-heading-06-font-weight: 600;
  --cds-fluid-heading-06-line-height: 1.25;
  --cds-fluid-heading-06-letter-spacing: 0;
  --cds-fluid-paragraph-01-font-size: 1.5rem;
  --cds-fluid-paragraph-01-font-weight: 300;
  --cds-fluid-paragraph-01-line-height: 1.334;
  --cds-fluid-paragraph-01-letter-spacing: 0;
  --cds-fluid-quotation-01-font-family: 'IBM Plex Serif', system-ui, -apple-system, BlinkMacSystemFont, '.SFNSText-Regular', serif;
  --cds-fluid-quotation-01-font-size: 1.25rem;
  --cds-fluid-quotation-01-font-weight: 400;
  --cds-fluid-quotation-01-line-height: 1.3;
  --cds-fluid-quotation-01-letter-spacing: 0;
  --cds-fluid-quotation-02-font-family: 'IBM Plex Serif', system-ui, -apple-system, BlinkMacSystemFont, '.SFNSText-Regular', serif;
  --cds-fluid-quotation-02-font-size: 2rem;
  --cds-fluid-quotation-02-font-weight: 300;
  --cds-fluid-quotation-02-line-height: 1.25;
  --cds-fluid-quotation-02-letter-spacing: 0;
  --cds-fluid-display-01-font-size: 2.625rem;
  --cds-fluid-display-01-font-weight: 300;
  --cds-fluid-display-01-line-height: 1.19;
  --cds-fluid-display-01-letter-spacing: 0;
  --cds-fluid-display-02-font-size: 2.625rem;
  --cds-fluid-display-02-font-weight: 600;
  --cds-fluid-display-02-line-height: 1.19;
  --cds-fluid-display-02-letter-spacing: 0;
  --cds-fluid-display-03-font-size: 2.625rem;
  --cds-fluid-display-03-font-weight: 300;
  --cds-fluid-display-03-line-height: 1.19;
  --cds-fluid-display-03-letter-spacing: 0;
  --cds-fluid-display-04-font-size: 2.625rem;
  --cds-fluid-display-04-font-weight: 300;
  --cds-fluid-display-04-line-height: 1.19;
  --cds-fluid-display-04-letter-spacing: 0;
  --cds-layer: var(--cds-layer-01, #f4f4f4);
  --cds-layer-active: var(--cds-layer-active-01, #c6c6c6);
  --cds-layer-hover: var(--cds-layer-hover-01, #e8e8e8);
  --cds-layer-selected: var(--cds-layer-selected-01, #e0e0e0);
  --cds-layer-selected-hover: var(--cds-layer-selected-hover-01, #d1d1d1);
  --cds-layer-accent: var(--cds-layer-accent-01, #e0e0e0);
  --cds-layer-accent-hover: var(--cds-layer-accent-hover-01, #d1d1d1);
  --cds-layer-accent-active: var(--cds-layer-accent-active-01, #a8a8a8);
  --cds-field: var(--cds-field-01, #f4f4f4);
  --cds-field-hover: var(--cds-field-hover-01, #e8e8e8);
  --cds-border-subtle: var(--cds-border-subtle-00, #e0e0e0);
  --cds-border-subtle-selected: var(--cds-border-subtle-selected-01, #c6c6c6);
  --cds-border-strong: var(--cds-border-strong-01, #8d8d8d);
  --cds-border-tile: var(--cds-border-tile-01, #c6c6c6);
  position: fixed;
  top: 3rem;
  right: 0;
  width: 100%;
  max-width: 40rem;
  height: calc(100vh - 3rem);
  border-left: 1px solid #262626;
  color: var(--cds-text-primary, #161616);
  /* stylelint-disable-next-line  */
}

.c4p--web-terminal__bar {
  display: flex;
  height: 3rem;
  align-items: center;
  justify-content: space-between;
  background-color: var(--cds-background, #ffffff);
}

.c4p--web-terminal__actions {
  display: flex;
}

.c4p--web-terminal__documentation-overflow {
<<<<<<< HEAD
=======
  --cds-ai-aura-end: rgba(0, 0, 0, 0);
  --cds-ai-aura-hover-background: #333333;
  --cds-ai-aura-hover-end: rgba(0, 0, 0, 0);
  --cds-ai-aura-hover-start: rgba(69, 137, 255, 0.4);
  --cds-ai-aura-start: rgba(69, 137, 255, 0.1);
  --cds-ai-border-end: rgba(166, 200, 255, 0.24);
  --cds-ai-border-start: #4589ff;
  --cds-ai-border-strong: #78a9ff;
  --cds-ai-drop-shadow: rgba(15, 98, 254, 0.32);
>>>>>>> 1adf8022
  --cds-ai-gradient-end: rgba(38, 38, 38, 0);
  --cds-ai-gradient-start-01: rgba(208, 226, 255, 0.2);
  --cds-ai-gradient-start-02: transparent;
  --cds-background: #161616;
  --cds-background-active: rgba(141, 141, 141, 0.4);
  --cds-background-brand: #0f62fe;
  --cds-background-hover: rgba(141, 141, 141, 0.16);
  --cds-background-inverse: #f4f4f4;
  --cds-background-inverse-hover: #e8e8e8;
  --cds-background-selected: rgba(141, 141, 141, 0.24);
  --cds-background-selected-hover: rgba(141, 141, 141, 0.32);
  --cds-border-disabled: rgba(141, 141, 141, 0.5);
  --cds-border-interactive: #4589ff;
  --cds-border-inverse: #f4f4f4;
  --cds-border-strong-01: #6f6f6f;
  --cds-border-strong-02: #8d8d8d;
  --cds-border-strong-03: #a8a8a8;
  --cds-border-subtle-00: #393939;
  --cds-border-subtle-01: #393939;
  --cds-border-subtle-02: #525252;
  --cds-border-subtle-03: #6f6f6f;
  --cds-border-subtle-selected-01: #525252;
  --cds-border-subtle-selected-02: #6f6f6f;
  --cds-border-subtle-selected-03: #8d8d8d;
  --cds-border-tile-01: #525252;
  --cds-border-tile-02: #6f6f6f;
  --cds-border-tile-03: #8d8d8d;
  --cds-chat-avatar-agent: #f4f4f4;
  --cds-chat-avatar-bot: #4589ff;
  --cds-chat-avatar-user: #f4f4f4;
  --cds-chat-bubble-agent: #262626;
  --cds-chat-bubble-agent-border: #525252;
  --cds-chat-bubble-user: #393939;
  --cds-chat-prompt-background: #161616;
  --cds-chat-prompt-border-end: rgba(38, 38, 38, 0);
  --cds-chat-prompt-border-start: #262626;
  --cds-field-01: #262626;
  --cds-field-02: #393939;
  --cds-field-03: #525252;
  --cds-field-hover-01: #333333;
  --cds-field-hover-02: #474747;
  --cds-field-hover-03: #636363;
  --cds-focus: #ffffff;
  --cds-focus-inset: #161616;
  --cds-focus-inverse: #0f62fe;
  --cds-highlight: #002d9c;
  --cds-icon-disabled: rgba(244, 244, 244, 0.25);
  --cds-icon-interactive: #ffffff;
  --cds-icon-inverse: #161616;
  --cds-icon-on-color: #ffffff;
  --cds-icon-on-color-disabled: rgba(255, 255, 255, 0.25);
  --cds-icon-primary: #f4f4f4;
  --cds-icon-secondary: #c6c6c6;
  --cds-interactive: #4589ff;
  --cds-layer-01: #262626;
  --cds-layer-02: #393939;
  --cds-layer-03: #525252;
  --cds-layer-accent-01: #393939;
  --cds-layer-accent-02: #525252;
  --cds-layer-accent-03: #6f6f6f;
  --cds-layer-accent-active-01: #6f6f6f;
  --cds-layer-accent-active-02: #8d8d8d;
  --cds-layer-accent-active-03: #393939;
  --cds-layer-accent-hover-01: #474747;
  --cds-layer-accent-hover-02: #636363;
  --cds-layer-accent-hover-03: #5e5e5e;
  --cds-layer-active-01: #525252;
  --cds-layer-active-02: #6f6f6f;
  --cds-layer-active-03: #8d8d8d;
  --cds-layer-hover-01: #333333;
  --cds-layer-hover-02: #474747;
  --cds-layer-hover-03: #636363;
  --cds-layer-selected-01: #393939;
  --cds-layer-selected-02: #525252;
  --cds-layer-selected-03: #6f6f6f;
  --cds-layer-selected-disabled: #a8a8a8;
  --cds-layer-selected-hover-01: #474747;
  --cds-layer-selected-hover-02: #636363;
  --cds-layer-selected-hover-03: #5e5e5e;
  --cds-layer-selected-inverse: #f4f4f4;
  --cds-link-inverse: #0f62fe;
  --cds-link-inverse-active: #161616;
  --cds-link-inverse-hover: #0043ce;
  --cds-link-primary: #78a9ff;
  --cds-link-primary-hover: #a6c8ff;
  --cds-link-secondary: #a6c8ff;
  --cds-link-visited: #be95ff;
  --cds-overlay: rgba(0, 0, 0, 0.65);
  --cds-shadow: rgba(0, 0, 0, 0.8);
  --cds-skeleton-background: #292929;
  --cds-skeleton-element: #393939;
  --cds-slug-background: #c6c6c6;
  --cds-slug-background-hover: #e0e0e0;
  --cds-slug-callout-aura-end: rgba(22, 22, 22, 0);
  --cds-slug-callout-aura-end-hover-01: rgba(22, 22, 22, 0);
  --cds-slug-callout-aura-end-hover-02: transparent;
  --cds-slug-callout-aura-end-selected: rgba(22, 22, 22, 0);
  --cds-slug-callout-aura-start: rgba(208, 226, 255, 0.2);
  --cds-slug-callout-aura-start-hover-01: rgba(184, 211, 255, 0.3);
  --cds-slug-callout-aura-start-hover-02: transparent;
  --cds-slug-callout-aura-start-selected: rgba(208, 226, 255, 0.2);
  --cds-slug-callout-gradient-bottom: rgba(38, 38, 38, 0.85);
  --cds-slug-callout-gradient-bottom-hover: rgba(71, 71, 71, 0.55);
  --cds-slug-callout-gradient-bottom-selected: rgba(71, 71, 71, 0.85);
  --cds-slug-callout-gradient-top: rgba(22, 22, 22, 0.85);
  --cds-slug-callout-gradient-top-hover: rgba(57, 57, 57, 0.55);
  --cds-slug-callout-gradient-top-selected: rgba(57, 57, 57, 0.85);
  --cds-slug-gradient: #8d8d8d linear-gradient(135deg, #f4f4f4 0%, rgba(255, 255, 255, 0) 100%);
  --cds-slug-gradient-hover: #a8a8a8 linear-gradient(135deg, #ffffff 0%, rgba(255, 255, 255, 0) 100%);
  --cds-slug-hollow-hover: #b5b5b5;
  --cds-support-caution-major: #ff832b;
  --cds-support-caution-minor: #f1c21b;
  --cds-support-caution-undefined: #a56eff;
  --cds-support-error: #fa4d56;
  --cds-support-error-inverse: #da1e28;
  --cds-support-info: #4589ff;
  --cds-support-info-inverse: #0043ce;
  --cds-support-success: #42be65;
  --cds-support-success-inverse: #24a148;
  --cds-support-warning: #f1c21b;
  --cds-support-warning-inverse: #f1c21b;
  --cds-text-disabled: rgba(244, 244, 244, 0.25);
  --cds-text-error: #ff8389;
  --cds-text-helper: #a8a8a8;
  --cds-text-inverse: #161616;
  --cds-text-on-color: #ffffff;
  --cds-text-on-color-disabled: rgba(255, 255, 255, 0.25);
  --cds-text-placeholder: rgba(244, 244, 244, 0.4);
  --cds-text-primary: #f4f4f4;
  --cds-text-secondary: #c6c6c6;
  --cds-toggle-off: #6f6f6f;
  --cds-spacing-01: 0.125rem;
  --cds-spacing-02: 0.25rem;
  --cds-spacing-03: 0.5rem;
  --cds-spacing-04: 0.75rem;
  --cds-spacing-05: 1rem;
  --cds-spacing-06: 1.5rem;
  --cds-spacing-07: 2rem;
  --cds-spacing-08: 2.5rem;
  --cds-spacing-09: 3rem;
  --cds-spacing-10: 4rem;
  --cds-spacing-11: 5rem;
  --cds-spacing-12: 6rem;
  --cds-spacing-13: 10rem;
  --cds-fluid-spacing-01: 0;
  --cds-fluid-spacing-02: 2vw;
  --cds-fluid-spacing-03: 5vw;
  --cds-fluid-spacing-04: 10vw;
  --cds-caption-01-font-size: 0.75rem;
  --cds-caption-01-font-weight: 400;
  --cds-caption-01-line-height: 1.33333;
  --cds-caption-01-letter-spacing: 0.32px;
  --cds-caption-02-font-size: 0.875rem;
  --cds-caption-02-font-weight: 400;
  --cds-caption-02-line-height: 1.28572;
  --cds-caption-02-letter-spacing: 0.32px;
  --cds-label-01-font-size: 0.75rem;
  --cds-label-01-font-weight: 400;
  --cds-label-01-line-height: 1.33333;
  --cds-label-01-letter-spacing: 0.32px;
  --cds-label-02-font-size: 0.875rem;
  --cds-label-02-font-weight: 400;
  --cds-label-02-line-height: 1.28572;
  --cds-label-02-letter-spacing: 0.16px;
  --cds-helper-text-01-font-size: 0.75rem;
  --cds-helper-text-01-line-height: 1.33333;
  --cds-helper-text-01-letter-spacing: 0.32px;
  --cds-helper-text-02-font-size: 0.875rem;
  --cds-helper-text-02-font-weight: 400;
  --cds-helper-text-02-line-height: 1.28572;
  --cds-helper-text-02-letter-spacing: 0.16px;
  --cds-body-short-01-font-size: 0.875rem;
  --cds-body-short-01-font-weight: 400;
  --cds-body-short-01-line-height: 1.28572;
  --cds-body-short-01-letter-spacing: 0.16px;
  --cds-body-short-02-font-size: 1rem;
  --cds-body-short-02-font-weight: 400;
  --cds-body-short-02-line-height: 1.375;
  --cds-body-short-02-letter-spacing: 0;
  --cds-body-long-01-font-size: 0.875rem;
  --cds-body-long-01-font-weight: 400;
  --cds-body-long-01-line-height: 1.42857;
  --cds-body-long-01-letter-spacing: 0.16px;
  --cds-body-long-02-font-size: 1rem;
  --cds-body-long-02-font-weight: 400;
  --cds-body-long-02-line-height: 1.5;
  --cds-body-long-02-letter-spacing: 0;
  --cds-code-01-font-family: 'IBM Plex Mono', system-ui, -apple-system, BlinkMacSystemFont, '.SFNSText-Regular', monospace;
  --cds-code-01-font-size: 0.75rem;
  --cds-code-01-font-weight: 400;
  --cds-code-01-line-height: 1.33333;
  --cds-code-01-letter-spacing: 0.32px;
  --cds-code-02-font-family: 'IBM Plex Mono', system-ui, -apple-system, BlinkMacSystemFont, '.SFNSText-Regular', monospace;
  --cds-code-02-font-size: 0.875rem;
  --cds-code-02-font-weight: 400;
  --cds-code-02-line-height: 1.42857;
  --cds-code-02-letter-spacing: 0.32px;
  --cds-heading-01-font-size: 0.875rem;
  --cds-heading-01-font-weight: 600;
  --cds-heading-01-line-height: 1.42857;
  --cds-heading-01-letter-spacing: 0.16px;
  --cds-heading-02-font-size: 1rem;
  --cds-heading-02-font-weight: 600;
  --cds-heading-02-line-height: 1.5;
  --cds-heading-02-letter-spacing: 0;
  --cds-productive-heading-01-font-size: 0.875rem;
  --cds-productive-heading-01-font-weight: 600;
  --cds-productive-heading-01-line-height: 1.28572;
  --cds-productive-heading-01-letter-spacing: 0.16px;
  --cds-productive-heading-02-font-size: 1rem;
  --cds-productive-heading-02-font-weight: 600;
  --cds-productive-heading-02-line-height: 1.375;
  --cds-productive-heading-02-letter-spacing: 0;
  --cds-productive-heading-03-font-size: 1.25rem;
  --cds-productive-heading-03-font-weight: 400;
  --cds-productive-heading-03-line-height: 1.4;
  --cds-productive-heading-03-letter-spacing: 0;
  --cds-productive-heading-04-font-size: 1.75rem;
  --cds-productive-heading-04-font-weight: 400;
  --cds-productive-heading-04-line-height: 1.28572;
  --cds-productive-heading-04-letter-spacing: 0;
  --cds-productive-heading-05-font-size: 2rem;
  --cds-productive-heading-05-font-weight: 400;
  --cds-productive-heading-05-line-height: 1.25;
  --cds-productive-heading-05-letter-spacing: 0;
  --cds-productive-heading-06-font-size: 2.625rem;
  --cds-productive-heading-06-font-weight: 300;
  --cds-productive-heading-06-line-height: 1.199;
  --cds-productive-heading-06-letter-spacing: 0;
  --cds-productive-heading-07-font-size: 3.375rem;
  --cds-productive-heading-07-font-weight: 300;
  --cds-productive-heading-07-line-height: 1.19;
  --cds-productive-heading-07-letter-spacing: 0;
  --cds-expressive-paragraph-01-font-size: 1.5rem;
  --cds-expressive-paragraph-01-font-weight: 300;
  --cds-expressive-paragraph-01-line-height: 1.334;
  --cds-expressive-paragraph-01-letter-spacing: 0;
  --cds-expressive-heading-01-font-size: 0.875rem;
  --cds-expressive-heading-01-font-weight: 600;
  --cds-expressive-heading-01-line-height: 1.42857;
  --cds-expressive-heading-01-letter-spacing: 0.16px;
  --cds-expressive-heading-02-font-size: 1rem;
  --cds-expressive-heading-02-font-weight: 600;
  --cds-expressive-heading-02-line-height: 1.5;
  --cds-expressive-heading-02-letter-spacing: 0;
  --cds-expressive-heading-03-font-size: 1.25rem;
  --cds-expressive-heading-03-font-weight: 400;
  --cds-expressive-heading-03-line-height: 1.4;
  --cds-expressive-heading-03-letter-spacing: 0;
  --cds-expressive-heading-04-font-size: 1.75rem;
  --cds-expressive-heading-04-font-weight: 400;
  --cds-expressive-heading-04-line-height: 1.28572;
  --cds-expressive-heading-04-letter-spacing: 0;
  --cds-expressive-heading-05-font-size: 2rem;
  --cds-expressive-heading-05-font-weight: 400;
  --cds-expressive-heading-05-line-height: 1.25;
  --cds-expressive-heading-05-letter-spacing: 0;
  --cds-expressive-heading-06-font-size: 2rem;
  --cds-expressive-heading-06-font-weight: 600;
  --cds-expressive-heading-06-line-height: 1.25;
  --cds-expressive-heading-06-letter-spacing: 0;
  --cds-quotation-01-font-family: 'IBM Plex Serif', system-ui, -apple-system, BlinkMacSystemFont, '.SFNSText-Regular', serif;
  --cds-quotation-01-font-size: 1.25rem;
  --cds-quotation-01-font-weight: 400;
  --cds-quotation-01-line-height: 1.3;
  --cds-quotation-01-letter-spacing: 0;
  --cds-quotation-02-font-family: 'IBM Plex Serif', system-ui, -apple-system, BlinkMacSystemFont, '.SFNSText-Regular', serif;
  --cds-quotation-02-font-size: 2rem;
  --cds-quotation-02-font-weight: 300;
  --cds-quotation-02-line-height: 1.25;
  --cds-quotation-02-letter-spacing: 0;
  --cds-display-01-font-size: 2.625rem;
  --cds-display-01-font-weight: 300;
  --cds-display-01-line-height: 1.19;
  --cds-display-01-letter-spacing: 0;
  --cds-display-02-font-size: 2.625rem;
  --cds-display-02-font-weight: 600;
  --cds-display-02-line-height: 1.19;
  --cds-display-02-letter-spacing: 0;
  --cds-display-03-font-size: 2.625rem;
  --cds-display-03-font-weight: 300;
  --cds-display-03-line-height: 1.19;
  --cds-display-03-letter-spacing: 0;
  --cds-display-04-font-size: 2.625rem;
  --cds-display-04-font-weight: 300;
  --cds-display-04-line-height: 1.19;
  --cds-display-04-letter-spacing: 0;
  --cds-legal-01-font-size: 0.75rem;
  --cds-legal-01-font-weight: 400;
  --cds-legal-01-line-height: 1.33333;
  --cds-legal-01-letter-spacing: 0.32px;
  --cds-legal-02-font-size: 0.875rem;
  --cds-legal-02-font-weight: 400;
  --cds-legal-02-line-height: 1.28572;
  --cds-legal-02-letter-spacing: 0.16px;
  --cds-body-compact-01-font-size: 0.875rem;
  --cds-body-compact-01-font-weight: 400;
  --cds-body-compact-01-line-height: 1.28572;
  --cds-body-compact-01-letter-spacing: 0.16px;
  --cds-body-compact-02-font-size: 1rem;
  --cds-body-compact-02-font-weight: 400;
  --cds-body-compact-02-line-height: 1.375;
  --cds-body-compact-02-letter-spacing: 0;
  --cds-heading-compact-01-font-size: 0.875rem;
  --cds-heading-compact-01-font-weight: 600;
  --cds-heading-compact-01-line-height: 1.28572;
  --cds-heading-compact-01-letter-spacing: 0.16px;
  --cds-heading-compact-02-font-size: 1rem;
  --cds-heading-compact-02-font-weight: 600;
  --cds-heading-compact-02-line-height: 1.375;
  --cds-heading-compact-02-letter-spacing: 0;
  --cds-body-01-font-size: 0.875rem;
  --cds-body-01-font-weight: 400;
  --cds-body-01-line-height: 1.42857;
  --cds-body-01-letter-spacing: 0.16px;
  --cds-body-02-font-size: 1rem;
  --cds-body-02-font-weight: 400;
  --cds-body-02-line-height: 1.5;
  --cds-body-02-letter-spacing: 0;
  --cds-heading-03-font-size: 1.25rem;
  --cds-heading-03-font-weight: 400;
  --cds-heading-03-line-height: 1.4;
  --cds-heading-03-letter-spacing: 0;
  --cds-heading-04-font-size: 1.75rem;
  --cds-heading-04-font-weight: 400;
  --cds-heading-04-line-height: 1.28572;
  --cds-heading-04-letter-spacing: 0;
  --cds-heading-05-font-size: 2rem;
  --cds-heading-05-font-weight: 400;
  --cds-heading-05-line-height: 1.25;
  --cds-heading-05-letter-spacing: 0;
  --cds-heading-06-font-size: 2.625rem;
  --cds-heading-06-font-weight: 300;
  --cds-heading-06-line-height: 1.199;
  --cds-heading-06-letter-spacing: 0;
  --cds-heading-07-font-size: 3.375rem;
  --cds-heading-07-font-weight: 300;
  --cds-heading-07-line-height: 1.19;
  --cds-heading-07-letter-spacing: 0;
  --cds-fluid-heading-03-font-size: 1.25rem;
  --cds-fluid-heading-03-font-weight: 400;
  --cds-fluid-heading-03-line-height: 1.4;
  --cds-fluid-heading-03-letter-spacing: 0;
  --cds-fluid-heading-04-font-size: 1.75rem;
  --cds-fluid-heading-04-font-weight: 400;
  --cds-fluid-heading-04-line-height: 1.28572;
  --cds-fluid-heading-04-letter-spacing: 0;
  --cds-fluid-heading-05-font-size: 2rem;
  --cds-fluid-heading-05-font-weight: 400;
  --cds-fluid-heading-05-line-height: 1.25;
  --cds-fluid-heading-05-letter-spacing: 0;
  --cds-fluid-heading-06-font-size: 2rem;
  --cds-fluid-heading-06-font-weight: 600;
  --cds-fluid-heading-06-line-height: 1.25;
  --cds-fluid-heading-06-letter-spacing: 0;
  --cds-fluid-paragraph-01-font-size: 1.5rem;
  --cds-fluid-paragraph-01-font-weight: 300;
  --cds-fluid-paragraph-01-line-height: 1.334;
  --cds-fluid-paragraph-01-letter-spacing: 0;
  --cds-fluid-quotation-01-font-family: 'IBM Plex Serif', system-ui, -apple-system, BlinkMacSystemFont, '.SFNSText-Regular', serif;
  --cds-fluid-quotation-01-font-size: 1.25rem;
  --cds-fluid-quotation-01-font-weight: 400;
  --cds-fluid-quotation-01-line-height: 1.3;
  --cds-fluid-quotation-01-letter-spacing: 0;
  --cds-fluid-quotation-02-font-family: 'IBM Plex Serif', system-ui, -apple-system, BlinkMacSystemFont, '.SFNSText-Regular', serif;
  --cds-fluid-quotation-02-font-size: 2rem;
  --cds-fluid-quotation-02-font-weight: 300;
  --cds-fluid-quotation-02-line-height: 1.25;
  --cds-fluid-quotation-02-letter-spacing: 0;
  --cds-fluid-display-01-font-size: 2.625rem;
  --cds-fluid-display-01-font-weight: 300;
  --cds-fluid-display-01-line-height: 1.19;
  --cds-fluid-display-01-letter-spacing: 0;
  --cds-fluid-display-02-font-size: 2.625rem;
  --cds-fluid-display-02-font-weight: 600;
  --cds-fluid-display-02-line-height: 1.19;
  --cds-fluid-display-02-letter-spacing: 0;
  --cds-fluid-display-03-font-size: 2.625rem;
  --cds-fluid-display-03-font-weight: 300;
  --cds-fluid-display-03-line-height: 1.19;
  --cds-fluid-display-03-letter-spacing: 0;
  --cds-fluid-display-04-font-size: 2.625rem;
  --cds-fluid-display-04-font-weight: 300;
  --cds-fluid-display-04-line-height: 1.19;
  --cds-fluid-display-04-letter-spacing: 0;
  --cds-layer: var(--cds-layer-01, #f4f4f4);
  --cds-layer-active: var(--cds-layer-active-01, #c6c6c6);
  --cds-layer-hover: var(--cds-layer-hover-01, #e8e8e8);
  --cds-layer-selected: var(--cds-layer-selected-01, #e0e0e0);
  --cds-layer-selected-hover: var(--cds-layer-selected-hover-01, #d1d1d1);
  --cds-layer-accent: var(--cds-layer-accent-01, #e0e0e0);
  --cds-layer-accent-hover: var(--cds-layer-accent-hover-01, #d1d1d1);
  --cds-layer-accent-active: var(--cds-layer-accent-active-01, #a8a8a8);
  --cds-field: var(--cds-field-01, #f4f4f4);
  --cds-field-hover: var(--cds-field-hover-01, #e8e8e8);
  --cds-border-subtle: var(--cds-border-subtle-00, #e0e0e0);
  --cds-border-subtle-selected: var(--cds-border-subtle-selected-01, #c6c6c6);
  --cds-border-strong: var(--cds-border-strong-01, #8d8d8d);
  --cds-border-tile: var(--cds-border-tile-01, #c6c6c6);
}

.c4p--web-terminal__documentation-overflow .cds--overflow-menu-options__btn {
  text-decoration: none;
}

.c4p--web-terminal__body {
  height: calc(100vh - 3rem);
}

.c4p--web-terminal-content-wrapper {
  width: 100vw;
  height: 100%;
}

.c4p--web-terminal-content-wrapper--open {
  width: calc(100vw - 40rem);
}
"
`;<|MERGE_RESOLUTION|>--- conflicted
+++ resolved
@@ -2550,13 +2550,8 @@
 .c4p--side-panel__container .c4p--side-panel__header--has-action-toolbar + .c4p--side-panel__inner-content {
   padding-top: 0.5rem;
 }
-<<<<<<< HEAD
-.c4p--side-panel__container.c4p--side-panel__container--has-slug .c4p--side-panel__inner-content {
-  background-image: linear-gradient(0deg, var(--cds-ai-gradient-start-01, rgba(242, 244, 248, 0.5)) 0%, var(--cds-ai-gradient-end, rgba(255, 255, 255, 0)) 33%, transparent 100%), linear-gradient(0deg, var(--cds-ai-gradient-start-02, rgba(237, 245, 255, 0.5)) 0%, var(--cds-ai-gradient-end, rgba(255, 255, 255, 0)) 33%, transparent 100%);
-=======
 .c4p--side-panel__container.c4p--side-panel__container--has-slug .c4p--side-panel--scrolls {
   background: linear-gradient(to top, var(--cds-ai-aura-start, rgba(69, 137, 255, 0.1)) 0%, var(--cds-ai-aura-end, rgba(255, 255, 255, 0)) 50%) padding-box, linear-gradient(to top, var(--cds-layer), var(--cds-layer)) padding-box, linear-gradient(to bottom, var(--cds-ai-border-start, #78a9ff), var(--cds-ai-border-end, #d0e2ff)) border-box, linear-gradient(to top, var(--cds-layer), var(--cds-layer)) border-box;
->>>>>>> 1adf8022
 }
 .c4p--side-panel__container .c4p--side-panel__inner-content.c4p--side-panel__inner-content--static {
   padding-top: 1rem;
@@ -5396,10 +5391,7 @@
 }
 
 .c4p--card .cds--slug {
-<<<<<<< HEAD
   background: linear-gradient(0deg, var(--cds-slug-callout-aura-start, rgba(237, 245, 255, 0.6)) 0%, var(--cds-slug-callout-aura-end, rgba(255, 255, 255, 0)) 50%, transparent 50%), linear-gradient(180deg, var(--cds-slug-callout-gradient-top, rgba(244, 244, 244, 0.85)) 0%, var(--cds-slug-callout-gradient-bottom, rgba(224, 224, 224, 0.85)) 100%) rgba(0, 0, 0, 0.01);
-=======
->>>>>>> 1adf8022
   position: absolute;
   top: 1rem;
   right: 1rem;
@@ -5428,14 +5420,9 @@
 }
 
 .c4p--card--has-slug {
-<<<<<<< HEAD
-  background: linear-gradient(0deg, var(--cds-slug-callout-aura-start, rgba(237, 245, 255, 0.6)) 0%, var(--cds-slug-callout-aura-end, rgba(255, 255, 255, 0)) 50%, transparent 50%), linear-gradient(180deg, var(--cds-slug-callout-gradient-top, rgba(244, 244, 244, 0.85)) 0%, var(--cds-slug-callout-gradient-bottom, rgba(224, 224, 224, 0.85)) 100%) rgba(0, 0, 0, 0.01);
-  border: 1px solid var(--cds-border-tile);
-=======
   background: linear-gradient(to top, var(--cds-ai-aura-start, rgba(69, 137, 255, 0.1)) 0%, var(--cds-ai-aura-end, rgba(255, 255, 255, 0)) 50%) padding-box, linear-gradient(to top, var(--cds-layer), var(--cds-layer)) padding-box, linear-gradient(to bottom, var(--cds-ai-border-start, #78a9ff), var(--cds-ai-border-end, #d0e2ff)) border-box, linear-gradient(to top, var(--cds-layer), var(--cds-layer)) border-box;
   border: 1px solid transparent;
   box-shadow: inset 0 -80px 70px -65px var(--cds-ai-inner-shadow, rgba(69, 137, 255, 0.2)), 0 4px 10px 2px var(--cds-ai-drop-shadow, rgba(15, 98, 254, 0.32));
->>>>>>> 1adf8022
 }
 
 .c4p--card__clickable.c4p--card--has-slug::before {
@@ -6028,8 +6015,6 @@
   }
 }
 .c4p--notifications-panel__container {
-<<<<<<< HEAD
-=======
   --cds-ai-aura-end: rgba(0, 0, 0, 0);
   --cds-ai-aura-hover-background: #333333;
   --cds-ai-aura-hover-end: rgba(0, 0, 0, 0);
@@ -6039,7 +6024,6 @@
   --cds-ai-border-start: #4589ff;
   --cds-ai-border-strong: #78a9ff;
   --cds-ai-drop-shadow: rgba(15, 98, 254, 0.32);
->>>>>>> 1adf8022
   --cds-ai-gradient-end: rgba(38, 38, 38, 0);
   --cds-ai-gradient-start-01: rgba(208, 226, 255, 0.2);
   --cds-ai-gradient-start-02: transparent;
@@ -9850,8 +9834,6 @@
   despite of which carbon theme the user has.
 */
 .c4p--web-terminal {
-<<<<<<< HEAD
-=======
   --cds-ai-aura-end: rgba(0, 0, 0, 0);
   --cds-ai-aura-hover-background: #474747;
   --cds-ai-aura-hover-end: rgba(0, 0, 0, 0);
@@ -9861,7 +9843,6 @@
   --cds-ai-border-start: #4589ff;
   --cds-ai-border-strong: #78a9ff;
   --cds-ai-drop-shadow: rgba(15, 98, 254, 0.32);
->>>>>>> 1adf8022
   --cds-ai-gradient-end: rgba(38, 38, 38, 0);
   --cds-ai-gradient-start-01: rgba(208, 226, 255, 0.2);
   --cds-ai-gradient-start-02: transparent;
@@ -10285,8 +10266,6 @@
 }
 
 .c4p--web-terminal__documentation-overflow {
-<<<<<<< HEAD
-=======
   --cds-ai-aura-end: rgba(0, 0, 0, 0);
   --cds-ai-aura-hover-background: #333333;
   --cds-ai-aura-hover-end: rgba(0, 0, 0, 0);
@@ -10296,7 +10275,6 @@
   --cds-ai-border-start: #4589ff;
   --cds-ai-border-strong: #78a9ff;
   --cds-ai-drop-shadow: rgba(15, 98, 254, 0.32);
->>>>>>> 1adf8022
   --cds-ai-gradient-end: rgba(38, 38, 38, 0);
   --cds-ai-gradient-start-01: rgba(208, 226, 255, 0.2);
   --cds-ai-gradient-start-02: transparent;
