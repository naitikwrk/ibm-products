{
  "name": "@carbon/ibm-cloud-cognitive-cdai",
  "description": "Carbon for Cloud & Cognitive CD&AI UI components",
  "version": "1.24.4",
  "license": "Apache-2.0",
  "main": "lib/index.js",
  "module": "es/index.js",
  "repository": {
    "type": "git",
    "url": "https://github.com/carbon-design-system/ibm-cloud-cognitive.git",
    "directory": "packages/cdai"
  },
  "bugs": "https://github.com/carbon-design-system/ibm-cloud-cognitive/issues",
  "files": [
    "es",
    "lib",
    "scss"
  ],
  "keywords": [
    "carbon",
    "carbon design system",
    "carbon community",
    "carbon for cloud & cognitive",
    "cdai"
  ],
  "publishConfig": {
    "access": "public"
  },
  "scripts": {
    "storybook": "start-storybook -p 6006",
    "build": "node scripts/build.js",
    "clean": "rimraf es lib scss",
    "test": "jest --colors",
    "//upgrade-dependencies": "# don't upgrade carbon (done globally), react (explicit range peer dependency)",
    "upgrade-dependencies": "npm-check-updates -u --dep dev,peer,prod --color --reject '/(carbon|^react$|^react-dom$)/'"
  },
  "peerDependencies": {
    "@carbon/grid": "^10.43.1",
    "@carbon/icons-react": "^10.49.0",
    "carbon-components": "^10.58.6",
    "carbon-components-react": "^7.59.6",
    "prop-types": "^15.8.1",
    "react": "^16.8.6 || ^17.0.1",
    "react-dom": "^16.8.6 || ^17.0.1"
  },
  "dependencies": {
    "@babel/runtime": "^7.21.0",
    "focus-trap-react": "^10.1.1",
    "pluralize": "^8.0.0",
    "react-select": "^5.7.0",
    "uuid": "^9.0.0"
  },
  "devDependencies": {
    "@babel/cli": "^7.21.0",
    "@babel/core": "^7.21.3",
    "@babel/plugin-proposal-class-properties": "^7.18.6",
    "@babel/plugin-transform-regenerator": "^7.20.5",
    "@babel/plugin-transform-runtime": "^7.21.0",
    "@babel/preset-env": "^7.20.2",
    "@babel/preset-react": "^7.18.6",
    "cpx": "^1.5.0",
    "enzyme": "^3.11.0",
    "enzyme-adapter-react-16": "^1.15.7",
<<<<<<< HEAD
    "jest": "^29.5.0",
    "jest-config-ibm-cloud-cognitive": "^0.24.13",
    "jest-environment-jsdom": "^29.5.0",
=======
    "jest": "^29.4.2",
    "jest-config-ibm-cloud-cognitive": "^0.24.14",
    "jest-environment-jsdom": "^29.4.2",
>>>>>>> c7d2855c
    "node-sass": "^8.0.0",
    "npm-check-updates": "^16.7.12",
    "rimraf": "^4.2.0",
    "sinon": "^15.0.2"
  },
  "babel": {
    "presets": [
      "./scripts/env",
      "@babel/preset-react"
    ],
    "plugins": [
      "@babel/plugin-proposal-class-properties",
      "@babel/plugin-transform-regenerator",
      "@babel/plugin-transform-runtime"
    ]
  }
}<|MERGE_RESOLUTION|>--- conflicted
+++ resolved
@@ -61,15 +61,9 @@
     "cpx": "^1.5.0",
     "enzyme": "^3.11.0",
     "enzyme-adapter-react-16": "^1.15.7",
-<<<<<<< HEAD
     "jest": "^29.5.0",
-    "jest-config-ibm-cloud-cognitive": "^0.24.13",
+    "jest-config-ibm-cloud-cognitive": "^0.24.14",
     "jest-environment-jsdom": "^29.5.0",
-=======
-    "jest": "^29.4.2",
-    "jest-config-ibm-cloud-cognitive": "^0.24.14",
-    "jest-environment-jsdom": "^29.4.2",
->>>>>>> c7d2855c
     "node-sass": "^8.0.0",
     "npm-check-updates": "^16.7.12",
     "rimraf": "^4.2.0",
