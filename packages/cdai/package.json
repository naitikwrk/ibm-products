{
  "name": "@carbon/ibm-cloud-cognitive-cdai",
  "description": "Carbon for Cloud & Cognitive CD&AI UI components",
  "version": "1.22.16",
  "license": "Apache-2.0",
  "main": "lib/index.js",
  "module": "es/index.js",
  "installConfig": {
    "hoistingLimits": "workspaces"
  },
  "repository": {
    "type": "git",
    "url": "https://github.com/carbon-design-system/ibm-cloud-cognitive.git",
    "directory": "packages/cdai"
  },
  "bugs": "https://github.com/carbon-design-system/ibm-cloud-cognitive/issues",
  "files": [
    "es",
    "lib",
    "scss"
  ],
  "keywords": [
    "carbon",
    "carbon design system",
    "carbon community",
    "carbon for cloud & cognitive",
    "cdai"
  ],
  "publishConfig": {
    "access": "public"
  },
  "scripts": {
    "storybook": "start-storybook -p 6006",
    "build": "node scripts/build.js",
    "clean": "rimraf es lib scss",
    "test": "jest --colors",
    "//upgrade-dependencies": "# don't upgrade carbon (done globally), react (explicit range peer dependency)",
    "upgrade-dependencies": "npm-check-updates -u --dep dev,peer,prod --color --reject '/(carbon|^react$|^react-dom$)/'"
  },
  "peerDependencies": {
    "@carbon/elements": "^10.55.0",
    "@carbon/grid": "^10.43.1",
    "@carbon/icons-react": "^10.49.0",
    "carbon-components": "^10.57.2",
    "carbon-components-react": "^7.57.4",
    "prop-types": "^15.8.1",
    "react": "^16.8.6 || ^17.0.1",
    "react-dom": "^16.8.6 || ^17.0.1"
  },
  "dependencies": {
<<<<<<< HEAD
    "@babel/runtime": "^7.18.6",
    "@carbon/colors": "10.37.1",
    "@carbon/grid": "10.43.1",
    "@carbon/icons-react": "10.49.0",
    "@carbon/import-once": "10.7.0",
    "@carbon/layout": "10.37.1",
    "@carbon/motion": "10.29.0",
    "@carbon/themes": "10.54.0",
    "@carbon/type": "10.44.0",
    "carbon-components": "10.57.1",
    "carbon-components-react": "7.57.1",
    "carbon-icons": "7.0.7",
=======
    "@babel/runtime": "^7.18.9",
>>>>>>> 72a6dbc4
    "focus-trap-react": "^9.0.2",
    "pluralize": "^8.0.0",
    "react-highlighter": "^0.4.3",
    "react-select": "^5.4.0",
    "uuid": "^8.3.2"
  },
  "devDependencies": {
    "@babel/cli": "^7.18.10",
    "@babel/core": "^7.18.10",
    "@babel/plugin-proposal-class-properties": "^7.18.6",
    "@babel/plugin-transform-regenerator": "^7.18.6",
    "@babel/plugin-transform-runtime": "^7.18.10",
    "@babel/preset-env": "^7.18.10",
    "@babel/preset-react": "^7.18.6",
    "cpx": "^1.5.0",
    "jest": "^28.1.3",
    "jest-config-ibm-cloud-cognitive": "^0.24.3",
    "jest-environment-jsdom": "^28.1.3",
    "node-sass": "^7.0.1",
    "npm-check-updates": "^16.0.5",
    "rimraf": "^3.0.2",
    "sinon": "^14.0.0"
  },
  "babel": {
    "presets": [
      "./scripts/env",
      "@babel/preset-react"
    ],
    "plugins": [
      "@babel/plugin-proposal-class-properties",
      "@babel/plugin-transform-regenerator",
      "@babel/plugin-transform-runtime"
    ]
  }
}<|MERGE_RESOLUTION|>--- conflicted
+++ resolved
@@ -48,8 +48,7 @@
     "react-dom": "^16.8.6 || ^17.0.1"
   },
   "dependencies": {
-<<<<<<< HEAD
-    "@babel/runtime": "^7.18.6",
+    "@babel/runtime": "^7.18.9",
     "@carbon/colors": "10.37.1",
     "@carbon/grid": "10.43.1",
     "@carbon/icons-react": "10.49.0",
@@ -61,9 +60,6 @@
     "carbon-components": "10.57.1",
     "carbon-components-react": "7.57.1",
     "carbon-icons": "7.0.7",
-=======
-    "@babel/runtime": "^7.18.9",
->>>>>>> 72a6dbc4
     "focus-trap-react": "^9.0.2",
     "pluralize": "^8.0.0",
     "react-highlighter": "^0.4.3",
