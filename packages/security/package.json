--- conflicted
+++ resolved
@@ -56,20 +56,6 @@
     "react-dom": "^17.0.2"
   },
   "dependencies": {
-<<<<<<< HEAD
-    "@babel/runtime": "^7.17.9",
-    "@carbon/colors": "^10.37.1",
-    "@carbon/grid": "^10.43.1",
-    "@carbon/icons-react": "^10.49.0",
-    "@carbon/import-once": "^10.7.0",
-    "@carbon/layout": "^10.37.1",
-    "@carbon/motion": "^10.29.0",
-    "@carbon/themes": "^10.54.0",
-    "@carbon/type": "^10.44.0",
-    "carbon-components": "^10.57.1",
-    "carbon-components-react": "^7.57.1",
-    "carbon-icons": "^7.0.7",
-=======
     "@babel/runtime": "^7.18.6",
     "@carbon/colors": "10.37.1",
     "@carbon/grid": "10.43.1",
@@ -82,7 +68,6 @@
     "carbon-components": "10.57.2",
     "carbon-components-react": "7.57.2",
     "carbon-icons": "7.0.7",
->>>>>>> a1b29720
     "classnames": "^2.3.1",
     "downshift": "^6.1.7",
     "export-to-csv": "^0.2.1",
