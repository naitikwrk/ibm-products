--- conflicted
+++ resolved
@@ -5,6 +5,9 @@
   "license": "Apache-2.0",
   "main": "lib/index.js",
   "module": "es/index.js",
+  "installConfig": {
+    "hoistingLimits": "workspaces"
+  },
   "repository": {
     "type": "git",
     "url": "https://github.com/carbon-design-system/ibm-cloud-cognitive.git",
@@ -29,15 +32,9 @@
   },
   "scripts": {
     "build": "run-s clean build-all",
-<<<<<<< HEAD
-    "build-all": "run-p build:*",
-    "build:css": "run-s build:css:*",
-    "build:css:compile": "sass --load-path node_modules --no-source-map src/index.scss:css/index.css",
-=======
     "build-all": "run-p 'build:*'",
     "build:css": "run-s 'build:css:*'",
-    "build:css:compile": "sass -I ../../node_modules -I node_modules --no-source-map src/index.scss:css/index.css",
->>>>>>> 34951a75
+    "build:css:compile": "sass --load-path node_modules --no-source-map src/index.scss:css/index.css",
     "build:css:minify": "cleancss -b --batch-suffix '.min' -O2 css/*.css",
     "build:js-esm": "cross-env BABEL_ENV=esm yarn build:js:modules -d es",
     "build:js-cjs": "cross-env BABEL_ENV=cjs yarn build:js:modules -d lib",
