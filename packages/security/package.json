{
  "name": "@carbon/ibm-security",
  "description": "Carbon for Cloud & Cognitive IBM Security UI components",
  "version": "2.13.16",
  "license": "Apache-2.0",
  "main": "lib/index.js",
  "module": "es/index.js",
  "repository": {
    "type": "git",
    "url": "https://github.com/carbon-design-system/ibm-cloud-cognitive.git",
    "directory": "packages/security"
  },
  "bugs": "https://github.com/carbon-design-system/ibm-cloud-cognitive/issues",
  "files": [
    "css",
    "es",
    "lib",
    "scss"
  ],
  "keywords": [
    "carbon",
    "carbon design system",
    "carbon community",
    "carbon for cloud & cognitive",
    "ibm security"
  ],
  "publishConfig": {
    "access": "public"
  },
  "scripts": {
    "build": "run-s clean build-all",
    "build-all": "run-p 'build:*'",
    "build:css": "run-s 'build:css:*'",
    "build:css:compile": "sass -I ../../node_modules -I node_modules --no-source-map src/index.scss:css/index.css",
    "build:css:minify": "cleancss -b --batch-suffix '.min' -O2 css/*.css",
    "build:js-esm": "cross-env BABEL_ENV=esm yarn build:js:modules -d es",
    "build:js-cjs": "cross-env BABEL_ENV=cjs yarn build:js:modules -d lib",
    "build:js:modules": "babel src --ignore '**/_mocks_','**/__tests__','**/*+(-story|.stories).*'",
    "build:scss": "yarn dlx copyfiles 'src/**/*.scss' scss -u 1",
    "ci-check": "node scripts/import",
    "clean": "rimraf css es lib scss",
    "clean:ibm-security": "rimraf ibm-security",
    "clean:src": "rimraf src",
    "sync": "run-s clean:src sync:* clean:ibm-security",
    "sync:clone": "git clone git@github.com:carbon-design-system/ibm-security.git --depth 1",
    "sync:copy": "yarn dlx copyfiles 'ibm-security/src/**/*' . -u 1",
    "test": "jest --colors",
    "//upgrade-dependencies": "# don't upgrade carbon (done globally), react/react-dom (explicit range peer dependency), faker (issue #1592)",
    "upgrade-dependencies": "npm-check-updates -u --dep dev,peer,prod --color --reject '/(carbon|^react$|^react-dom$|^faker$)/'"
  },
  "peerDependencies": {
    "react": "^17.0.2",
    "react-dom": "^17.0.2"
  },
  "dependencies": {
    "@babel/runtime": "^7.21.0",
    "@carbon/colors": "10.37.1",
    "@carbon/grid": "10.43.1",
    "@carbon/icons-react": "10.49.0",
    "@carbon/import-once": "10.7.0",
    "@carbon/layout": "10.37.1",
    "@carbon/motion": "10.29.0",
    "@carbon/themes": "10.55.1",
    "@carbon/type": "10.45.1",
    "carbon-components": "10.58.6",
    "carbon-components-react": "7.59.6",
    "carbon-icons": "7.0.7",
    "classnames": "^2.3.2",
    "downshift": "^7.4.1",
    "export-to-csv": "^0.2.1",
    "focus-trap-react": "^10.1.1",
    "invariant": "^2.2.4",
    "numeral": "^2.0.6",
    "prop-types": "^15.8.1",
    "react-dnd": "^16.0.1",
    "react-dnd-html5-backend": "^16.0.1",
    "react-transition-group": "^4.4.5",
    "throttle-debounce": "^5.0.0"
  },
  "devDependencies": {
    "@babel/cli": "^7.21.0",
    "@babel/plugin-proposal-export-default-from": "^7.18.10",
    "babel-plugin-macros": "^3.1.0",
    "babel-preset-ibm-cloud-cognitive": "^0.14.27",
    "clean-css-cli": "^5.6.2",
    "cross-env": "^7.0.3",
    "data-uri.macro": "^1.0.0",
    "deepmerge": "^4.3.0",
    "enzyme": "^3.11.0",
    "faker": "^5.5.3",
<<<<<<< HEAD
    "jest": "^29.5.0",
    "jest-config-ibm-cloud-cognitive": "^0.24.13",
    "jest-environment-jsdom": "^29.5.0",
    "npm-check-updates": "^16.7.12",
=======
    "jest": "^29.4.2",
    "jest-config-ibm-cloud-cognitive": "^0.24.14",
    "jest-environment-jsdom": "^29.4.2",
    "npm-check-updates": "^16.7.4",
>>>>>>> c7d2855c
    "npm-run-all": "^4.1.5",
    "param-case": "^3.0.4",
    "recompose": "^0.30.0",
    "rimraf": "^4.2.0",
    "sass": "^1.59.3"
  },
  "sideEffects": [
    "**/*.css",
    "**/*.scss"
  ]
}<|MERGE_RESOLUTION|>--- conflicted
+++ resolved
@@ -88,17 +88,10 @@
     "deepmerge": "^4.3.0",
     "enzyme": "^3.11.0",
     "faker": "^5.5.3",
-<<<<<<< HEAD
     "jest": "^29.5.0",
-    "jest-config-ibm-cloud-cognitive": "^0.24.13",
+    "jest-config-ibm-cloud-cognitive": "^0.24.14",
     "jest-environment-jsdom": "^29.5.0",
     "npm-check-updates": "^16.7.12",
-=======
-    "jest": "^29.4.2",
-    "jest-config-ibm-cloud-cognitive": "^0.24.14",
-    "jest-environment-jsdom": "^29.4.2",
-    "npm-check-updates": "^16.7.4",
->>>>>>> c7d2855c
     "npm-run-all": "^4.1.5",
     "param-case": "^3.0.4",
     "recompose": "^0.30.0",
