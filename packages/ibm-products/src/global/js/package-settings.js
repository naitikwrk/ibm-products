//
// Copyright IBM Corp. 2020, 2024
//
// This source code is licensed under the Apache-2.0 license found in the
// LICENSE file in the root directory of this source tree.
//

const defaults = {
  prefix: 'c4p',

  // by default only released components are set to true
  component: {
    // reviewed and released components:
    AboutModal: true,
    APIKeyModal: true,
    Cascade: true,
    CreateModal: true,
    CreateFullPage: true,
    CreateFullPageStep: true,
    CreateSidePanel: true,
    CreateTearsheetNarrow: true,
    CreateTearsheet: true,
    CreateTearsheetStep: true,
    CreateTearsheetDivider: true,
    Datagrid: true,
    EditInPlace: true,
    EmptyState: true,
    ErrorEmptyState: true,
    ExportModal: true,
    ExpressiveCard: true,
    HTTPError403: true,
    HTTPError404: true,
    HTTPErrorOther: true,
    ImportModal: true,
    MultiAddSelect: true,
    NotificationsPanel: true,
    NoDataEmptyState: true,
    NoTagsEmptyState: true,
    NotFoundEmptyState: true,
    NotificationsEmptyState: true,
    OptionsTile: true,
    PageHeader: true,
    ProductiveCard: true,
    RemoveModal: true,
    Saving: true,
    SidePanel: true,
    SingleAddSelect: true,
    StatusIcon: true,
    TagSet: true,
    Tearsheet: true,
    TearsheetNarrow: true,
    UnauthorizedEmptyState: true,
    UserProfileImage: true,
    WebTerminal: true,
    WebTerminalContentWrapper: true,
    WebTerminalProvider: true,

    // other public components not yet reviewed and released:
    Toolbar: false,
    ToolbarButton: false,
    ToolbarGroup: false,
    EditSidePanel: false,
    CancelableTextEdit: false,
    DataSpreadsheet: false,
    EditTearsheet: false,
    EditTearsheetForm: false,
    EditTearsheetNarrow: false,
    EditFullPage: false,
    EditUpdateCards: false,
    TruncatedList: false,
    DelimitedList: false,

    /* new component flags here - comment used by generate CLI */

    // Novice to pro components not yet reviewed and released:
    Coachmark: false,
    CoachmarkBeacon: false,
    CoachmarkButton: false,
    CoachmarkFixed: false,
    CoachmarkOverlayElement: false,
    CoachmarkOverlayElements: false,
    CoachmarkStack: false,
<<<<<<< HEAD
    DelimitedList: false,
    Decorator: false,
=======
    SearchBar: false,
>>>>>>> 1adf8022
    /* new component flags here - comment used by generate CLI */

    // Novice to pro components not yet reviewed and released:
    Checklist: false,
    EmptyStateV2: false,
    Guidebanner: false,
    GuidebannerElement: false,
    GuidebannerElementButton: false,
    GuidebannerElementLink: false,
    InlineTip: false,
    InlineTipButton: false,
    InlineTipLink: false,
    InterstitialScreen: false,
    InterstitialScreenView: false,
    InterstitialScreenViewModule: false,
    NonLinearReading: false,
  },

  // feature level flags
  feature: {
    'default-portal-target-body': true,
    'Datagrid.useInlineEdit': false,
    'Datagrid.useEditableCell': false,
    'Datagrid.useCustomizeColumns': false,
    'ExampleComponent.secondaryIcon': false,
    'ExampleComponent.useExample': false,
  },
};

const warningMessageComponent = (property) =>
  `Carbon for IBM Products (WARNING): Component "${property}" enabled via feature flags. This component has not yet completed its review process.`;
const warningMessageFeature = (property) =>
  `Carbon for IBM Products (WARNING): Feature "${property}" enabled via feature flags.`;
const errorMessageFeature = (property) =>
  `Carbon for IBM Products (Error): Feature "${property}" not enabled. To enable see the notes on feature flags in the README.`;
const warningMessageAllComponents =
  'Carbon for IBM Products (WARNING): All components enabled through use of setAllComponents. This includes components that have not yet completed their review process.';
const warningMessageAllFeatures =
  'Carbon for IBM Products (WARNING): All features enabled through use of setAllFeatures';

// Values to represent overrides for component or feature settings.
// Each value maps the initial value to the value that should be returned.
const all = { INITIAL: (v) => v, ON: () => true, OFF: () => false };

let allComponents = all.INITIAL;
let allFeatures = all.INITIAL;
let silent = false;

const component = new Proxy(
  { ...defaults.component },
  {
    set(target, property, value) {
      if (target[property] !== true && !silent && value) {
        // not already true, not silent, and now true
        console.warn(warningMessageComponent(property));
      }
      target[property] = value;
      return true; // value set
    },
    get(target, property) {
      return allComponents(target[property] ?? false);
    },
  }
);

const feature = new Proxy(
  { ...defaults.feature },
  {
    set(target, property, value) {
      // If we receive a feature flag that doesn't exist in our defaults we should not log
      // a warning message and instead just return
      if (!Object.getOwnPropertyDescriptor(defaults.feature, property)) {
        return true;
      }
      if (target[property] !== true && !silent && value) {
        // not already true, not silent, and now true
        console.warn(warningMessageFeature(property));
      }
      target[property] = value;
      return true; // value set
    },

    get(target, property) {
      return allFeatures(target[property] ?? false);
    },
  }
);

export const devtoolsAttribute = 'data-carbon-devtools-id';

export function getDevtoolsId(componentName) {
  return `${defaults.prefix}--${componentName}`;
}

export default {
  devtoolsAttribute,
  getDevtoolsId,
  prefix: defaults.prefix,
  component: component,
  feature: feature,

  isComponentEnabled: (componentOrName, byDefault = false) => {
    const componentName =
      componentOrName?.displayName || componentOrName?.name || componentOrName;
    return byDefault
      ? defaults.component[componentName]
      : component[componentName];
  },

  isComponentPublic: (componentOrName, byDefault = false) => {
    const componentName =
      componentOrName?.displayName || componentOrName?.name || componentOrName;
    return Object.prototype.hasOwnProperty.call(
      byDefault ? defaults.component : component,
      componentName
    );
  },

  isFeatureEnabled: (featureName, byDefault = false) => {
    return byDefault ? defaults.feature[featureName] : feature[featureName];
  },

  checkReportFeatureEnabled(featureName) {
    if (feature[featureName]) {
      // NOTE: Warning emitted if feature flag is enabled (see Proxy above)
      return true;
    } else {
      console.error(errorMessageFeature(featureName));
    }
  },

  isFeaturePublic: (featureName, byDefault = false) => {
    return Object.prototype.hasOwnProperty.call(
      byDefault ? defaults.feature : feature,
      featureName
    );
  },

  setAllComponents: (enabled) => {
    enabled === true && !silent && console.warn(warningMessageAllComponents);
    allComponents =
      enabled === true ? all.ON : enabled === false ? all.OFF : all.INITIAL;
  },

  setAllFeatures: (enabled) => {
    enabled === true && !silent && console.warn(warningMessageAllFeatures);
    allFeatures =
      enabled === true ? all.ON : enabled === false ? all.OFF : all.INITIAL;
  },

  _silenceWarnings: (value) => {
    // This will suppress console warnings when components or feature flags
    // are enabled, and should only be used when this is not an issue, such
    // as in internal test suites and storybook builds.
    silent = value;
  },
};<|MERGE_RESOLUTION|>--- conflicted
+++ resolved
@@ -80,12 +80,8 @@
     CoachmarkOverlayElement: false,
     CoachmarkOverlayElements: false,
     CoachmarkStack: false,
-<<<<<<< HEAD
-    DelimitedList: false,
     Decorator: false,
-=======
     SearchBar: false,
->>>>>>> 1adf8022
     /* new component flags here - comment used by generate CLI */
 
     // Novice to pro components not yet reviewed and released:
