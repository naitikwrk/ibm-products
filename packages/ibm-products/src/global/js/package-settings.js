//
// Copyright IBM Corp. 2020, 2021
//
// This source code is licensed under the Apache-2.0 license found in the
// LICENSE file in the root directory of this source tree.
//

import { devtoolsAttribute, getDevtoolsId } from './utils/devtools';

const defaults = {
  prefix: 'c4p',

  // by default only released components are set to true
  component: {
    // reviewed and released components:
    AboutModal: true,
    APIKeyModal: true,
    Cascade: true,
    CreateModal: true,
    CreateFullPage: true,
    CreateFullPageStep: true,
    CreateSidePanel: true,
    CreateTearsheetNarrow: true,
    CreateTearsheet: true,
    CreateTearsheetStep: true,
    CreateTearsheetDivider: true,
    Datagrid: true,
    EditInPlace: true,
    EmptyState: true,
    ErrorEmptyState: true,
    ExportModal: true,
    ExpressiveCard: true,
    HTTPError403: true,
    HTTPError404: true,
    HTTPErrorOther: true,
    ImportModal: true,
    MultiAddSelect: true,
    NotificationsPanel: true,
    NoDataEmptyState: true,
    NoTagsEmptyState: true,
    NotFoundEmptyState: true,
    NotificationsEmptyState: true,
    OptionsTile: true,
    PageHeader: true,
    ProductiveCard: true,
    RemoveModal: true,
    Saving: true,
    SidePanel: true,
    SingleAddSelect: true,
    StatusIcon: true,
    TagSet: true,
    Tearsheet: true,
    TearsheetNarrow: true,
    UnauthorizedEmptyState: true,
    UserProfileImage: true,
    WebTerminal: true,
    WebTerminalContentWrapper: true,
    WebTerminalProvider: true,

    // other public components not yet reviewed and released:
    Toolbar: false,
    ToolbarButton: false,
    ToolbarGroup: false,
    EditSidePanel: false,
    CancelableTextEdit: false,
    DataSpreadsheet: false,
    EditTearsheet: false,
    EditTearsheetForm: false,
    EditTearsheetNarrow: false,
    EditFullPage: false,
    EditUpdateCards: false,
    Coachmark: false,
    CoachmarkBeacon: false,
    CoachmarkButton: false,
    CoachmarkFixed: false,
    CoachmarkOverlayElement: false,
    CoachmarkOverlayElements: false,
    CoachmarkStack: false,
    DelimitedList: false,
<<<<<<< HEAD
    Decorator: false,
=======
    
>>>>>>> 633de433
    /* new component flags here - comment used by generate CLI */

    // Novice to pro components not yet reviewed and released:
    Checklist: false,
    Guidebanner: false,
    GuidebannerElement: false,
    GuidebannerElementButton: false,
    GuidebannerElementLink: false,
    InlineTip: false,
    InlineTipButton: false,
    InlineTipLink: false,
    NonLinearReading: false,
  },

  // feature level flags
  feature: {
    'default-portal-target-body': true,
    'Datagrid.useInlineEdit': false,
    'Datagrid.useEditableCell': false,
    'Datagrid.useFiltering': false,
    'Datagrid.useCustomizeColumns': false,
    'ExampleComponent.secondaryIcon': false,
    'ExampleComponent.useExample': false,
  },
};

const warningMessageComponent = (property) =>
  `Carbon for IBM Products (WARNING): Component "${property}" enabled via feature flags. This component has not yet completed its review process.`;
const warningMessageFeature = (property) =>
  `Carbon for IBM Products (WARNING): Feature "${property}" enabled via feature flags.`;
const errorMessageFeature = (property) =>
  `Carbon for IBM Products (Error): Feature "${property}" not enabled. To enable see the notes on feature flags in the README.`;
const warningMessageAllComponents =
  'Carbon for IBM Products (WARNING): All components enabled through use of setAllComponents. This includes components that have not yet completed their review process.';
const warningMessageAllFeatures =
  'Carbon for IBM Products (WARNING): All features enabled through use of setAllFeatures';

// Values to represent overrides for component or feature settings.
// Each value maps the initial value to the value that should be returned.
const all = { INITIAL: (v) => v, ON: () => true, OFF: () => false };

let allComponents = all.INITIAL;
let allFeatures = all.INITIAL;
let silent = false;

const component = new Proxy(
  { ...defaults.component },
  {
    set(target, property, value) {
      if (target[property] !== true && !silent && value) {
        // not already true, not silent, and now true
        console.warn(warningMessageComponent(property));
      }
      target[property] = value;
      return true; // value set
    },
    get(target, property) {
      return allComponents(target[property] ?? false);
    },
  }
);

const feature = new Proxy(
  { ...defaults.feature },
  {
    set(target, property, value) {
      // If we receive a feature flag that doesn't exist in our defaults we should not log
      // a warning message and instead just return
      if (!Object.getOwnPropertyDescriptor(defaults.feature, property)) {
        return true;
      }
      if (target[property] !== true && !silent && value) {
        // not already true, not silent, and now true
        console.warn(warningMessageFeature(property));
      }
      target[property] = value;
      return true; // value set
    },

    get(target, property) {
      return allFeatures(target[property] ?? false);
    },
  }
);

export default {
  devtoolsAttribute,
  getDevtoolsId,
  prefix: defaults.prefix,
  component: component,
  feature: feature,

  isComponentEnabled: (componentOrName, byDefault = false) => {
    const componentName =
      componentOrName?.displayName || componentOrName?.name || componentOrName;
    return byDefault
      ? defaults.component[componentName]
      : component[componentName];
  },

  isComponentPublic: (componentOrName, byDefault = false) => {
    const componentName =
      componentOrName?.displayName || componentOrName?.name || componentOrName;
    return Object.prototype.hasOwnProperty.call(
      byDefault ? defaults.component : component,
      componentName
    );
  },

  isFeatureEnabled: (featureName, byDefault = false) => {
    return byDefault ? defaults.feature[featureName] : feature[featureName];
  },

  checkReportFeatureEnabled(featureName) {
    if (feature[featureName]) {
      // NOTE: Warning emitted if feature flag is enabled (see Proxy above)
      return true;
    } else {
      console.error(errorMessageFeature(featureName));
    }
  },

  isFeaturePublic: (featureName, byDefault = false) => {
    return Object.prototype.hasOwnProperty.call(
      byDefault ? defaults.feature : feature,
      featureName
    );
  },

  setAllComponents: (enabled) => {
    enabled === true && !silent && console.warn(warningMessageAllComponents);
    allComponents =
      enabled === true ? all.ON : enabled === false ? all.OFF : all.INITIAL;
  },

  setAllFeatures: (enabled) => {
    enabled === true && !silent && console.warn(warningMessageAllFeatures);
    allFeatures =
      enabled === true ? all.ON : enabled === false ? all.OFF : all.INITIAL;
  },

  _silenceWarnings: (value) => {
    // This will suppress console warnings when components or feature flags
    // are enabled, and should only be used when this is not an issue, such
    // as in internal test suites and storybook builds.
    silent = value;
  },
};<|MERGE_RESOLUTION|>--- conflicted
+++ resolved
@@ -77,11 +77,7 @@
     CoachmarkOverlayElements: false,
     CoachmarkStack: false,
     DelimitedList: false,
-<<<<<<< HEAD
     Decorator: false,
-=======
-    
->>>>>>> 633de433
     /* new component flags here - comment used by generate CLI */
 
     // Novice to pro components not yet reviewed and released:
